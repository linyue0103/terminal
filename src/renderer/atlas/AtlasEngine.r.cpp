--- conflicted
+++ resolved
@@ -1,523 +1,497 @@
-// Copyright (c) Microsoft Corporation.
-// Licensed under the MIT license.
-
-#include "pch.h"
-#include "AtlasEngine.h"
-
-#include "BackendD2D.h"
-#include "BackendD3D.h"
-
-// #### NOTE ####
-// If you see any code in here that contains "_api." you might be seeing a race condition.
-// The AtlasEngine::Present() method is called on a background thread without any locks,
-// while any of the API methods (like AtlasEngine::Invalidate) might be called concurrently.
-// The usage of the _r field is safe as its members are in practice
-// only ever written to by the caller of Present() (the "Renderer" class).
-// The _api fields on the other hand are concurrently written to by others.
-
-#pragma warning(disable : 4100) // '...': unreferenced formal parameter
-// Disable a bunch of warnings which get in the way of writing performant code.
-#pragma warning(disable : 26429) // Symbol 'data' is never tested for nullness, it can be marked as not_null (f.23).
-#pragma warning(disable : 26446) // Prefer to use gsl::at() instead of unchecked subscript operator (bounds.4).
-#pragma warning(disable : 26459) // You called an STL function '...' with a raw pointer parameter at position '...' that may be unsafe [...].
-#pragma warning(disable : 26481) // Don't use pointer arithmetic. Use span instead (bounds.1).
-#pragma warning(disable : 26482) // Only index into arrays using constant expressions (bounds.2).
-
-using namespace Microsoft::Console::Render::Atlas;
-
-#pragma region IRenderEngine
-
-// Present() is called without the console buffer lock being held.
-// --> Put as much in here as possible.
-[[nodiscard]] HRESULT AtlasEngine::Present() noexcept
-try
-{
-    if (!_p.dxgi.adapter || !_p.dxgi.factory->IsCurrent())
-    {
-        _recreateAdapter();
-    }
-
-    if (!_b)
-    {
-        _recreateBackend();
-    }
-
-    if (_p.swapChain.generation != _p.s.generation())
-    {
-        _handleSwapChainUpdate();
-    }
-
-    _b->Render(_p);
-    _present();
-    return S_OK;
-}
-catch (const wil::ResultException& exception)
-{
-    const auto hr = exception.GetErrorCode();
-
-    if (hr == DXGI_ERROR_DEVICE_REMOVED || hr == DXGI_ERROR_DEVICE_RESET)
-    {
-        _p.dxgi = {};
-        return E_PENDING;
-    }
-
-    if (_p.warningCallback)
-    {
-        try
-        {
-            _p.warningCallback(hr);
-        }
-        CATCH_LOG()
-    }
-
-    _b.reset();
-    return hr;
-}
-CATCH_RETURN()
-
-[[nodiscard]] bool AtlasEngine::RequiresContinuousRedraw() noexcept
-{
-    return ATLAS_DEBUG_CONTINUOUS_REDRAW || (_b && _b->RequiresContinuousRedraw());
-}
-
-void AtlasEngine::WaitUntilCanRender() noexcept
-{
-    if constexpr (ATLAS_DEBUG_RENDER_DELAY)
-    {
-        Sleep(ATLAS_DEBUG_RENDER_DELAY);
-    }
-    _waitUntilCanRender();
-}
-
-#pragma endregion
-
-void AtlasEngine::_recreateAdapter()
-{
-#ifndef NDEBUG
-    if (IsDebuggerPresent())
-    {
-        // DXGIGetDebugInterface1 returns E_NOINTERFACE on systems without the Windows SDK installed.
-        if (wil::com_ptr<IDXGIInfoQueue> infoQueue; SUCCEEDED_LOG(DXGIGetDebugInterface1(0, IID_PPV_ARGS(infoQueue.addressof()))))
-        {
-            // I didn't want to link with dxguid.lib just for getting DXGI_DEBUG_ALL. This GUID is publicly documented.
-            static constexpr GUID dxgiDebugAll{ 0xe48ae283, 0xda80, 0x490b, { 0x87, 0xe6, 0x43, 0xe9, 0xa9, 0xcf, 0xda, 0x8 } };
-            for (const auto severity : { DXGI_INFO_QUEUE_MESSAGE_SEVERITY_CORRUPTION, DXGI_INFO_QUEUE_MESSAGE_SEVERITY_ERROR, DXGI_INFO_QUEUE_MESSAGE_SEVERITY_WARNING, DXGI_INFO_QUEUE_MESSAGE_SEVERITY_INFO })
-            {
-                LOG_IF_FAILED(infoQueue->SetBreakOnSeverity(dxgiDebugAll, severity, true));
-            }
-        }
-    }
-#endif
-
-<<<<<<< HEAD
-    // Render with the custom shader.
-    {
-        // OM: Output Merger
-        // customOffscreenTextureView was just rendered to via customOffscreenTextureTargetView and is
-        // set as the output target. Before we can use it as an input we have to remove it as an output.
-        _r.deviceContext->OMSetRenderTargets(1, _r.renderTargetView.addressof(), nullptr);
-
-        // VS: Vertex Shader
-        _r.deviceContext->VSSetShader(_r.customVertexShader.get(), nullptr, 0);
-
-        // PS: Pixel Shader
-        _r.deviceContext->PSSetShader(_r.customPixelShader.get(), nullptr, 0);
-        _r.deviceContext->PSSetConstantBuffers(0, 1, _r.customShaderConstantBuffer.addressof());
-
-        ID3D11ShaderResourceView* const resourceViews[]{
-            _r.customOffscreenTextureView.get(),
-            _r.customShaderTexture.TextureView.get(),
-        };
-        // Checking if customer shader texture is set
-        const UINT numViews = resourceViews[1] ? 2 : 1;
-        _r.deviceContext->PSSetShaderResources(0, numViews, &resourceViews[0]);
-
-        _r.deviceContext->PSSetSamplers(0, 1, _r.customShaderSamplerState.addressof());
-=======
-#ifndef NDEBUG
-    static constexpr UINT flags = DXGI_CREATE_FACTORY_DEBUG;
-#else
-    static constexpr UINT flags = 0;
-#endif
->>>>>>> ec434e3f
-
-// IID_PPV_ARGS doesn't work here for some reason.
-#pragma warning(suppress : 26496) // The variable 'hr' does not change after construction, mark it as const (con.4).
-    auto hr = CreateDXGIFactory2(flags, __uuidof(_p.dxgi.factory), _p.dxgi.factory.put_void());
-
-#ifndef NDEBUG
-    // This might be due to missing the "Graphics debugger and GPU profiler for
-    // DirectX" tools. Just as a sanity check, try again without
-    // `DXGI_CREATE_FACTORY_DEBUG`
-    if (FAILED(hr))
-    {
-        hr = CreateDXGIFactory2(0, __uuidof(_p.dxgi.factory), _p.dxgi.factory.put_void());
-    }
-#endif
-    THROW_IF_FAILED(hr);
-
-    wil::com_ptr<IDXGIAdapter1> adapter;
-    DXGI_ADAPTER_DESC1 desc{};
-
-    {
-        const auto useSoftwareRendering = _p.s->target->useSoftwareRendering;
-        UINT index = 0;
-
-        do
-        {
-            THROW_IF_FAILED(_p.dxgi.factory->EnumAdapters1(index++, adapter.put()));
-            THROW_IF_FAILED(adapter->GetDesc1(&desc));
-
-            // If useSoftwareRendering is false we exit during the first iteration. Using the default adapter (index 0)
-            // is the right thing to do under most circumstances, unless you _really_ want to get your hands dirty.
-            // The alternative is to track the window rectangle in respect to all IDXGIOutputs and select the right
-            // IDXGIAdapter, while also considering the "graphics preference" override in the windows settings app, etc.
-            //
-            // If useSoftwareRendering is true we search until we find the first WARP adapter (usually the last adapter).
-        } while (useSoftwareRendering && WI_IsFlagClear(desc.Flags, DXGI_ADAPTER_FLAG_SOFTWARE));
-    }
-
-    if (memcmp(&_p.dxgi.adapterLuid, &desc.AdapterLuid, sizeof(LUID)) != 0)
-    {
-        _p.dxgi.adapter = std::move(adapter);
-        _p.dxgi.adapterLuid = desc.AdapterLuid;
-        _p.dxgi.adapterFlags = desc.Flags;
-        _b.reset();
-    }
-}
-
-void AtlasEngine::_recreateBackend()
-{
-    // D3D11 defers the destruction of objects and only one swap chain can be associated with a
-    // HWND, IWindow, or composition surface at a time. --> Destroy it while we still have the old device.
-    _destroySwapChain();
-
-    auto d2dMode = ATLAS_DEBUG_FORCE_D2D_MODE;
-    auto deviceFlags =
-        D3D11_CREATE_DEVICE_SINGLETHREADED
-#ifndef NDEBUG
-        | D3D11_CREATE_DEVICE_DEBUG
-#endif
-        // This flag prevents the driver from creating a large thread pool for things like shader computations
-        // that would be advantageous for games. For us this has only a minimal performance benefit,
-        // but comes with a large memory usage overhead. At the time of writing the Nvidia
-        // driver launches $cpu_thread_count more worker threads without this flag.
-        | D3D11_CREATE_DEVICE_PREVENT_INTERNAL_THREADING_OPTIMIZATIONS
-        // Direct2D support.
-        | D3D11_CREATE_DEVICE_BGRA_SUPPORT;
-
-    if (WI_IsFlagSet(_p.dxgi.adapterFlags, DXGI_ADAPTER_FLAG_SOFTWARE))
-    {
-        WI_ClearFlag(deviceFlags, D3D11_CREATE_DEVICE_PREVENT_INTERNAL_THREADING_OPTIMIZATIONS);
-        d2dMode = true;
-    }
-
-    wil::com_ptr<ID3D11Device> device0;
-    wil::com_ptr<ID3D11DeviceContext> deviceContext0;
-    D3D_FEATURE_LEVEL featureLevel{};
-
-    static constexpr std::array featureLevels{
-        D3D_FEATURE_LEVEL_11_1,
-        D3D_FEATURE_LEVEL_11_0,
-        D3D_FEATURE_LEVEL_10_1,
-        D3D_FEATURE_LEVEL_10_0,
-        D3D_FEATURE_LEVEL_9_3,
-        D3D_FEATURE_LEVEL_9_2,
-        D3D_FEATURE_LEVEL_9_1,
-    };
-
-#pragma warning(suppress : 26496) // The variable 'hr' does not change after construction, mark it as const (con.4).
-    auto hr = D3D11CreateDevice(
-        /* pAdapter */ _p.dxgi.adapter.get(),
-        /* DriverType */ D3D_DRIVER_TYPE_UNKNOWN,
-        /* Software */ nullptr,
-        /* Flags */ deviceFlags,
-        /* pFeatureLevels */ featureLevels.data(),
-        /* FeatureLevels */ gsl::narrow_cast<UINT>(featureLevels.size()),
-        /* SDKVersion */ D3D11_SDK_VERSION,
-        /* ppDevice */ device0.put(),
-        /* pFeatureLevel */ &featureLevel,
-        /* ppImmediateContext */ deviceContext0.put());
-
-#ifndef NDEBUG
-    if (hr == DXGI_ERROR_SDK_COMPONENT_MISSING)
-    {
-        // This might happen if you don't have "Graphics debugger and GPU
-        // profiler for DirectX" installed in VS. We shouldn't just explode if
-        // you don't though - instead, disable debugging and try again.
-        WI_ClearFlag(deviceFlags, D3D11_CREATE_DEVICE_DEBUG);
-
-        hr = D3D11CreateDevice(
-            /* pAdapter */ _p.dxgi.adapter.get(),
-            /* DriverType */ D3D_DRIVER_TYPE_UNKNOWN,
-            /* Software */ nullptr,
-            /* Flags */ deviceFlags,
-            /* pFeatureLevels */ featureLevels.data(),
-            /* FeatureLevels */ gsl::narrow_cast<UINT>(featureLevels.size()),
-            /* SDKVersion */ D3D11_SDK_VERSION,
-            /* ppDevice */ device0.put(),
-            /* pFeatureLevel */ &featureLevel,
-            /* ppImmediateContext */ deviceContext0.put());
-    }
-#endif
-    THROW_IF_FAILED(hr);
-
-    auto device = device0.query<ID3D11Device2>();
-    auto deviceContext = deviceContext0.query<ID3D11DeviceContext2>();
-
-#ifndef NDEBUG
-    if (IsDebuggerPresent())
-    {
-        if (const auto d3dInfoQueue = device.try_query<ID3D11InfoQueue>())
-        {
-            for (const auto severity : { D3D11_MESSAGE_SEVERITY_CORRUPTION, D3D11_MESSAGE_SEVERITY_ERROR, D3D11_MESSAGE_SEVERITY_WARNING, D3D11_MESSAGE_SEVERITY_INFO })
-            {
-                LOG_IF_FAILED(d3dInfoQueue->SetBreakOnSeverity(severity, true));
-            }
-        }
-    }
-#endif
-
-    if (featureLevel < D3D_FEATURE_LEVEL_10_0)
-    {
-        d2dMode = true;
-    }
-    else if (featureLevel < D3D_FEATURE_LEVEL_11_0)
-    {
-        D3D11_FEATURE_DATA_D3D10_X_HARDWARE_OPTIONS options{};
-        // I'm assuming if `CheckFeatureSupport` fails, it'll leave `options` untouched which will result in `d2dMode |= true`.
-        std::ignore = device->CheckFeatureSupport(D3D11_FEATURE_D3D10_X_HARDWARE_OPTIONS, &options, sizeof(options));
-        d2dMode |= !options.ComputeShaders_Plus_RawAndStructuredBuffers_Via_Shader_4_x;
-    }
-
-    _p.device = std::move(device);
-    _p.deviceContext = std::move(deviceContext);
-
-    if (d2dMode)
-    {
-        _b = std::make_unique<BackendD2D>();
-    }
-    else
-    {
-        _b = std::make_unique<BackendD3D>(_p);
-    }
-
-    // !!! NOTE !!!
-    // Normally the viewport is indirectly marked as dirty by `AtlasEngine::_handleSettingsUpdate()` whenever
-    // the settings change, but the `!_p.dxgi.factory->IsCurrent()` check is not part of the settings change
-    // flow and so we have to manually recreate how AtlasEngine.cpp marks viewports as dirty here.
-    // This ensures that the backends redraw their entire viewports whenever a new swap chain is created.
-    _p.MarkAllAsDirty();
-}
-
-void AtlasEngine::_handleSwapChainUpdate()
-{
-    if (_p.swapChain.targetGeneration != _p.s->target.generation())
-    {
-        _createSwapChain();
-    }
-    else if (_p.swapChain.targetSize != _p.s->targetSize)
-    {
-        _resizeBuffers();
-    }
-
-    if (_p.swapChain.fontGeneration != _p.s->font.generation())
-    {
-        _updateMatrixTransform();
-    }
-
-    _p.swapChain.generation = _p.s.generation();
-}
-
-static constexpr DXGI_SWAP_CHAIN_FLAG swapChainFlags = ATLAS_DEBUG_DISABLE_FRAME_LATENCY_WAITABLE_OBJECT ? DXGI_SWAP_CHAIN_FLAG{} : DXGI_SWAP_CHAIN_FLAG_FRAME_LATENCY_WAITABLE_OBJECT;
-
-void AtlasEngine::_createSwapChain()
-{
-    _destroySwapChain();
-
-    DXGI_SWAP_CHAIN_DESC1 desc{
-        .Width = _p.s->targetSize.x,
-        .Height = _p.s->targetSize.y,
-        .Format = DXGI_FORMAT_B8G8R8A8_UNORM,
-        .SampleDesc = { .Count = 1 },
-        .BufferUsage = DXGI_USAGE_RENDER_TARGET_OUTPUT,
-        // Sometimes up to 2 buffers are locked, for instance during screen capture or when moving the window.
-        // 3 buffers seems to guarantee a stable framerate at display frequency at all times.
-        .BufferCount = 3,
-        .Scaling = DXGI_SCALING_NONE,
-        // DXGI_SWAP_EFFECT_FLIP_DISCARD is a mode that was created at a time were display drivers
-        // lacked support for Multiplane Overlays (MPO) and were copying buffers was expensive.
-        // This allowed DWM to quickly draw overlays (like gamebars) on top of rendered content.
-        // With faster GPU memory in general and with support for MPO in particular this isn't
-        // really an advantage anymore. Instead DXGI_SWAP_EFFECT_FLIP_SEQUENTIAL allows for a
-        // more "intelligent" composition and display updates to occur like Panel Self Refresh
-        // (PSR) which requires dirty rectangles (Present1 API) to work correctly.
-        .SwapEffect = DXGI_SWAP_EFFECT_FLIP_SEQUENTIAL,
-        // If our background is opaque we can enable "independent" flips by setting DXGI_ALPHA_MODE_IGNORE.
-        // As our swap chain won't have to compose with DWM anymore it reduces the display latency dramatically.
-        .AlphaMode = _p.s->target->useAlpha ? DXGI_ALPHA_MODE_PREMULTIPLIED : DXGI_ALPHA_MODE_IGNORE,
-        .Flags = swapChainFlags,
-    };
-
-    wil::com_ptr<IDXGISwapChain1> swapChain1;
-    wil::unique_handle handle;
-
-    if (_p.s->target->hwnd)
-    {
-        desc.AlphaMode = DXGI_ALPHA_MODE_IGNORE;
-        THROW_IF_FAILED(_p.dxgi.factory->CreateSwapChainForHwnd(_p.device.get(), _p.s->target->hwnd, &desc, nullptr, nullptr, swapChain1.addressof()));
-    }
-    else
-    {
-        const auto module = GetModuleHandleW(L"dcomp.dll");
-        const auto DCompositionCreateSurfaceHandle = GetProcAddressByFunctionDeclaration(module, DCompositionCreateSurfaceHandle);
-        THROW_LAST_ERROR_IF(!DCompositionCreateSurfaceHandle);
-
-        // As per: https://docs.microsoft.com/en-us/windows/win32/api/dcomp/nf-dcomp-dcompositioncreatesurfacehandle
-        static constexpr DWORD COMPOSITIONSURFACE_ALL_ACCESS = 0x0003L;
-        THROW_IF_FAILED(DCompositionCreateSurfaceHandle(COMPOSITIONSURFACE_ALL_ACCESS, nullptr, handle.addressof()));
-        THROW_IF_FAILED(_p.dxgi.factory.query<IDXGIFactoryMedia>()->CreateSwapChainForCompositionSurfaceHandle(_p.device.get(), handle.get(), &desc, nullptr, swapChain1.addressof()));
-    }
-
-    _p.swapChain.swapChain = swapChain1.query<IDXGISwapChain2>();
-    _p.swapChain.handle = std::move(handle);
-    _p.swapChain.frameLatencyWaitableObject.reset(_p.swapChain.swapChain->GetFrameLatencyWaitableObject());
-    _p.swapChain.targetGeneration = _p.s->target.generation();
-    _p.swapChain.targetSize = _p.s->targetSize;
-    _p.swapChain.waitForPresentation = true;
-
-    LOG_IF_FAILED(_p.swapChain.swapChain->SetMaximumFrameLatency(1));
-
-    WaitUntilCanRender();
-
-    if (_p.swapChainChangedCallback)
-    {
-        try
-        {
-            _p.swapChainChangedCallback(_p.swapChain.handle.get());
-        }
-        CATCH_LOG()
-    }
-}
-
-void AtlasEngine::_destroySwapChain()
-{
-    if (_p.swapChain.swapChain)
-    {
-        // D3D11 defers the destruction of objects and only one swap chain can be associated with a
-        // HWND, IWindow, or composition surface at a time. --> Force the destruction of all objects.
-        _p.swapChain = {};
-        if (_b)
-        {
-            _b->ReleaseResources();
-        }
-        if (_p.deviceContext)
-        {
-            _p.deviceContext->ClearState();
-            _p.deviceContext->Flush();
-        }
-    }
-}
-
-void AtlasEngine::_resizeBuffers()
-{
-    _b->ReleaseResources();
-    _p.deviceContext->ClearState();
-
-    THROW_IF_FAILED(_p.swapChain.swapChain->ResizeBuffers(0, _p.s->targetSize.x, _p.s->targetSize.y, DXGI_FORMAT_UNKNOWN, swapChainFlags));
-    _p.swapChain.targetSize = _p.s->targetSize;
-}
-
-void AtlasEngine::_updateMatrixTransform()
-{
-    if (!_p.s->target->hwnd)
-    {
-        // XAML's SwapChainPanel combines the worst of both worlds and always applies a transform
-        // to the swap chain to make it match the display scale. This undoes the damage.
-        const DXGI_MATRIX_3X2_F matrix{
-            ._11 = static_cast<f32>(USER_DEFAULT_SCREEN_DPI) / static_cast<f32>(_p.s->font->dpi),
-            ._22 = static_cast<f32>(USER_DEFAULT_SCREEN_DPI) / static_cast<f32>(_p.s->font->dpi),
-        };
-        THROW_IF_FAILED(_p.swapChain.swapChain->SetMatrixTransform(&matrix));
-    }
-    _p.swapChain.fontGeneration = _p.s->font.generation();
-}
-
-void AtlasEngine::_waitUntilCanRender() noexcept
-{
-    // IDXGISwapChain2::GetFrameLatencyWaitableObject returns an auto-reset event.
-    // Once we've waited on the event, waiting on it again will block until the timeout elapses.
-    // _waitForPresentation guards against this.
-    if constexpr (!ATLAS_DEBUG_DISABLE_FRAME_LATENCY_WAITABLE_OBJECT)
-    {
-        if (_p.swapChain.waitForPresentation)
-        {
-            WaitForSingleObjectEx(_p.swapChain.frameLatencyWaitableObject.get(), 100, true);
-            _p.swapChain.waitForPresentation = false;
-        }
-    }
-}
-
-void AtlasEngine::_present()
-{
-    const RECT fullRect{ 0, 0, _p.swapChain.targetSize.x, _p.swapChain.targetSize.y };
-
-    DXGI_PRESENT_PARAMETERS params{};
-    RECT scrollRect{};
-    POINT scrollOffset{};
-
-    // Since rows might be taller than their cells, they might have drawn outside of the viewport.
-    RECT dirtyRect{
-        .left = std::max(_p.dirtyRectInPx.left, 0),
-        .top = std::max(_p.dirtyRectInPx.top, 0),
-        .right = std::min<LONG>(_p.dirtyRectInPx.right, fullRect.right),
-        .bottom = std::min<LONG>(_p.dirtyRectInPx.bottom, fullRect.bottom),
-    };
-
-    // Present1() dislikes being called with an empty dirty rect.
-    if (dirtyRect.left >= dirtyRect.right || dirtyRect.top >= dirtyRect.bottom)
-    {
-        return;
-    }
-
-    if constexpr (!ATLAS_DEBUG_SHOW_DIRTY)
-    {
-        if (memcmp(&dirtyRect, &fullRect, sizeof(RECT)) != 0)
-        {
-            params.DirtyRectsCount = 1;
-            params.pDirtyRects = &dirtyRect;
-
-            if (_p.scrollOffset)
-            {
-                const auto offsetInPx = _p.scrollOffset * _p.s->font->cellSize.y;
-                const auto width = _p.s->targetSize.x;
-                // We don't use targetSize.y here, because "height" refers to the bottom coordinate of the last text row
-                // in the buffer. We then add the "offsetInPx" (which is negative when scrolling text upwards) and thus
-                // end up with a "bottom" value that is the bottom of the last row of text that we haven't invalidated.
-                const auto height = _p.s->viewportCellCount.y * _p.s->font->cellSize.y;
-                const auto top = std::max(0, offsetInPx);
-                const auto bottom = height + std::min(0, offsetInPx);
-
-                scrollRect = { 0, top, width, bottom };
-                scrollOffset = { 0, offsetInPx };
-
-                params.pScrollRect = &scrollRect;
-                params.pScrollOffset = &scrollOffset;
-            }
-        }
-    }
-
-    if constexpr (Feature_AtlasEnginePresentFallback::IsEnabled())
-    {
-        if (FAILED_LOG(_p.swapChain.swapChain->Present1(1, 0, &params)))
-        {
-            THROW_IF_FAILED(_p.swapChain.swapChain->Present(1, 0));
-        }
-    }
-    else
-    {
-        THROW_IF_FAILED(_p.swapChain.swapChain->Present1(1, 0, &params));
-    }
-
-    _p.swapChain.waitForPresentation = true;
-}
+// Copyright (c) Microsoft Corporation.
+// Licensed under the MIT license.
+
+#include "pch.h"
+#include "AtlasEngine.h"
+
+#include "BackendD2D.h"
+#include "BackendD3D.h"
+
+// #### NOTE ####
+// If you see any code in here that contains "_api." you might be seeing a race condition.
+// The AtlasEngine::Present() method is called on a background thread without any locks,
+// while any of the API methods (like AtlasEngine::Invalidate) might be called concurrently.
+// The usage of the _r field is safe as its members are in practice
+// only ever written to by the caller of Present() (the "Renderer" class).
+// The _api fields on the other hand are concurrently written to by others.
+
+#pragma warning(disable : 4100) // '...': unreferenced formal parameter
+// Disable a bunch of warnings which get in the way of writing performant code.
+#pragma warning(disable : 26429) // Symbol 'data' is never tested for nullness, it can be marked as not_null (f.23).
+#pragma warning(disable : 26446) // Prefer to use gsl::at() instead of unchecked subscript operator (bounds.4).
+#pragma warning(disable : 26459) // You called an STL function '...' with a raw pointer parameter at position '...' that may be unsafe [...].
+#pragma warning(disable : 26481) // Don't use pointer arithmetic. Use span instead (bounds.1).
+#pragma warning(disable : 26482) // Only index into arrays using constant expressions (bounds.2).
+
+using namespace Microsoft::Console::Render::Atlas;
+
+#pragma region IRenderEngine
+
+// Present() is called without the console buffer lock being held.
+// --> Put as much in here as possible.
+[[nodiscard]] HRESULT AtlasEngine::Present() noexcept
+try
+{
+    if (!_p.dxgi.adapter || !_p.dxgi.factory->IsCurrent())
+    {
+        _recreateAdapter();
+    }
+
+    if (!_b)
+    {
+        _recreateBackend();
+    }
+
+    if (_p.swapChain.generation != _p.s.generation())
+    {
+        _handleSwapChainUpdate();
+    }
+
+    _b->Render(_p);
+    _present();
+    return S_OK;
+}
+catch (const wil::ResultException& exception)
+{
+    const auto hr = exception.GetErrorCode();
+
+    if (hr == DXGI_ERROR_DEVICE_REMOVED || hr == DXGI_ERROR_DEVICE_RESET)
+    {
+        _p.dxgi = {};
+        return E_PENDING;
+    }
+
+    if (_p.warningCallback)
+    {
+        try
+        {
+            _p.warningCallback(hr);
+        }
+        CATCH_LOG()
+    }
+
+    _b.reset();
+    return hr;
+}
+CATCH_RETURN()
+
+[[nodiscard]] bool AtlasEngine::RequiresContinuousRedraw() noexcept
+{
+    return ATLAS_DEBUG_CONTINUOUS_REDRAW || (_b && _b->RequiresContinuousRedraw());
+}
+
+void AtlasEngine::WaitUntilCanRender() noexcept
+{
+    if constexpr (ATLAS_DEBUG_RENDER_DELAY)
+    {
+        Sleep(ATLAS_DEBUG_RENDER_DELAY);
+    }
+    _waitUntilCanRender();
+}
+
+#pragma endregion
+
+void AtlasEngine::_recreateAdapter()
+{
+#ifndef NDEBUG
+    if (IsDebuggerPresent())
+    {
+        // DXGIGetDebugInterface1 returns E_NOINTERFACE on systems without the Windows SDK installed.
+        if (wil::com_ptr<IDXGIInfoQueue> infoQueue; SUCCEEDED_LOG(DXGIGetDebugInterface1(0, IID_PPV_ARGS(infoQueue.addressof()))))
+        {
+            // I didn't want to link with dxguid.lib just for getting DXGI_DEBUG_ALL. This GUID is publicly documented.
+            static constexpr GUID dxgiDebugAll{ 0xe48ae283, 0xda80, 0x490b, { 0x87, 0xe6, 0x43, 0xe9, 0xa9, 0xcf, 0xda, 0x8 } };
+            for (const auto severity : { DXGI_INFO_QUEUE_MESSAGE_SEVERITY_CORRUPTION, DXGI_INFO_QUEUE_MESSAGE_SEVERITY_ERROR, DXGI_INFO_QUEUE_MESSAGE_SEVERITY_WARNING, DXGI_INFO_QUEUE_MESSAGE_SEVERITY_INFO })
+            {
+                LOG_IF_FAILED(infoQueue->SetBreakOnSeverity(dxgiDebugAll, severity, true));
+            }
+        }
+    }
+#endif
+
+#ifndef NDEBUG
+    static constexpr UINT flags = DXGI_CREATE_FACTORY_DEBUG;
+#else
+    static constexpr UINT flags = 0;
+#endif
+
+// IID_PPV_ARGS doesn't work here for some reason.
+#pragma warning(suppress : 26496) // The variable 'hr' does not change after construction, mark it as const (con.4).
+    auto hr = CreateDXGIFactory2(flags, __uuidof(_p.dxgi.factory), _p.dxgi.factory.put_void());
+
+#ifndef NDEBUG
+    // This might be due to missing the "Graphics debugger and GPU profiler for
+    // DirectX" tools. Just as a sanity check, try again without
+    // `DXGI_CREATE_FACTORY_DEBUG`
+    if (FAILED(hr))
+    {
+        hr = CreateDXGIFactory2(0, __uuidof(_p.dxgi.factory), _p.dxgi.factory.put_void());
+    }
+#endif
+    THROW_IF_FAILED(hr);
+
+    wil::com_ptr<IDXGIAdapter1> adapter;
+    DXGI_ADAPTER_DESC1 desc{};
+
+    {
+        const auto useSoftwareRendering = _p.s->target->useSoftwareRendering;
+        UINT index = 0;
+
+        do
+        {
+            THROW_IF_FAILED(_p.dxgi.factory->EnumAdapters1(index++, adapter.put()));
+            THROW_IF_FAILED(adapter->GetDesc1(&desc));
+
+            // If useSoftwareRendering is false we exit during the first iteration. Using the default adapter (index 0)
+            // is the right thing to do under most circumstances, unless you _really_ want to get your hands dirty.
+            // The alternative is to track the window rectangle in respect to all IDXGIOutputs and select the right
+            // IDXGIAdapter, while also considering the "graphics preference" override in the windows settings app, etc.
+            //
+            // If useSoftwareRendering is true we search until we find the first WARP adapter (usually the last adapter).
+        } while (useSoftwareRendering && WI_IsFlagClear(desc.Flags, DXGI_ADAPTER_FLAG_SOFTWARE));
+    }
+
+    if (memcmp(&_p.dxgi.adapterLuid, &desc.AdapterLuid, sizeof(LUID)) != 0)
+    {
+        _p.dxgi.adapter = std::move(adapter);
+        _p.dxgi.adapterLuid = desc.AdapterLuid;
+        _p.dxgi.adapterFlags = desc.Flags;
+        _b.reset();
+    }
+}
+
+void AtlasEngine::_recreateBackend()
+{
+    // D3D11 defers the destruction of objects and only one swap chain can be associated with a
+    // HWND, IWindow, or composition surface at a time. --> Destroy it while we still have the old device.
+    _destroySwapChain();
+
+    auto d2dMode = ATLAS_DEBUG_FORCE_D2D_MODE;
+    auto deviceFlags =
+        D3D11_CREATE_DEVICE_SINGLETHREADED
+#ifndef NDEBUG
+        | D3D11_CREATE_DEVICE_DEBUG
+#endif
+        // This flag prevents the driver from creating a large thread pool for things like shader computations
+        // that would be advantageous for games. For us this has only a minimal performance benefit,
+        // but comes with a large memory usage overhead. At the time of writing the Nvidia
+        // driver launches $cpu_thread_count more worker threads without this flag.
+        | D3D11_CREATE_DEVICE_PREVENT_INTERNAL_THREADING_OPTIMIZATIONS
+        // Direct2D support.
+        | D3D11_CREATE_DEVICE_BGRA_SUPPORT;
+
+    if (WI_IsFlagSet(_p.dxgi.adapterFlags, DXGI_ADAPTER_FLAG_SOFTWARE))
+    {
+        WI_ClearFlag(deviceFlags, D3D11_CREATE_DEVICE_PREVENT_INTERNAL_THREADING_OPTIMIZATIONS);
+        d2dMode = true;
+    }
+
+    wil::com_ptr<ID3D11Device> device0;
+    wil::com_ptr<ID3D11DeviceContext> deviceContext0;
+    D3D_FEATURE_LEVEL featureLevel{};
+
+    static constexpr std::array featureLevels{
+        D3D_FEATURE_LEVEL_11_1,
+        D3D_FEATURE_LEVEL_11_0,
+        D3D_FEATURE_LEVEL_10_1,
+        D3D_FEATURE_LEVEL_10_0,
+        D3D_FEATURE_LEVEL_9_3,
+        D3D_FEATURE_LEVEL_9_2,
+        D3D_FEATURE_LEVEL_9_1,
+    };
+
+#pragma warning(suppress : 26496) // The variable 'hr' does not change after construction, mark it as const (con.4).
+    auto hr = D3D11CreateDevice(
+        /* pAdapter */ _p.dxgi.adapter.get(),
+        /* DriverType */ D3D_DRIVER_TYPE_UNKNOWN,
+        /* Software */ nullptr,
+        /* Flags */ deviceFlags,
+        /* pFeatureLevels */ featureLevels.data(),
+        /* FeatureLevels */ gsl::narrow_cast<UINT>(featureLevels.size()),
+        /* SDKVersion */ D3D11_SDK_VERSION,
+        /* ppDevice */ device0.put(),
+        /* pFeatureLevel */ &featureLevel,
+        /* ppImmediateContext */ deviceContext0.put());
+
+#ifndef NDEBUG
+    if (hr == DXGI_ERROR_SDK_COMPONENT_MISSING)
+    {
+        // This might happen if you don't have "Graphics debugger and GPU
+        // profiler for DirectX" installed in VS. We shouldn't just explode if
+        // you don't though - instead, disable debugging and try again.
+        WI_ClearFlag(deviceFlags, D3D11_CREATE_DEVICE_DEBUG);
+
+        hr = D3D11CreateDevice(
+            /* pAdapter */ _p.dxgi.adapter.get(),
+            /* DriverType */ D3D_DRIVER_TYPE_UNKNOWN,
+            /* Software */ nullptr,
+            /* Flags */ deviceFlags,
+            /* pFeatureLevels */ featureLevels.data(),
+            /* FeatureLevels */ gsl::narrow_cast<UINT>(featureLevels.size()),
+            /* SDKVersion */ D3D11_SDK_VERSION,
+            /* ppDevice */ device0.put(),
+            /* pFeatureLevel */ &featureLevel,
+            /* ppImmediateContext */ deviceContext0.put());
+    }
+#endif
+    THROW_IF_FAILED(hr);
+
+    auto device = device0.query<ID3D11Device2>();
+    auto deviceContext = deviceContext0.query<ID3D11DeviceContext2>();
+
+#ifndef NDEBUG
+    if (IsDebuggerPresent())
+    {
+        if (const auto d3dInfoQueue = device.try_query<ID3D11InfoQueue>())
+        {
+            for (const auto severity : { D3D11_MESSAGE_SEVERITY_CORRUPTION, D3D11_MESSAGE_SEVERITY_ERROR, D3D11_MESSAGE_SEVERITY_WARNING, D3D11_MESSAGE_SEVERITY_INFO })
+            {
+                LOG_IF_FAILED(d3dInfoQueue->SetBreakOnSeverity(severity, true));
+            }
+        }
+    }
+#endif
+
+    if (featureLevel < D3D_FEATURE_LEVEL_10_0)
+    {
+        d2dMode = true;
+    }
+    else if (featureLevel < D3D_FEATURE_LEVEL_11_0)
+    {
+        D3D11_FEATURE_DATA_D3D10_X_HARDWARE_OPTIONS options{};
+        // I'm assuming if `CheckFeatureSupport` fails, it'll leave `options` untouched which will result in `d2dMode |= true`.
+        std::ignore = device->CheckFeatureSupport(D3D11_FEATURE_D3D10_X_HARDWARE_OPTIONS, &options, sizeof(options));
+        d2dMode |= !options.ComputeShaders_Plus_RawAndStructuredBuffers_Via_Shader_4_x;
+    }
+
+    _p.device = std::move(device);
+    _p.deviceContext = std::move(deviceContext);
+
+    if (d2dMode)
+    {
+        _b = std::make_unique<BackendD2D>();
+    }
+    else
+    {
+        _b = std::make_unique<BackendD3D>(_p);
+    }
+
+    // !!! NOTE !!!
+    // Normally the viewport is indirectly marked as dirty by `AtlasEngine::_handleSettingsUpdate()` whenever
+    // the settings change, but the `!_p.dxgi.factory->IsCurrent()` check is not part of the settings change
+    // flow and so we have to manually recreate how AtlasEngine.cpp marks viewports as dirty here.
+    // This ensures that the backends redraw their entire viewports whenever a new swap chain is created.
+    _p.MarkAllAsDirty();
+}
+
+void AtlasEngine::_handleSwapChainUpdate()
+{
+    if (_p.swapChain.targetGeneration != _p.s->target.generation())
+    {
+        _createSwapChain();
+    }
+    else if (_p.swapChain.targetSize != _p.s->targetSize)
+    {
+        _resizeBuffers();
+    }
+
+    if (_p.swapChain.fontGeneration != _p.s->font.generation())
+    {
+        _updateMatrixTransform();
+    }
+
+    _p.swapChain.generation = _p.s.generation();
+}
+
+static constexpr DXGI_SWAP_CHAIN_FLAG swapChainFlags = ATLAS_DEBUG_DISABLE_FRAME_LATENCY_WAITABLE_OBJECT ? DXGI_SWAP_CHAIN_FLAG{} : DXGI_SWAP_CHAIN_FLAG_FRAME_LATENCY_WAITABLE_OBJECT;
+
+void AtlasEngine::_createSwapChain()
+{
+    _destroySwapChain();
+
+    DXGI_SWAP_CHAIN_DESC1 desc{
+        .Width = _p.s->targetSize.x,
+        .Height = _p.s->targetSize.y,
+        .Format = DXGI_FORMAT_B8G8R8A8_UNORM,
+        .SampleDesc = { .Count = 1 },
+        .BufferUsage = DXGI_USAGE_RENDER_TARGET_OUTPUT,
+        // Sometimes up to 2 buffers are locked, for instance during screen capture or when moving the window.
+        // 3 buffers seems to guarantee a stable framerate at display frequency at all times.
+        .BufferCount = 3,
+        .Scaling = DXGI_SCALING_NONE,
+        // DXGI_SWAP_EFFECT_FLIP_DISCARD is a mode that was created at a time were display drivers
+        // lacked support for Multiplane Overlays (MPO) and were copying buffers was expensive.
+        // This allowed DWM to quickly draw overlays (like gamebars) on top of rendered content.
+        // With faster GPU memory in general and with support for MPO in particular this isn't
+        // really an advantage anymore. Instead DXGI_SWAP_EFFECT_FLIP_SEQUENTIAL allows for a
+        // more "intelligent" composition and display updates to occur like Panel Self Refresh
+        // (PSR) which requires dirty rectangles (Present1 API) to work correctly.
+        .SwapEffect = DXGI_SWAP_EFFECT_FLIP_SEQUENTIAL,
+        // If our background is opaque we can enable "independent" flips by setting DXGI_ALPHA_MODE_IGNORE.
+        // As our swap chain won't have to compose with DWM anymore it reduces the display latency dramatically.
+        .AlphaMode = _p.s->target->useAlpha ? DXGI_ALPHA_MODE_PREMULTIPLIED : DXGI_ALPHA_MODE_IGNORE,
+        .Flags = swapChainFlags,
+    };
+
+    wil::com_ptr<IDXGISwapChain1> swapChain1;
+    wil::unique_handle handle;
+
+    if (_p.s->target->hwnd)
+    {
+        desc.AlphaMode = DXGI_ALPHA_MODE_IGNORE;
+        THROW_IF_FAILED(_p.dxgi.factory->CreateSwapChainForHwnd(_p.device.get(), _p.s->target->hwnd, &desc, nullptr, nullptr, swapChain1.addressof()));
+    }
+    else
+    {
+        const auto module = GetModuleHandleW(L"dcomp.dll");
+        const auto DCompositionCreateSurfaceHandle = GetProcAddressByFunctionDeclaration(module, DCompositionCreateSurfaceHandle);
+        THROW_LAST_ERROR_IF(!DCompositionCreateSurfaceHandle);
+
+        // As per: https://docs.microsoft.com/en-us/windows/win32/api/dcomp/nf-dcomp-dcompositioncreatesurfacehandle
+        static constexpr DWORD COMPOSITIONSURFACE_ALL_ACCESS = 0x0003L;
+        THROW_IF_FAILED(DCompositionCreateSurfaceHandle(COMPOSITIONSURFACE_ALL_ACCESS, nullptr, handle.addressof()));
+        THROW_IF_FAILED(_p.dxgi.factory.query<IDXGIFactoryMedia>()->CreateSwapChainForCompositionSurfaceHandle(_p.device.get(), handle.get(), &desc, nullptr, swapChain1.addressof()));
+    }
+
+    _p.swapChain.swapChain = swapChain1.query<IDXGISwapChain2>();
+    _p.swapChain.handle = std::move(handle);
+    _p.swapChain.frameLatencyWaitableObject.reset(_p.swapChain.swapChain->GetFrameLatencyWaitableObject());
+    _p.swapChain.targetGeneration = _p.s->target.generation();
+    _p.swapChain.targetSize = _p.s->targetSize;
+    _p.swapChain.waitForPresentation = true;
+
+    LOG_IF_FAILED(_p.swapChain.swapChain->SetMaximumFrameLatency(1));
+
+    WaitUntilCanRender();
+
+    if (_p.swapChainChangedCallback)
+    {
+        try
+        {
+            _p.swapChainChangedCallback(_p.swapChain.handle.get());
+        }
+        CATCH_LOG()
+    }
+}
+
+void AtlasEngine::_destroySwapChain()
+{
+    if (_p.swapChain.swapChain)
+    {
+        // D3D11 defers the destruction of objects and only one swap chain can be associated with a
+        // HWND, IWindow, or composition surface at a time. --> Force the destruction of all objects.
+        _p.swapChain = {};
+        if (_b)
+        {
+            _b->ReleaseResources();
+        }
+        if (_p.deviceContext)
+        {
+            _p.deviceContext->ClearState();
+            _p.deviceContext->Flush();
+        }
+    }
+}
+
+void AtlasEngine::_resizeBuffers()
+{
+    _b->ReleaseResources();
+    _p.deviceContext->ClearState();
+
+    THROW_IF_FAILED(_p.swapChain.swapChain->ResizeBuffers(0, _p.s->targetSize.x, _p.s->targetSize.y, DXGI_FORMAT_UNKNOWN, swapChainFlags));
+    _p.swapChain.targetSize = _p.s->targetSize;
+}
+
+void AtlasEngine::_updateMatrixTransform()
+{
+    if (!_p.s->target->hwnd)
+    {
+        // XAML's SwapChainPanel combines the worst of both worlds and always applies a transform
+        // to the swap chain to make it match the display scale. This undoes the damage.
+        const DXGI_MATRIX_3X2_F matrix{
+            ._11 = static_cast<f32>(USER_DEFAULT_SCREEN_DPI) / static_cast<f32>(_p.s->font->dpi),
+            ._22 = static_cast<f32>(USER_DEFAULT_SCREEN_DPI) / static_cast<f32>(_p.s->font->dpi),
+        };
+        THROW_IF_FAILED(_p.swapChain.swapChain->SetMatrixTransform(&matrix));
+    }
+    _p.swapChain.fontGeneration = _p.s->font.generation();
+}
+
+void AtlasEngine::_waitUntilCanRender() noexcept
+{
+    // IDXGISwapChain2::GetFrameLatencyWaitableObject returns an auto-reset event.
+    // Once we've waited on the event, waiting on it again will block until the timeout elapses.
+    // _waitForPresentation guards against this.
+    if constexpr (!ATLAS_DEBUG_DISABLE_FRAME_LATENCY_WAITABLE_OBJECT)
+    {
+        if (_p.swapChain.waitForPresentation)
+        {
+            WaitForSingleObjectEx(_p.swapChain.frameLatencyWaitableObject.get(), 100, true);
+            _p.swapChain.waitForPresentation = false;
+        }
+    }
+}
+
+void AtlasEngine::_present()
+{
+    const RECT fullRect{ 0, 0, _p.swapChain.targetSize.x, _p.swapChain.targetSize.y };
+
+    DXGI_PRESENT_PARAMETERS params{};
+    RECT scrollRect{};
+    POINT scrollOffset{};
+
+    // Since rows might be taller than their cells, they might have drawn outside of the viewport.
+    RECT dirtyRect{
+        .left = std::max(_p.dirtyRectInPx.left, 0),
+        .top = std::max(_p.dirtyRectInPx.top, 0),
+        .right = std::min<LONG>(_p.dirtyRectInPx.right, fullRect.right),
+        .bottom = std::min<LONG>(_p.dirtyRectInPx.bottom, fullRect.bottom),
+    };
+
+    // Present1() dislikes being called with an empty dirty rect.
+    if (dirtyRect.left >= dirtyRect.right || dirtyRect.top >= dirtyRect.bottom)
+    {
+        return;
+    }
+
+    if constexpr (!ATLAS_DEBUG_SHOW_DIRTY)
+    {
+        if (memcmp(&dirtyRect, &fullRect, sizeof(RECT)) != 0)
+        {
+            params.DirtyRectsCount = 1;
+            params.pDirtyRects = &dirtyRect;
+
+            if (_p.scrollOffset)
+            {
+                const auto offsetInPx = _p.scrollOffset * _p.s->font->cellSize.y;
+                const auto width = _p.s->targetSize.x;
+                // We don't use targetSize.y here, because "height" refers to the bottom coordinate of the last text row
+                // in the buffer. We then add the "offsetInPx" (which is negative when scrolling text upwards) and thus
+                // end up with a "bottom" value that is the bottom of the last row of text that we haven't invalidated.
+                const auto height = _p.s->viewportCellCount.y * _p.s->font->cellSize.y;
+                const auto top = std::max(0, offsetInPx);
+                const auto bottom = height + std::min(0, offsetInPx);
+
+                scrollRect = { 0, top, width, bottom };
+                scrollOffset = { 0, offsetInPx };
+
+                params.pScrollRect = &scrollRect;
+                params.pScrollOffset = &scrollOffset;
+            }
+        }
+    }
+
+    if constexpr (Feature_AtlasEnginePresentFallback::IsEnabled())
+    {
+        if (FAILED_LOG(_p.swapChain.swapChain->Present1(1, 0, &params)))
+        {
+            THROW_IF_FAILED(_p.swapChain.swapChain->Present(1, 0));
+        }
+    }
+    else
+    {
+        THROW_IF_FAILED(_p.swapChain.swapChain->Present1(1, 0, &params));
+    }
+
+    _p.swapChain.waitForPresentation = true;
+}
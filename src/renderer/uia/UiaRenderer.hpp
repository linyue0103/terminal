/*++
Copyright (c) Microsoft Corporation
Licensed under the MIT license.

Module Name:
- UiaRenderer.hpp

Abstract:
- This is the definition of the UIA specific implementation of the renderer
- It keeps track of what regions of the display have changed and notifies automation clients.

Author(s):
- Carlos Zamora (CaZamor) Sep-2019
--*/

#pragma once

#include "../../renderer/inc/RenderEngineBase.hpp"

#include "../../types/IUiaEventDispatcher.h"
#include "../../types/inc/Viewport.hpp"

namespace Microsoft::Console::Render
{
    class UiaEngine final : public RenderEngineBase
    {
    public:
        UiaEngine(Microsoft::Console::Types::IUiaEventDispatcher* dispatcher);

        // Only one UiaEngine may present information at a time.
        // This ensures that an automation client isn't overwhelmed
        // by events when there are multiple TermControls
        [[nodiscard]] HRESULT Enable() noexcept override;
        [[nodiscard]] HRESULT Disable() noexcept;

        // IRenderEngine Members
        [[nodiscard]] HRESULT StartPaint() noexcept override;
        [[nodiscard]] HRESULT EndPaint() noexcept override;
        void WaitUntilCanRender() noexcept override;
        [[nodiscard]] HRESULT Present() noexcept override;
        [[nodiscard]] HRESULT PrepareForTeardown(_Out_ bool* const pForcePaint) noexcept override;
        [[nodiscard]] HRESULT ScrollFrame() noexcept override;
        [[nodiscard]] HRESULT Invalidate(const SMALL_RECT* const psrRegion) noexcept override;
        [[nodiscard]] HRESULT InvalidateCursor(const SMALL_RECT* const psrRegion) noexcept override;
        [[nodiscard]] HRESULT InvalidateSystem(const RECT* const prcDirtyClient) noexcept override;
        [[nodiscard]] HRESULT InvalidateSelection(const std::vector<SMALL_RECT>& rectangles) noexcept override;
        [[nodiscard]] HRESULT InvalidateScroll(const COORD* const pcoordDelta) noexcept override;
        [[nodiscard]] HRESULT InvalidateAll() noexcept override;
<<<<<<< HEAD
=======
        [[nodiscard]] HRESULT InvalidateCircling(_Out_ bool* const pForcePaint) noexcept override;
        [[nodiscard]] HRESULT NotifyNewText(const std::wstring_view newText) noexcept override;
>>>>>>> ee83081b
        [[nodiscard]] HRESULT PaintBackground() noexcept override;
        [[nodiscard]] HRESULT PaintBufferLine(gsl::span<const Cluster> const clusters, const COORD coord, const bool fTrimLeft, const bool lineWrapped) noexcept override;
        [[nodiscard]] HRESULT PaintBufferGridLines(const GridLineSet lines, const COLORREF color, const size_t cchLine, const COORD coordTarget) noexcept override;
        [[nodiscard]] HRESULT PaintSelection(const SMALL_RECT rect) noexcept override;
        [[nodiscard]] HRESULT PaintCursor(const CursorOptions& options) noexcept override;
        [[nodiscard]] HRESULT UpdateDrawingBrushes(const TextAttribute& textAttributes, const RenderSettings& renderSettings, const gsl::not_null<IRenderData*> pData, const bool usingSoftFont, const bool isSettingDefaultBrushes) noexcept override;
        [[nodiscard]] HRESULT UpdateFont(const FontInfoDesired& FontInfoDesired, _Out_ FontInfo& FontInfo) noexcept override;
        [[nodiscard]] HRESULT UpdateDpi(const int iDpi) noexcept override;
        [[nodiscard]] HRESULT UpdateViewport(const SMALL_RECT srNewViewport) noexcept override;
        [[nodiscard]] HRESULT GetProposedFont(const FontInfoDesired& FontInfoDesired, _Out_ FontInfo& FontInfo, const int iDpi) noexcept override;
        [[nodiscard]] HRESULT GetDirtyArea(gsl::span<const til::rect>& area) noexcept override;
        [[nodiscard]] HRESULT GetFontSize(_Out_ COORD* const pFontSize) noexcept override;
        [[nodiscard]] HRESULT IsGlyphWideByFont(const std::wstring_view glyph, _Out_ bool* const pResult) noexcept override;

    protected:
        [[nodiscard]] HRESULT _DoUpdateTitle(const std::wstring_view newTitle) noexcept override;

    private:
        bool _isEnabled;
        bool _isPainting;
        bool _selectionChanged;
        bool _textBufferChanged;
        bool _cursorChanged;
        std::wstring _newOutput;
        std::wstring _queuedOutput;

        Microsoft::Console::Types::IUiaEventDispatcher* _dispatcher;

        std::vector<SMALL_RECT> _prevSelection;
        SMALL_RECT _prevCursorRegion;
    };
}
<|MERGE_RESOLUTION|>--- conflicted
+++ resolved
@@ -1,85 +1,81 @@
-/*++
-Copyright (c) Microsoft Corporation
-Licensed under the MIT license.
-
-Module Name:
-- UiaRenderer.hpp
-
-Abstract:
-- This is the definition of the UIA specific implementation of the renderer
-- It keeps track of what regions of the display have changed and notifies automation clients.
-
-Author(s):
-- Carlos Zamora (CaZamor) Sep-2019
---*/
-
-#pragma once
-
-#include "../../renderer/inc/RenderEngineBase.hpp"
-
-#include "../../types/IUiaEventDispatcher.h"
-#include "../../types/inc/Viewport.hpp"
-
-namespace Microsoft::Console::Render
-{
-    class UiaEngine final : public RenderEngineBase
-    {
-    public:
-        UiaEngine(Microsoft::Console::Types::IUiaEventDispatcher* dispatcher);
-
-        // Only one UiaEngine may present information at a time.
-        // This ensures that an automation client isn't overwhelmed
-        // by events when there are multiple TermControls
-        [[nodiscard]] HRESULT Enable() noexcept override;
-        [[nodiscard]] HRESULT Disable() noexcept;
-
-        // IRenderEngine Members
-        [[nodiscard]] HRESULT StartPaint() noexcept override;
-        [[nodiscard]] HRESULT EndPaint() noexcept override;
-        void WaitUntilCanRender() noexcept override;
-        [[nodiscard]] HRESULT Present() noexcept override;
-        [[nodiscard]] HRESULT PrepareForTeardown(_Out_ bool* const pForcePaint) noexcept override;
-        [[nodiscard]] HRESULT ScrollFrame() noexcept override;
-        [[nodiscard]] HRESULT Invalidate(const SMALL_RECT* const psrRegion) noexcept override;
-        [[nodiscard]] HRESULT InvalidateCursor(const SMALL_RECT* const psrRegion) noexcept override;
-        [[nodiscard]] HRESULT InvalidateSystem(const RECT* const prcDirtyClient) noexcept override;
-        [[nodiscard]] HRESULT InvalidateSelection(const std::vector<SMALL_RECT>& rectangles) noexcept override;
-        [[nodiscard]] HRESULT InvalidateScroll(const COORD* const pcoordDelta) noexcept override;
-        [[nodiscard]] HRESULT InvalidateAll() noexcept override;
-<<<<<<< HEAD
-=======
-        [[nodiscard]] HRESULT InvalidateCircling(_Out_ bool* const pForcePaint) noexcept override;
-        [[nodiscard]] HRESULT NotifyNewText(const std::wstring_view newText) noexcept override;
->>>>>>> ee83081b
-        [[nodiscard]] HRESULT PaintBackground() noexcept override;
-        [[nodiscard]] HRESULT PaintBufferLine(gsl::span<const Cluster> const clusters, const COORD coord, const bool fTrimLeft, const bool lineWrapped) noexcept override;
-        [[nodiscard]] HRESULT PaintBufferGridLines(const GridLineSet lines, const COLORREF color, const size_t cchLine, const COORD coordTarget) noexcept override;
-        [[nodiscard]] HRESULT PaintSelection(const SMALL_RECT rect) noexcept override;
-        [[nodiscard]] HRESULT PaintCursor(const CursorOptions& options) noexcept override;
-        [[nodiscard]] HRESULT UpdateDrawingBrushes(const TextAttribute& textAttributes, const RenderSettings& renderSettings, const gsl::not_null<IRenderData*> pData, const bool usingSoftFont, const bool isSettingDefaultBrushes) noexcept override;
-        [[nodiscard]] HRESULT UpdateFont(const FontInfoDesired& FontInfoDesired, _Out_ FontInfo& FontInfo) noexcept override;
-        [[nodiscard]] HRESULT UpdateDpi(const int iDpi) noexcept override;
-        [[nodiscard]] HRESULT UpdateViewport(const SMALL_RECT srNewViewport) noexcept override;
-        [[nodiscard]] HRESULT GetProposedFont(const FontInfoDesired& FontInfoDesired, _Out_ FontInfo& FontInfo, const int iDpi) noexcept override;
-        [[nodiscard]] HRESULT GetDirtyArea(gsl::span<const til::rect>& area) noexcept override;
-        [[nodiscard]] HRESULT GetFontSize(_Out_ COORD* const pFontSize) noexcept override;
-        [[nodiscard]] HRESULT IsGlyphWideByFont(const std::wstring_view glyph, _Out_ bool* const pResult) noexcept override;
-
-    protected:
-        [[nodiscard]] HRESULT _DoUpdateTitle(const std::wstring_view newTitle) noexcept override;
-
-    private:
-        bool _isEnabled;
-        bool _isPainting;
-        bool _selectionChanged;
-        bool _textBufferChanged;
-        bool _cursorChanged;
-        std::wstring _newOutput;
-        std::wstring _queuedOutput;
-
-        Microsoft::Console::Types::IUiaEventDispatcher* _dispatcher;
-
-        std::vector<SMALL_RECT> _prevSelection;
-        SMALL_RECT _prevCursorRegion;
-    };
-}
+/*++
+Copyright (c) Microsoft Corporation
+Licensed under the MIT license.
+
+Module Name:
+- UiaRenderer.hpp
+
+Abstract:
+- This is the definition of the UIA specific implementation of the renderer
+- It keeps track of what regions of the display have changed and notifies automation clients.
+
+Author(s):
+- Carlos Zamora (CaZamor) Sep-2019
+--*/
+
+#pragma once
+
+#include "../../renderer/inc/RenderEngineBase.hpp"
+
+#include "../../types/IUiaEventDispatcher.h"
+#include "../../types/inc/Viewport.hpp"
+
+namespace Microsoft::Console::Render
+{
+    class UiaEngine final : public RenderEngineBase
+    {
+    public:
+        UiaEngine(Microsoft::Console::Types::IUiaEventDispatcher* dispatcher);
+
+        // Only one UiaEngine may present information at a time.
+        // This ensures that an automation client isn't overwhelmed
+        // by events when there are multiple TermControls
+        [[nodiscard]] HRESULT Enable() noexcept override;
+        [[nodiscard]] HRESULT Disable() noexcept;
+
+        // IRenderEngine Members
+        [[nodiscard]] HRESULT StartPaint() noexcept override;
+        [[nodiscard]] HRESULT EndPaint() noexcept override;
+        void WaitUntilCanRender() noexcept override;
+        [[nodiscard]] HRESULT Present() noexcept override;
+        [[nodiscard]] HRESULT PrepareForTeardown(_Out_ bool* const pForcePaint) noexcept override;
+        [[nodiscard]] HRESULT ScrollFrame() noexcept override;
+        [[nodiscard]] HRESULT Invalidate(const SMALL_RECT* const psrRegion) noexcept override;
+        [[nodiscard]] HRESULT InvalidateCursor(const SMALL_RECT* const psrRegion) noexcept override;
+        [[nodiscard]] HRESULT InvalidateSystem(const RECT* const prcDirtyClient) noexcept override;
+        [[nodiscard]] HRESULT InvalidateSelection(const std::vector<SMALL_RECT>& rectangles) noexcept override;
+        [[nodiscard]] HRESULT InvalidateScroll(const COORD* const pcoordDelta) noexcept override;
+        [[nodiscard]] HRESULT InvalidateAll() noexcept override;
+        [[nodiscard]] HRESULT NotifyNewText(const std::wstring_view newText) noexcept override;
+        [[nodiscard]] HRESULT PaintBackground() noexcept override;
+        [[nodiscard]] HRESULT PaintBufferLine(gsl::span<const Cluster> const clusters, const COORD coord, const bool fTrimLeft, const bool lineWrapped) noexcept override;
+        [[nodiscard]] HRESULT PaintBufferGridLines(const GridLineSet lines, const COLORREF color, const size_t cchLine, const COORD coordTarget) noexcept override;
+        [[nodiscard]] HRESULT PaintSelection(const SMALL_RECT rect) noexcept override;
+        [[nodiscard]] HRESULT PaintCursor(const CursorOptions& options) noexcept override;
+        [[nodiscard]] HRESULT UpdateDrawingBrushes(const TextAttribute& textAttributes, const RenderSettings& renderSettings, const gsl::not_null<IRenderData*> pData, const bool usingSoftFont, const bool isSettingDefaultBrushes) noexcept override;
+        [[nodiscard]] HRESULT UpdateFont(const FontInfoDesired& FontInfoDesired, _Out_ FontInfo& FontInfo) noexcept override;
+        [[nodiscard]] HRESULT UpdateDpi(const int iDpi) noexcept override;
+        [[nodiscard]] HRESULT UpdateViewport(const SMALL_RECT srNewViewport) noexcept override;
+        [[nodiscard]] HRESULT GetProposedFont(const FontInfoDesired& FontInfoDesired, _Out_ FontInfo& FontInfo, const int iDpi) noexcept override;
+        [[nodiscard]] HRESULT GetDirtyArea(gsl::span<const til::rect>& area) noexcept override;
+        [[nodiscard]] HRESULT GetFontSize(_Out_ COORD* const pFontSize) noexcept override;
+        [[nodiscard]] HRESULT IsGlyphWideByFont(const std::wstring_view glyph, _Out_ bool* const pResult) noexcept override;
+
+    protected:
+        [[nodiscard]] HRESULT _DoUpdateTitle(const std::wstring_view newTitle) noexcept override;
+
+    private:
+        bool _isEnabled;
+        bool _isPainting;
+        bool _selectionChanged;
+        bool _textBufferChanged;
+        bool _cursorChanged;
+        std::wstring _newOutput;
+        std::wstring _queuedOutput;
+
+        Microsoft::Console::Types::IUiaEventDispatcher* _dispatcher;
+
+        std::vector<SMALL_RECT> _prevSelection;
+        SMALL_RECT _prevCursorRegion;
+    };
+}
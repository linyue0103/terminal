// Copyright (c) Microsoft Corporation.
// Licensed under the MIT license.

#include "precomp.h"
#include "OutputStateMachineEngine.hpp"

#include "ascii.hpp"
#include "base64.hpp"
#include "stateMachine.hpp"
#include "../../types/inc/utils.hpp"
#include "../renderer/vt/vtrenderer.hpp"

using namespace Microsoft::Console;
using namespace Microsoft::Console::VirtualTerminal;

// takes ownership of pDispatch
OutputStateMachineEngine::OutputStateMachineEngine(std::unique_ptr<ITermDispatch> pDispatch) :
    _dispatch(std::move(pDispatch)),
    _pfnFlushToTerminal(nullptr),
    _pTtyConnection(nullptr),
    _lastPrintedChar(AsciiChars::NUL)
{
    THROW_HR_IF_NULL(E_INVALIDARG, _dispatch.get());
}

const ITermDispatch& OutputStateMachineEngine::Dispatch() const noexcept
{
    return *_dispatch;
}

ITermDispatch& OutputStateMachineEngine::Dispatch() noexcept
{
    return *_dispatch;
}

// Routine Description:
// - Triggers the Execute action to indicate that the listener should
//      immediately respond to a C0 control character.
// Arguments:
// - wch - Character to dispatch.
// Return Value:
// - true iff we successfully dispatched the sequence.
bool OutputStateMachineEngine::ActionExecute(const wchar_t wch)
{
    switch (wch)
    {
    case AsciiChars::ENQ:
        // GH#11946: At some point we may want to add support for the VT
        // answerback feature, which requires responding to an ENQ control
        // with a user-defined reply, but until then we just ignore it.
        break;
    case AsciiChars::BEL:
        _dispatch->WarningBell();
        // microsoft/terminal#2952
        // If we're attached to a terminal, let's also pass the BEL through.
        if (_pfnFlushToTerminal != nullptr)
        {
            _pfnFlushToTerminal();
        }
        break;
    case AsciiChars::BS:
        _dispatch->CursorBackward(1);
        break;
    case AsciiChars::TAB:
        _dispatch->ForwardTab(1);
        break;
    case AsciiChars::CR:
        _dispatch->CarriageReturn();
        break;
    case AsciiChars::LF:
    case AsciiChars::FF:
    case AsciiChars::VT:
        // LF, FF, and VT are identical in function.
        _dispatch->LineFeed(DispatchTypes::LineFeedType::DependsOnMode);
        break;
    case AsciiChars::SI:
        _dispatch->LockingShift(0);
        break;
    case AsciiChars::SO:
        _dispatch->LockingShift(1);
        break;
    case AsciiChars::SUB:
        // The SUB control is used to cancel a control sequence in the same
        // way as CAN, but unlike CAN it also displays an error character,
        // typically a reverse question mark.
        _dispatch->Print(L'\u2E2E');
        break;
    case AsciiChars::DEL:
        // The DEL control can sometimes be translated into a printable glyph
        // if a 96-character set is designated, so we need to pass it through
        // to the Print method. If not translated, it will be filtered out
        // there.
        _dispatch->Print(wch);
        break;
    default:
        // GH#1825, GH#10786: VT applications expect to be able to write other
        // control characters and have _nothing_ happen. We filter out these
        // characters here, so they don't fill the buffer.
        break;
    }

    _ClearLastChar();

    return true;
}

// Routine Description:
// - Triggers the Execute action to indicate that the listener should
//      immediately respond to a C0 control character.
// This is called from the Escape state in the state machine, indicating the
//      immediately previous character was an 0x1b. The output state machine
//      does not treat this any differently than a normal ActionExecute.
// Arguments:
// - wch - Character to dispatch.
// Return Value:
// - true iff we successfully dispatched the sequence.
bool OutputStateMachineEngine::ActionExecuteFromEscape(const wchar_t wch)
{
    return ActionExecute(wch);
}

// Routine Description:
// - Triggers the Print action to indicate that the listener should render the
//      character given.
// Arguments:
// - wch - Character to dispatch.
// Return Value:
// - true iff we successfully dispatched the sequence.
bool OutputStateMachineEngine::ActionPrint(const wchar_t wch)
{
    // Stash the last character of the string, if it's a graphical character
    if (wch >= AsciiChars::SPC)
    {
        _lastPrintedChar = wch;
    }

    _dispatch->Print(wch); // call print

    return true;
}

// Routine Description:
// - Triggers the Print action to indicate that the listener should render the
//      string of characters given.
// Arguments:
// - string - string to dispatch.
// Return Value:
// - true iff we successfully dispatched the sequence.
bool OutputStateMachineEngine::ActionPrintString(const std::wstring_view string)
{
    if (string.empty())
    {
        return true;
    }

    // Stash the last character of the string, if it's a graphical character
    const auto wch = string.back();
    if (wch >= AsciiChars::SPC)
    {
        _lastPrintedChar = wch;
    }

    _dispatch->PrintString(string); // call print

    return true;
}

// Routine Description:
// This is called when we have determined that we don't understand a particular
//      sequence, or the adapter has determined that the string is intended for
//      the actual terminal (when we're acting as a pty).
// - Pass the string through to the target terminal application. If we're a pty,
//      then we'll have a TerminalConnection that we'll write the string to.
//      Otherwise, we're the terminal device, and we'll eat the string (because
//      we don't know what to do with it)
// Arguments:
// - string - string to dispatch.
// Return Value:
// - true iff we successfully dispatched the sequence.
bool OutputStateMachineEngine::ActionPassThroughString(const std::wstring_view string)
{
    auto success = true;
    if (_pTtyConnection != nullptr)
    {
        const auto hr = _pTtyConnection->WriteTerminalW(string);
        LOG_IF_FAILED(hr);
        success = SUCCEEDED(hr);
    }
    // If there's not a TTY connection, our previous behavior was to eat the string.

    return success;
}

// Routine Description:
// - Triggers the EscDispatch action to indicate that the listener should handle
//      a simple escape sequence. These sequences traditionally start with ESC
//      and a simple letter. No complicated parameters.
// Arguments:
// - id - Identifier of the escape sequence to dispatch.
// Return Value:
// - true iff we successfully dispatched the sequence.
bool OutputStateMachineEngine::ActionEscDispatch(const VTID id)
{
    auto success = false;

    switch (id)
    {
    case EscActionCodes::ST_StringTerminator:
        // This is the 7-bit string terminator, which is essentially a no-op.
        success = true;
        break;
    case EscActionCodes::DECBI_BackIndex:
        success = _dispatch->BackIndex();
        break;
    case EscActionCodes::DECSC_CursorSave:
        success = _dispatch->CursorSaveState();
        break;
    case EscActionCodes::DECRC_CursorRestore:
        success = _dispatch->CursorRestoreState();
        break;
    case EscActionCodes::DECFI_ForwardIndex:
        success = _dispatch->ForwardIndex();
        break;
    case EscActionCodes::DECKPAM_KeypadApplicationMode:
        success = _dispatch->SetKeypadMode(true);
        break;
    case EscActionCodes::DECKPNM_KeypadNumericMode:
        success = _dispatch->SetKeypadMode(false);
        break;
    case EscActionCodes::NEL_NextLine:
        success = _dispatch->LineFeed(DispatchTypes::LineFeedType::WithReturn);
        break;
    case EscActionCodes::IND_Index:
        success = _dispatch->LineFeed(DispatchTypes::LineFeedType::WithoutReturn);
        break;
    case EscActionCodes::RI_ReverseLineFeed:
        success = _dispatch->ReverseLineFeed();
        break;
    case EscActionCodes::HTS_HorizontalTabSet:
        success = _dispatch->HorizontalTabSet();
        break;
    case EscActionCodes::DECID_IdentifyDevice:
        success = _dispatch->DeviceAttributes();
        break;
    case EscActionCodes::RIS_ResetToInitialState:
        success = _dispatch->HardReset();
        break;
    case EscActionCodes::SS2_SingleShift:
        success = _dispatch->SingleShift(2);
        break;
    case EscActionCodes::SS3_SingleShift:
        success = _dispatch->SingleShift(3);
        break;
    case EscActionCodes::LS2_LockingShift:
        success = _dispatch->LockingShift(2);
        break;
    case EscActionCodes::LS3_LockingShift:
        success = _dispatch->LockingShift(3);
        break;
    case EscActionCodes::LS1R_LockingShift:
        success = _dispatch->LockingShiftRight(1);
        break;
    case EscActionCodes::LS2R_LockingShift:
        success = _dispatch->LockingShiftRight(2);
        break;
    case EscActionCodes::LS3R_LockingShift:
        success = _dispatch->LockingShiftRight(3);
        break;
    case EscActionCodes::DECAC1_AcceptC1Controls:
        success = _dispatch->AcceptC1Controls(true);
        break;
    case EscActionCodes::DECDHL_DoubleHeightLineTop:
        success = _dispatch->SetLineRendition(LineRendition::DoubleHeightTop);
        break;
    case EscActionCodes::DECDHL_DoubleHeightLineBottom:
        success = _dispatch->SetLineRendition(LineRendition::DoubleHeightBottom);
        break;
    case EscActionCodes::DECSWL_SingleWidthLine:
        success = _dispatch->SetLineRendition(LineRendition::SingleWidth);
        break;
    case EscActionCodes::DECDWL_DoubleWidthLine:
        success = _dispatch->SetLineRendition(LineRendition::DoubleWidth);
        break;
    case EscActionCodes::DECALN_ScreenAlignmentPattern:
        success = _dispatch->ScreenAlignmentPattern();
        break;
    default:
        const auto commandChar = id[0];
        const auto commandParameter = id.SubSequence(1);
        switch (commandChar)
        {
        case '%':
            success = _dispatch->DesignateCodingSystem(commandParameter);
            break;
        case '(':
            success = _dispatch->Designate94Charset(0, commandParameter);
            break;
        case ')':
            success = _dispatch->Designate94Charset(1, commandParameter);
            break;
        case '*':
            success = _dispatch->Designate94Charset(2, commandParameter);
            break;
        case '+':
            success = _dispatch->Designate94Charset(3, commandParameter);
            break;
        case '-':
            success = _dispatch->Designate96Charset(1, commandParameter);
            break;
        case '.':
            success = _dispatch->Designate96Charset(2, commandParameter);
            break;
        case '/':
            success = _dispatch->Designate96Charset(3, commandParameter);
            break;
        default:
            // If no functions to call, overall dispatch was a failure.
            success = false;
            break;
        }
    }

    // If we were unable to process the string, and there's a TTY attached to us,
    //      trigger the state machine to flush the string to the terminal.
    if (_pfnFlushToTerminal != nullptr && !success)
    {
        success = _pfnFlushToTerminal();
    }

    _ClearLastChar();

    return success;
}

// Method Description:
// - Triggers the Vt52EscDispatch action to indicate that the listener should handle
//      a VT52 escape sequence. These sequences start with ESC and a single letter,
//      sometimes followed by parameters.
// Arguments:
// - id - Identifier of the VT52 sequence to dispatch.
// - parameters - Set of parameters collected while parsing the sequence.
// Return Value:
// - true iff we successfully dispatched the sequence.
bool OutputStateMachineEngine::ActionVt52EscDispatch(const VTID id, const VTParameters parameters)
{
    auto success = false;

    switch (id)
    {
    case Vt52ActionCodes::CursorUp:
        success = _dispatch->CursorUp(1);
        break;
    case Vt52ActionCodes::CursorDown:
        success = _dispatch->CursorDown(1);
        break;
    case Vt52ActionCodes::CursorRight:
        success = _dispatch->CursorForward(1);
        break;
    case Vt52ActionCodes::CursorLeft:
        success = _dispatch->CursorBackward(1);
        break;
    case Vt52ActionCodes::EnterGraphicsMode:
        success = _dispatch->Designate94Charset(0, DispatchTypes::CharacterSets::DecSpecialGraphics);
        break;
    case Vt52ActionCodes::ExitGraphicsMode:
        success = _dispatch->Designate94Charset(0, DispatchTypes::CharacterSets::ASCII);
        break;
    case Vt52ActionCodes::CursorToHome:
        success = _dispatch->CursorPosition(1, 1);
        break;
    case Vt52ActionCodes::ReverseLineFeed:
        success = _dispatch->ReverseLineFeed();
        break;
    case Vt52ActionCodes::EraseToEndOfScreen:
        success = _dispatch->EraseInDisplay(DispatchTypes::EraseType::ToEnd);
        break;
    case Vt52ActionCodes::EraseToEndOfLine:
        success = _dispatch->EraseInLine(DispatchTypes::EraseType::ToEnd);
        break;
    case Vt52ActionCodes::DirectCursorAddress:
        // VT52 cursor addresses are provided as ASCII characters, with
        // the lowest value being a space, representing an address of 1.
        success = _dispatch->CursorPosition(parameters.at(0).value() - ' ' + 1, parameters.at(1).value() - ' ' + 1);
        break;
    case Vt52ActionCodes::Identify:
        success = _dispatch->Vt52DeviceAttributes();
        break;
    case Vt52ActionCodes::EnterAlternateKeypadMode:
        success = _dispatch->SetKeypadMode(true);
        break;
    case Vt52ActionCodes::ExitAlternateKeypadMode:
        success = _dispatch->SetKeypadMode(false);
        break;
    case Vt52ActionCodes::ExitVt52Mode:
        success = _dispatch->SetMode(DispatchTypes::ModeParams::DECANM_AnsiMode);
        break;
    default:
        // If no functions to call, overall dispatch was a failure.
        success = false;
        break;
    }

    _ClearLastChar();

    return success;
}

// Routine Description:
// - Triggers the CsiDispatch action to indicate that the listener should handle
//      a control sequence. These sequences perform various API-type commands
//      that can include many parameters.
// Arguments:
// - id - Identifier of the control sequence to dispatch.
// - parameters - set of numeric parameters collected while parsing the sequence.
// Return Value:
// - true iff we successfully dispatched the sequence.
bool OutputStateMachineEngine::ActionCsiDispatch(const VTID id, const VTParameters parameters)
{
    // Bail out if we receive subparameters, but we don't accept them in the sequence.
    if (parameters.hasSubParams() && !_CanSeqAcceptSubParam(id, parameters)) [[unlikely]]
    {
        return false;
    }

    auto success = false;

    switch (id)
    {
    case CsiActionCodes::CUU_CursorUp:
        success = _dispatch->CursorUp(parameters.at(0));
        break;
    case CsiActionCodes::CUD_CursorDown:
        success = _dispatch->CursorDown(parameters.at(0));
        break;
    case CsiActionCodes::CUF_CursorForward:
        success = _dispatch->CursorForward(parameters.at(0));
        break;
    case CsiActionCodes::CUB_CursorBackward:
        success = _dispatch->CursorBackward(parameters.at(0));
        break;
    case CsiActionCodes::CNL_CursorNextLine:
        success = _dispatch->CursorNextLine(parameters.at(0));
        break;
    case CsiActionCodes::CPL_CursorPrevLine:
        success = _dispatch->CursorPrevLine(parameters.at(0));
        break;
    case CsiActionCodes::CHA_CursorHorizontalAbsolute:
    case CsiActionCodes::HPA_HorizontalPositionAbsolute:
        success = _dispatch->CursorHorizontalPositionAbsolute(parameters.at(0));
        break;
    case CsiActionCodes::VPA_VerticalLinePositionAbsolute:
        success = _dispatch->VerticalLinePositionAbsolute(parameters.at(0));
        break;
    case CsiActionCodes::HPR_HorizontalPositionRelative:
        success = _dispatch->HorizontalPositionRelative(parameters.at(0));
        break;
    case CsiActionCodes::VPR_VerticalPositionRelative:
        success = _dispatch->VerticalPositionRelative(parameters.at(0));
        break;
    case CsiActionCodes::CUP_CursorPosition:
    case CsiActionCodes::HVP_HorizontalVerticalPosition:
        success = _dispatch->CursorPosition(parameters.at(0), parameters.at(1));
        break;
    case CsiActionCodes::DECSTBM_SetTopBottomMargins:
        success = _dispatch->SetTopBottomScrollingMargins(parameters.at(0).value_or(0), parameters.at(1).value_or(0));
        break;
    case CsiActionCodes::DECSLRM_SetLeftRightMargins:
        // Note that this can also be ANSISYSSC, depending on the state of DECLRMM.
        success = _dispatch->SetLeftRightScrollingMargins(parameters.at(0).value_or(0), parameters.at(1).value_or(0));
        break;
    case CsiActionCodes::ICH_InsertCharacter:
        success = _dispatch->InsertCharacter(parameters.at(0));
        break;
    case CsiActionCodes::DCH_DeleteCharacter:
        success = _dispatch->DeleteCharacter(parameters.at(0));
        break;
    case CsiActionCodes::ED_EraseDisplay:
        success = parameters.for_each([&](const auto eraseType) {
            return _dispatch->EraseInDisplay(eraseType);
        });
        break;
    case CsiActionCodes::DECSED_SelectiveEraseDisplay:
        success = parameters.for_each([&](const auto eraseType) {
            return _dispatch->SelectiveEraseInDisplay(eraseType);
        });
        break;
    case CsiActionCodes::EL_EraseLine:
        success = parameters.for_each([&](const auto eraseType) {
            return _dispatch->EraseInLine(eraseType);
        });
        break;
    case CsiActionCodes::DECSEL_SelectiveEraseLine:
        success = parameters.for_each([&](const auto eraseType) {
            return _dispatch->SelectiveEraseInLine(eraseType);
        });
        break;
    case CsiActionCodes::SM_SetMode:
        success = parameters.for_each([&](const auto mode) {
            return _dispatch->SetMode(DispatchTypes::ANSIStandardMode(mode));
        });
        break;
    case CsiActionCodes::DECSET_PrivateModeSet:
        success = parameters.for_each([&](const auto mode) {
            return _dispatch->SetMode(DispatchTypes::DECPrivateMode(mode));
        });
        break;
    case CsiActionCodes::RM_ResetMode:
        success = parameters.for_each([&](const auto mode) {
            return _dispatch->ResetMode(DispatchTypes::ANSIStandardMode(mode));
        });
        break;
    case CsiActionCodes::DECRST_PrivateModeReset:
        success = parameters.for_each([&](const auto mode) {
            return _dispatch->ResetMode(DispatchTypes::DECPrivateMode(mode));
        });
        break;
    case CsiActionCodes::SGR_SetGraphicsRendition:
        success = _dispatch->SetGraphicsRendition(parameters);
        break;
    case CsiActionCodes::DSR_DeviceStatusReport:
        success = _dispatch->DeviceStatusReport(DispatchTypes::ANSIStandardStatus(parameters.at(0)), parameters.at(1));
        break;
    case CsiActionCodes::DSR_PrivateDeviceStatusReport:
        success = _dispatch->DeviceStatusReport(DispatchTypes::DECPrivateStatus(parameters.at(0)), parameters.at(1));
        break;
    case CsiActionCodes::DA_DeviceAttributes:
        success = parameters.at(0).value_or(0) == 0 && _dispatch->DeviceAttributes();
        break;
    case CsiActionCodes::DA2_SecondaryDeviceAttributes:
        success = parameters.at(0).value_or(0) == 0 && _dispatch->SecondaryDeviceAttributes();
        break;
    case CsiActionCodes::DA3_TertiaryDeviceAttributes:
        success = parameters.at(0).value_or(0) == 0 && _dispatch->TertiaryDeviceAttributes();
        break;
    case CsiActionCodes::DECREQTPARM_RequestTerminalParameters:
        success = _dispatch->RequestTerminalParameters(parameters.at(0));
        break;
    case CsiActionCodes::SU_ScrollUp:
        success = _dispatch->ScrollUp(parameters.at(0));
        break;
    case CsiActionCodes::SD_ScrollDown:
        success = _dispatch->ScrollDown(parameters.at(0));
        break;
    case CsiActionCodes::ANSISYSRC_CursorRestore:
        success = _dispatch->CursorRestoreState();
        break;
    case CsiActionCodes::IL_InsertLine:
        success = _dispatch->InsertLine(parameters.at(0));
        break;
    case CsiActionCodes::DL_DeleteLine:
        success = _dispatch->DeleteLine(parameters.at(0));
        break;
    case CsiActionCodes::CHT_CursorForwardTab:
        success = _dispatch->ForwardTab(parameters.at(0));
        break;
    case CsiActionCodes::CBT_CursorBackTab:
        success = _dispatch->BackwardsTab(parameters.at(0));
        break;
    case CsiActionCodes::TBC_TabClear:
        success = parameters.for_each([&](const auto clearType) {
            return _dispatch->TabClear(clearType);
        });
        break;
    case CsiActionCodes::ECH_EraseCharacters:
        success = _dispatch->EraseCharacters(parameters.at(0));
        break;
    case CsiActionCodes::DTTERM_WindowManipulation:
        success = _dispatch->WindowManipulation(parameters.at(0), parameters.at(1), parameters.at(2));
        break;
    case CsiActionCodes::REP_RepeatCharacter:
        // Handled w/o the dispatch. This function is unique in that way
        // If this were in the ITerminalDispatch, then each
        // implementation would effectively be the same, calling only
        // functions that are already part of the interface.
        // Print the last graphical character a number of times.
        if (_lastPrintedChar != AsciiChars::NUL)
        {
            const size_t repeatCount = parameters.at(0);
            std::wstring wstr(repeatCount, _lastPrintedChar);
            _dispatch->PrintString(wstr);
        }
        success = true;
        break;
    case CsiActionCodes::DECSCUSR_SetCursorStyle:
        success = _dispatch->SetCursorStyle(parameters.at(0));
        break;
    case CsiActionCodes::DECSTR_SoftReset:
        success = _dispatch->SoftReset();
        break;
    case CsiActionCodes::DECSCA_SetCharacterProtectionAttribute:
        success = _dispatch->SetCharacterProtectionAttribute(parameters);
        break;
    case CsiActionCodes::XT_PushSgr:
    case CsiActionCodes::XT_PushSgrAlias:
        success = _dispatch->PushGraphicsRendition(parameters);
        break;
    case CsiActionCodes::XT_PopSgr:
    case CsiActionCodes::XT_PopSgrAlias:
        success = _dispatch->PopGraphicsRendition();
        break;
    case CsiActionCodes::DECRQM_RequestMode:
        success = _dispatch->RequestMode(DispatchTypes::ANSIStandardMode(parameters.at(0)));
        break;
    case CsiActionCodes::DECRQM_PrivateRequestMode:
        success = _dispatch->RequestMode(DispatchTypes::DECPrivateMode(parameters.at(0)));
        break;
    case CsiActionCodes::DECCARA_ChangeAttributesRectangularArea:
        success = _dispatch->ChangeAttributesRectangularArea(parameters.at(0), parameters.at(1), parameters.at(2).value_or(0), parameters.at(3).value_or(0), parameters.subspan(4));
        break;
    case CsiActionCodes::DECRARA_ReverseAttributesRectangularArea:
        success = _dispatch->ReverseAttributesRectangularArea(parameters.at(0), parameters.at(1), parameters.at(2).value_or(0), parameters.at(3).value_or(0), parameters.subspan(4));
        break;
    case CsiActionCodes::DECCRA_CopyRectangularArea:
        success = _dispatch->CopyRectangularArea(parameters.at(0), parameters.at(1), parameters.at(2).value_or(0), parameters.at(3).value_or(0), parameters.at(4), parameters.at(5), parameters.at(6), parameters.at(7));
        break;
    case CsiActionCodes::DECRQPSR_RequestPresentationStateReport:
        success = _dispatch->RequestPresentationStateReport(parameters.at(0));
        break;
    case CsiActionCodes::DECFRA_FillRectangularArea:
        success = _dispatch->FillRectangularArea(parameters.at(0), parameters.at(1), parameters.at(2), parameters.at(3).value_or(0), parameters.at(4).value_or(0));
        break;
    case CsiActionCodes::DECERA_EraseRectangularArea:
        success = _dispatch->EraseRectangularArea(parameters.at(0), parameters.at(1), parameters.at(2).value_or(0), parameters.at(3).value_or(0));
        break;
    case CsiActionCodes::DECSERA_SelectiveEraseRectangularArea:
        success = _dispatch->SelectiveEraseRectangularArea(parameters.at(0), parameters.at(1), parameters.at(2).value_or(0), parameters.at(3).value_or(0));
        break;
    case CsiActionCodes::DECIC_InsertColumn:
        success = _dispatch->InsertColumn(parameters.at(0));
        break;
    case CsiActionCodes::DECDC_DeleteColumn:
        success = _dispatch->DeleteColumn(parameters.at(0));
        break;
    case CsiActionCodes::DECSACE_SelectAttributeChangeExtent:
        success = _dispatch->SelectAttributeChangeExtent(parameters.at(0));
        break;
    case CsiActionCodes::DECRQCRA_RequestChecksumRectangularArea:
        success = _dispatch->RequestChecksumRectangularArea(parameters.at(0).value_or(0), parameters.at(1).value_or(0), parameters.at(2), parameters.at(3), parameters.at(4).value_or(0), parameters.at(5).value_or(0));
        break;
    case CsiActionCodes::DECINVM_InvokeMacro:
        success = _dispatch->InvokeMacro(parameters.at(0).value_or(0));
        break;
    case CsiActionCodes::DECAC_AssignColor:
        success = _dispatch->AssignColor(parameters.at(0), parameters.at(1).value_or(0), parameters.at(2).value_or(0));
        break;
    case CsiActionCodes::DECPS_PlaySound:
        success = _dispatch->PlaySounds(parameters);
        break;
    default:
        // If no functions to call, overall dispatch was a failure.
        success = false;
        break;
    }

    // If we were unable to process the string, and there's a TTY attached to us,
    //      trigger the state machine to flush the string to the terminal.
    if (_pfnFlushToTerminal != nullptr && !success)
    {
        success = _pfnFlushToTerminal();
    }

    _ClearLastChar();

    return success;
}

// Routine Description:
// - Triggers the DcsDispatch action to indicate that the listener should handle
//      a control sequence. Returns the handler function that is to be used to
//      process the subsequent data string characters in the sequence.
// Arguments:
// - id - Identifier of the control sequence to dispatch.
// - parameters - set of numeric parameters collected while parsing the sequence.
// Return Value:
// - the data string handler function or nullptr if the sequence is not supported
IStateMachineEngine::StringHandler OutputStateMachineEngine::ActionDcsDispatch(const VTID id, const VTParameters parameters)
{
    StringHandler handler = nullptr;

    switch (id)
    {
    case DcsActionCodes::DECDLD_DownloadDRCS:
        handler = _dispatch->DownloadDRCS(parameters.at(0),
                                          parameters.at(1),
                                          parameters.at(2),
                                          parameters.at(3),
                                          parameters.at(4),
                                          parameters.at(5),
                                          parameters.at(6),
                                          parameters.at(7));
        break;
    case DcsActionCodes::DECDMAC_DefineMacro:
        handler = _dispatch->DefineMacro(parameters.at(0).value_or(0), parameters.at(1), parameters.at(2));
        break;
    case DcsActionCodes::DECRSTS_RestoreTerminalState:
        handler = _dispatch->RestoreTerminalState(parameters.at(0));
        break;
    case DcsActionCodes::DECRQSS_RequestSetting:
        handler = _dispatch->RequestSetting();
        break;
    case DcsActionCodes::DECRSPS_RestorePresentationState:
        handler = _dispatch->RestorePresentationState(parameters.at(0));
        break;
    default:
        handler = nullptr;
        break;
    }

    _ClearLastChar();

    return handler;
}

// Routine Description:
// - Triggers the Clear action to indicate that the state machine should erase
//      all internal state.
// Arguments:
// - <none>
// Return Value:
// - <none>
bool OutputStateMachineEngine::ActionClear() noexcept
{
    // do nothing.
    return true;
}

// Routine Description:
// - Triggers the Ignore action to indicate that the state machine should eat
//      this character and say nothing.
// Arguments:
// - <none>
// Return Value:
// - <none>
bool OutputStateMachineEngine::ActionIgnore() noexcept
{
    // do nothing.
    return true;
}

// Routine Description:
// - Triggers the OscDispatch action to indicate that the listener should handle a control sequence.
//   These sequences perform various API-type commands that can include many parameters.
// Arguments:
// - wch - Character to dispatch. This will be a BEL or ST char.
// - parameter - identifier of the OSC action to perform
// - string - OSC string we've collected. NOT null terminated.
// Return Value:
// - true if we handled the dispatch.
bool OutputStateMachineEngine::ActionOscDispatch(const wchar_t /*wch*/,
                                                 const size_t parameter,
                                                 const std::wstring_view string)
{
    auto success = false;

    switch (parameter)
    {
    case OscActionCodes::SetIconAndWindowTitle:
    case OscActionCodes::SetWindowIcon:
    case OscActionCodes::SetWindowTitle:
    {
        std::wstring title;
        success = _GetOscTitle(string, title);
        success = success && _dispatch->SetWindowTitle(title);
        break;
    }
    case OscActionCodes::SetColor:
    {
        std::vector<size_t> tableIndexes;
        std::vector<DWORD> colors;
        success = _GetOscSetColorTable(string, tableIndexes, colors);
        for (size_t i = 0; i < tableIndexes.size(); i++)
        {
            const auto tableIndex = til::at(tableIndexes, i);
            const auto rgb = til::at(colors, i);
            success = success && _dispatch->SetColorTableEntry(tableIndex, rgb);
        }
        break;
    }
    case OscActionCodes::SetForegroundColor:
    case OscActionCodes::SetBackgroundColor:
    case OscActionCodes::SetCursorColor:
    {
        std::vector<DWORD> colors;
        success = _GetOscSetColor(string, colors);
        if (success)
        {
            auto commandIndex = parameter;
            size_t colorIndex = 0;

            if (commandIndex == OscActionCodes::SetForegroundColor && colors.size() > colorIndex)
            {
                const auto color = til::at(colors, colorIndex);
                if (color != INVALID_COLOR)
                {
                    success = success && _dispatch->SetDefaultForeground(color);
                }
                commandIndex++;
                colorIndex++;
            }

            if (commandIndex == OscActionCodes::SetBackgroundColor && colors.size() > colorIndex)
            {
                const auto color = til::at(colors, colorIndex);
                if (color != INVALID_COLOR)
                {
                    success = success && _dispatch->SetDefaultBackground(color);
                }
                commandIndex++;
                colorIndex++;
            }

            if (commandIndex == OscActionCodes::SetCursorColor && colors.size() > colorIndex)
            {
                const auto color = til::at(colors, colorIndex);
                if (color != INVALID_COLOR)
                {
                    success = success && _dispatch->SetCursorColor(color);
                }
                commandIndex++;
                colorIndex++;
            }
        }
        break;
    }
    case OscActionCodes::SetClipboard:
    {
        std::wstring setClipboardContent;
        auto queryClipboard = false;
        success = _GetOscSetClipboard(string, setClipboardContent, queryClipboard);
        if (success && !queryClipboard)
        {
            success = _dispatch->SetClipboard(setClipboardContent);
        }
        break;
    }
    case OscActionCodes::ResetCursorColor:
    {
        success = _dispatch->SetCursorColor(INVALID_COLOR);
        break;
    }
    case OscActionCodes::Hyperlink:
    {
        std::wstring params;
        std::wstring uri;
        success = _ParseHyperlink(string, params, uri);
        if (uri.empty())
        {
            success = success && _dispatch->EndHyperlink();
        }
        else
        {
            success = success && _dispatch->AddHyperlink(uri, params);
        }
        break;
    }
    case OscActionCodes::ConEmuAction:
    {
        success = _dispatch->DoConEmuAction(string);
        break;
    }
    case OscActionCodes::ITerm2Action:
    {
        success = _dispatch->DoITerm2Action(string);
        break;
    }
    case OscActionCodes::FinalTermAction:
    {
        success = _dispatch->DoFinalTermAction(string);
        break;
    }
<<<<<<< HEAD
    case OscActionCodes::VsCodeAction:
    {
        success = _dispatch->DoVsCodeAction(string);
=======
    case OscActionCodes::UrxvtAction:
    {
        success = _dispatch->DoUrxvtAction(string);
>>>>>>> 6ac5137b
        break;
    }
    default:
        // If no functions to call, overall dispatch was a failure.
        success = false;
        break;
    }

    // If we were unable to process the string, and there's a TTY attached to us,
    //      trigger the state machine to flush the string to the terminal.
    if (_pfnFlushToTerminal != nullptr && !success)
    {
        success = _pfnFlushToTerminal();
    }

    _ClearLastChar();

    return success;
}

// Routine Description:
// - Triggers the Ss3Dispatch action to indicate that the listener should handle
//      a control sequence. These sequences perform various API-type commands
//      that can include many parameters.
// Arguments:
// - wch - Character to dispatch.
// - parameters - set of numeric parameters collected while parsing the sequence.
// Return Value:
// - true iff we successfully dispatched the sequence.
bool OutputStateMachineEngine::ActionSs3Dispatch(const wchar_t /*wch*/, const VTParameters /*parameters*/) noexcept
{
    // The output engine doesn't handle any SS3 sequences.
    _ClearLastChar();
    return false;
}

// Routine Description:
// - Null terminates, then returns, the string that we've collected as part of the OSC string.
// Arguments:
// - string - Osc String input
// - title - Where to place the Osc String to use as a title.
// Return Value:
// - True if there was a title to output. (a title with length=0 is still valid)
bool OutputStateMachineEngine::_GetOscTitle(const std::wstring_view string,
                                            std::wstring& title) const
{
    title = string;

    return !string.empty();
}

// Routine Description:
// - OSC 4 ; c ; spec ST
//      c: the index of the ansi color table
//      spec: The colors are specified by name or RGB specification as per XParseColor
//
//   It's possible to have multiple "c ; spec" pairs, which will set the index "c" of the color table
//   with color parsed from "spec" for each pair respectively.
// Arguments:
// - string - the Osc String to parse
// - tableIndexes - receives the table indexes
// - rgbs - receives the colors that we parsed in the format: 0x00BBGGRR
// Return Value:
// - True if at least one table index and color was parsed successfully. False otherwise.
bool OutputStateMachineEngine::_GetOscSetColorTable(const std::wstring_view string,
                                                    std::vector<size_t>& tableIndexes,
                                                    std::vector<DWORD>& rgbs) const
{
    const auto parts = Utils::SplitString(string, L';');
    if (parts.size() < 2)
    {
        return false;
    }

    std::vector<size_t> newTableIndexes;
    std::vector<DWORD> newRgbs;

    for (size_t i = 0, j = 1; j < parts.size(); i += 2, j += 2)
    {
        unsigned int tableIndex = 0;
        const auto indexSuccess = Utils::StringToUint(til::at(parts, i), tableIndex);
        const auto colorOptional = Utils::ColorFromXTermColor(til::at(parts, j));
        if (indexSuccess && colorOptional.has_value())
        {
            newTableIndexes.push_back(tableIndex);
            newRgbs.push_back(colorOptional.value());
        }
    }

    tableIndexes.swap(newTableIndexes);
    rgbs.swap(newRgbs);

    return tableIndexes.size() > 0 && rgbs.size() > 0;
}

#pragma warning(push)
#pragma warning(disable : 26445) // Suppress lifetime check for a reference to std::span or std::string_view

// Routine Description:
// - Given a hyperlink string, attempts to parse the URI encoded. An 'id' parameter
//   may be provided.
//   If there is a URI, the well formatted string looks like:
//          "<params>;<URI>"
//   To be specific, params is an optional list of key=value assignments, separated by the ':'. Example:
//          "id=xyz123:foo=bar:baz=value"
//   If there is no URI, we need to close the hyperlink and the string looks like:
//          ";"
// Arguments:
// - string - the string containing the parameters and URI
// - params - where to store the parameters
// - uri - where to store the uri
// Return Value:
// - True if a URI was successfully parsed or if we are meant to close a hyperlink
bool OutputStateMachineEngine::_ParseHyperlink(const std::wstring_view string,
                                               std::wstring& params,
                                               std::wstring& uri) const
{
    params.clear();
    uri.clear();

    if (string == L";")
    {
        return true;
    }

    const auto midPos = string.find(';');
    if (midPos != std::wstring::npos)
    {
        uri = string.substr(midPos + 1, MAX_URL_LENGTH);
        const auto paramStr = string.substr(0, midPos);
        const auto paramParts = Utils::SplitString(paramStr, ':');
        for (const auto& part : paramParts)
        {
            const auto idPos = part.find(hyperlinkIDParameter);
            if (idPos != std::wstring::npos)
            {
                params = part.substr(idPos + hyperlinkIDParameter.size());
            }
        }
        return true;
    }
    return false;
}

#pragma warning(pop)

// Routine Description:
// - OSC 10, 11, 12 ; spec ST
//      spec: The colors are specified by name or RGB specification as per XParseColor
//
//   It's possible to have multiple "spec", which by design equals to a series of OSC command
//   with accumulated Ps. For example "OSC 10;color1;color2" is effectively an "OSC 10;color1"
//   and an "OSC 11;color2".
//
// Arguments:
// - string - the Osc String to parse
// - rgbs - receives the colors that we parsed in the format: 0x00BBGGRR
// Return Value:
// - True if at least one color was parsed successfully. False otherwise.
bool OutputStateMachineEngine::_GetOscSetColor(const std::wstring_view string,
                                               std::vector<DWORD>& rgbs) const
{
    const auto parts = Utils::SplitString(string, L';');
    if (parts.size() < 1)
    {
        return false;
    }

    std::vector<DWORD> newRgbs;
    for (size_t i = 0; i < parts.size(); i++)
    {
        const auto colorOptional = Utils::ColorFromXTermColor(til::at(parts, i));
        if (colorOptional.has_value())
        {
            newRgbs.push_back(colorOptional.value());
        }
        else
        {
            newRgbs.push_back(INVALID_COLOR);
        }
    }

    rgbs.swap(newRgbs);

    return rgbs.size() > 0;
}

// Method Description:
// - Sets us up to have another terminal acting as the tty instead of conhost.
//      We'll set a couple members, and if they aren't null, when we get a
//      sequence we don't understand, we'll pass it along to the terminal
//      instead of eating it ourselves.
// Arguments:
// - pTtyConnection: This is a TerminalOutputConnection that we can write the
//      sequence we didn't understand to.
// - pfnFlushToTerminal: This is a callback to the underlying state machine to
//      trigger it to call ActionPassThroughString with whatever sequence it's
//      currently processing.
// Return Value:
// - <none>
void OutputStateMachineEngine::SetTerminalConnection(Render::VtEngine* const pTtyConnection,
                                                     std::function<bool()> pfnFlushToTerminal)
{
    this->_pTtyConnection = pTtyConnection;
    this->_pfnFlushToTerminal = pfnFlushToTerminal;
}

// Routine Description:
// - Parse OscSetClipboard parameters with the format `Pc;Pd`. Currently the first parameter `Pc` is
// ignored. The second parameter `Pd` should be a valid base64 string or character `?`.
// Arguments:
// - string - Osc String input.
// - content - Content to set to clipboard.
// - queryClipboard - Whether to get clipboard content and return it to terminal with base64 encoded.
// Return Value:
// - True if there was a valid base64 string or the passed parameter was `?`.
bool OutputStateMachineEngine::_GetOscSetClipboard(const std::wstring_view string,
                                                   std::wstring& content,
                                                   bool& queryClipboard) const noexcept
{
    const auto pos = string.find(L';');
    if (pos == std::wstring_view::npos)
    {
        return false;
    }

    const auto substr = string.substr(pos + 1);
    if (substr == L"?")
    {
        queryClipboard = true;
        return true;
    }

// Log_IfFailed has the following description: "Should be decorated WI_NOEXCEPT, but conflicts with forceinline."
#pragma warning(suppress : 26447) // The function is declared 'noexcept' but calls function 'Log_IfFailed()' which may throw exceptions (f.6).
    return SUCCEEDED_LOG(Base64::Decode(substr, content));
}

// Routine Description:
// - Takes a sequence id ("final byte") and determines if it accepts sub parameters.
// Arguments:
// - id - The sequence id to check for.
// Return Value:
// - True, if it accepts sub parameters or else False.
bool OutputStateMachineEngine::_CanSeqAcceptSubParam(const VTID id, const VTParameters& parameters) noexcept
{
    switch (id)
    {
    case SGR_SetGraphicsRendition:
        return true;
    case DECCARA_ChangeAttributesRectangularArea:
    case DECRARA_ReverseAttributesRectangularArea:
        return !parameters.hasSubParamsFor(0) && !parameters.hasSubParamsFor(1) && !parameters.hasSubParamsFor(2) && !parameters.hasSubParamsFor(3);
    default:
        return false;
    }
}

// Method Description:
// - Clears our last stored character. The last stored character is the last
//      graphical character we printed, which is reset if any other action is
//      dispatched.
// Arguments:
// - <none>
// Return Value:
// - <none>
void OutputStateMachineEngine::_ClearLastChar() noexcept
{
    _lastPrintedChar = AsciiChars::NUL;
}
<|MERGE_RESOLUTION|>--- conflicted
+++ resolved
@@ -1,1149 +1,1148 @@
-// Copyright (c) Microsoft Corporation.
-// Licensed under the MIT license.
-
-#include "precomp.h"
-#include "OutputStateMachineEngine.hpp"
-
-#include "ascii.hpp"
-#include "base64.hpp"
-#include "stateMachine.hpp"
-#include "../../types/inc/utils.hpp"
-#include "../renderer/vt/vtrenderer.hpp"
-
-using namespace Microsoft::Console;
-using namespace Microsoft::Console::VirtualTerminal;
-
-// takes ownership of pDispatch
-OutputStateMachineEngine::OutputStateMachineEngine(std::unique_ptr<ITermDispatch> pDispatch) :
-    _dispatch(std::move(pDispatch)),
-    _pfnFlushToTerminal(nullptr),
-    _pTtyConnection(nullptr),
-    _lastPrintedChar(AsciiChars::NUL)
-{
-    THROW_HR_IF_NULL(E_INVALIDARG, _dispatch.get());
-}
-
-const ITermDispatch& OutputStateMachineEngine::Dispatch() const noexcept
-{
-    return *_dispatch;
-}
-
-ITermDispatch& OutputStateMachineEngine::Dispatch() noexcept
-{
-    return *_dispatch;
-}
-
-// Routine Description:
-// - Triggers the Execute action to indicate that the listener should
-//      immediately respond to a C0 control character.
-// Arguments:
-// - wch - Character to dispatch.
-// Return Value:
-// - true iff we successfully dispatched the sequence.
-bool OutputStateMachineEngine::ActionExecute(const wchar_t wch)
-{
-    switch (wch)
-    {
-    case AsciiChars::ENQ:
-        // GH#11946: At some point we may want to add support for the VT
-        // answerback feature, which requires responding to an ENQ control
-        // with a user-defined reply, but until then we just ignore it.
-        break;
-    case AsciiChars::BEL:
-        _dispatch->WarningBell();
-        // microsoft/terminal#2952
-        // If we're attached to a terminal, let's also pass the BEL through.
-        if (_pfnFlushToTerminal != nullptr)
-        {
-            _pfnFlushToTerminal();
-        }
-        break;
-    case AsciiChars::BS:
-        _dispatch->CursorBackward(1);
-        break;
-    case AsciiChars::TAB:
-        _dispatch->ForwardTab(1);
-        break;
-    case AsciiChars::CR:
-        _dispatch->CarriageReturn();
-        break;
-    case AsciiChars::LF:
-    case AsciiChars::FF:
-    case AsciiChars::VT:
-        // LF, FF, and VT are identical in function.
-        _dispatch->LineFeed(DispatchTypes::LineFeedType::DependsOnMode);
-        break;
-    case AsciiChars::SI:
-        _dispatch->LockingShift(0);
-        break;
-    case AsciiChars::SO:
-        _dispatch->LockingShift(1);
-        break;
-    case AsciiChars::SUB:
-        // The SUB control is used to cancel a control sequence in the same
-        // way as CAN, but unlike CAN it also displays an error character,
-        // typically a reverse question mark.
-        _dispatch->Print(L'\u2E2E');
-        break;
-    case AsciiChars::DEL:
-        // The DEL control can sometimes be translated into a printable glyph
-        // if a 96-character set is designated, so we need to pass it through
-        // to the Print method. If not translated, it will be filtered out
-        // there.
-        _dispatch->Print(wch);
-        break;
-    default:
-        // GH#1825, GH#10786: VT applications expect to be able to write other
-        // control characters and have _nothing_ happen. We filter out these
-        // characters here, so they don't fill the buffer.
-        break;
-    }
-
-    _ClearLastChar();
-
-    return true;
-}
-
-// Routine Description:
-// - Triggers the Execute action to indicate that the listener should
-//      immediately respond to a C0 control character.
-// This is called from the Escape state in the state machine, indicating the
-//      immediately previous character was an 0x1b. The output state machine
-//      does not treat this any differently than a normal ActionExecute.
-// Arguments:
-// - wch - Character to dispatch.
-// Return Value:
-// - true iff we successfully dispatched the sequence.
-bool OutputStateMachineEngine::ActionExecuteFromEscape(const wchar_t wch)
-{
-    return ActionExecute(wch);
-}
-
-// Routine Description:
-// - Triggers the Print action to indicate that the listener should render the
-//      character given.
-// Arguments:
-// - wch - Character to dispatch.
-// Return Value:
-// - true iff we successfully dispatched the sequence.
-bool OutputStateMachineEngine::ActionPrint(const wchar_t wch)
-{
-    // Stash the last character of the string, if it's a graphical character
-    if (wch >= AsciiChars::SPC)
-    {
-        _lastPrintedChar = wch;
-    }
-
-    _dispatch->Print(wch); // call print
-
-    return true;
-}
-
-// Routine Description:
-// - Triggers the Print action to indicate that the listener should render the
-//      string of characters given.
-// Arguments:
-// - string - string to dispatch.
-// Return Value:
-// - true iff we successfully dispatched the sequence.
-bool OutputStateMachineEngine::ActionPrintString(const std::wstring_view string)
-{
-    if (string.empty())
-    {
-        return true;
-    }
-
-    // Stash the last character of the string, if it's a graphical character
-    const auto wch = string.back();
-    if (wch >= AsciiChars::SPC)
-    {
-        _lastPrintedChar = wch;
-    }
-
-    _dispatch->PrintString(string); // call print
-
-    return true;
-}
-
-// Routine Description:
-// This is called when we have determined that we don't understand a particular
-//      sequence, or the adapter has determined that the string is intended for
-//      the actual terminal (when we're acting as a pty).
-// - Pass the string through to the target terminal application. If we're a pty,
-//      then we'll have a TerminalConnection that we'll write the string to.
-//      Otherwise, we're the terminal device, and we'll eat the string (because
-//      we don't know what to do with it)
-// Arguments:
-// - string - string to dispatch.
-// Return Value:
-// - true iff we successfully dispatched the sequence.
-bool OutputStateMachineEngine::ActionPassThroughString(const std::wstring_view string)
-{
-    auto success = true;
-    if (_pTtyConnection != nullptr)
-    {
-        const auto hr = _pTtyConnection->WriteTerminalW(string);
-        LOG_IF_FAILED(hr);
-        success = SUCCEEDED(hr);
-    }
-    // If there's not a TTY connection, our previous behavior was to eat the string.
-
-    return success;
-}
-
-// Routine Description:
-// - Triggers the EscDispatch action to indicate that the listener should handle
-//      a simple escape sequence. These sequences traditionally start with ESC
-//      and a simple letter. No complicated parameters.
-// Arguments:
-// - id - Identifier of the escape sequence to dispatch.
-// Return Value:
-// - true iff we successfully dispatched the sequence.
-bool OutputStateMachineEngine::ActionEscDispatch(const VTID id)
-{
-    auto success = false;
-
-    switch (id)
-    {
-    case EscActionCodes::ST_StringTerminator:
-        // This is the 7-bit string terminator, which is essentially a no-op.
-        success = true;
-        break;
-    case EscActionCodes::DECBI_BackIndex:
-        success = _dispatch->BackIndex();
-        break;
-    case EscActionCodes::DECSC_CursorSave:
-        success = _dispatch->CursorSaveState();
-        break;
-    case EscActionCodes::DECRC_CursorRestore:
-        success = _dispatch->CursorRestoreState();
-        break;
-    case EscActionCodes::DECFI_ForwardIndex:
-        success = _dispatch->ForwardIndex();
-        break;
-    case EscActionCodes::DECKPAM_KeypadApplicationMode:
-        success = _dispatch->SetKeypadMode(true);
-        break;
-    case EscActionCodes::DECKPNM_KeypadNumericMode:
-        success = _dispatch->SetKeypadMode(false);
-        break;
-    case EscActionCodes::NEL_NextLine:
-        success = _dispatch->LineFeed(DispatchTypes::LineFeedType::WithReturn);
-        break;
-    case EscActionCodes::IND_Index:
-        success = _dispatch->LineFeed(DispatchTypes::LineFeedType::WithoutReturn);
-        break;
-    case EscActionCodes::RI_ReverseLineFeed:
-        success = _dispatch->ReverseLineFeed();
-        break;
-    case EscActionCodes::HTS_HorizontalTabSet:
-        success = _dispatch->HorizontalTabSet();
-        break;
-    case EscActionCodes::DECID_IdentifyDevice:
-        success = _dispatch->DeviceAttributes();
-        break;
-    case EscActionCodes::RIS_ResetToInitialState:
-        success = _dispatch->HardReset();
-        break;
-    case EscActionCodes::SS2_SingleShift:
-        success = _dispatch->SingleShift(2);
-        break;
-    case EscActionCodes::SS3_SingleShift:
-        success = _dispatch->SingleShift(3);
-        break;
-    case EscActionCodes::LS2_LockingShift:
-        success = _dispatch->LockingShift(2);
-        break;
-    case EscActionCodes::LS3_LockingShift:
-        success = _dispatch->LockingShift(3);
-        break;
-    case EscActionCodes::LS1R_LockingShift:
-        success = _dispatch->LockingShiftRight(1);
-        break;
-    case EscActionCodes::LS2R_LockingShift:
-        success = _dispatch->LockingShiftRight(2);
-        break;
-    case EscActionCodes::LS3R_LockingShift:
-        success = _dispatch->LockingShiftRight(3);
-        break;
-    case EscActionCodes::DECAC1_AcceptC1Controls:
-        success = _dispatch->AcceptC1Controls(true);
-        break;
-    case EscActionCodes::DECDHL_DoubleHeightLineTop:
-        success = _dispatch->SetLineRendition(LineRendition::DoubleHeightTop);
-        break;
-    case EscActionCodes::DECDHL_DoubleHeightLineBottom:
-        success = _dispatch->SetLineRendition(LineRendition::DoubleHeightBottom);
-        break;
-    case EscActionCodes::DECSWL_SingleWidthLine:
-        success = _dispatch->SetLineRendition(LineRendition::SingleWidth);
-        break;
-    case EscActionCodes::DECDWL_DoubleWidthLine:
-        success = _dispatch->SetLineRendition(LineRendition::DoubleWidth);
-        break;
-    case EscActionCodes::DECALN_ScreenAlignmentPattern:
-        success = _dispatch->ScreenAlignmentPattern();
-        break;
-    default:
-        const auto commandChar = id[0];
-        const auto commandParameter = id.SubSequence(1);
-        switch (commandChar)
-        {
-        case '%':
-            success = _dispatch->DesignateCodingSystem(commandParameter);
-            break;
-        case '(':
-            success = _dispatch->Designate94Charset(0, commandParameter);
-            break;
-        case ')':
-            success = _dispatch->Designate94Charset(1, commandParameter);
-            break;
-        case '*':
-            success = _dispatch->Designate94Charset(2, commandParameter);
-            break;
-        case '+':
-            success = _dispatch->Designate94Charset(3, commandParameter);
-            break;
-        case '-':
-            success = _dispatch->Designate96Charset(1, commandParameter);
-            break;
-        case '.':
-            success = _dispatch->Designate96Charset(2, commandParameter);
-            break;
-        case '/':
-            success = _dispatch->Designate96Charset(3, commandParameter);
-            break;
-        default:
-            // If no functions to call, overall dispatch was a failure.
-            success = false;
-            break;
-        }
-    }
-
-    // If we were unable to process the string, and there's a TTY attached to us,
-    //      trigger the state machine to flush the string to the terminal.
-    if (_pfnFlushToTerminal != nullptr && !success)
-    {
-        success = _pfnFlushToTerminal();
-    }
-
-    _ClearLastChar();
-
-    return success;
-}
-
-// Method Description:
-// - Triggers the Vt52EscDispatch action to indicate that the listener should handle
-//      a VT52 escape sequence. These sequences start with ESC and a single letter,
-//      sometimes followed by parameters.
-// Arguments:
-// - id - Identifier of the VT52 sequence to dispatch.
-// - parameters - Set of parameters collected while parsing the sequence.
-// Return Value:
-// - true iff we successfully dispatched the sequence.
-bool OutputStateMachineEngine::ActionVt52EscDispatch(const VTID id, const VTParameters parameters)
-{
-    auto success = false;
-
-    switch (id)
-    {
-    case Vt52ActionCodes::CursorUp:
-        success = _dispatch->CursorUp(1);
-        break;
-    case Vt52ActionCodes::CursorDown:
-        success = _dispatch->CursorDown(1);
-        break;
-    case Vt52ActionCodes::CursorRight:
-        success = _dispatch->CursorForward(1);
-        break;
-    case Vt52ActionCodes::CursorLeft:
-        success = _dispatch->CursorBackward(1);
-        break;
-    case Vt52ActionCodes::EnterGraphicsMode:
-        success = _dispatch->Designate94Charset(0, DispatchTypes::CharacterSets::DecSpecialGraphics);
-        break;
-    case Vt52ActionCodes::ExitGraphicsMode:
-        success = _dispatch->Designate94Charset(0, DispatchTypes::CharacterSets::ASCII);
-        break;
-    case Vt52ActionCodes::CursorToHome:
-        success = _dispatch->CursorPosition(1, 1);
-        break;
-    case Vt52ActionCodes::ReverseLineFeed:
-        success = _dispatch->ReverseLineFeed();
-        break;
-    case Vt52ActionCodes::EraseToEndOfScreen:
-        success = _dispatch->EraseInDisplay(DispatchTypes::EraseType::ToEnd);
-        break;
-    case Vt52ActionCodes::EraseToEndOfLine:
-        success = _dispatch->EraseInLine(DispatchTypes::EraseType::ToEnd);
-        break;
-    case Vt52ActionCodes::DirectCursorAddress:
-        // VT52 cursor addresses are provided as ASCII characters, with
-        // the lowest value being a space, representing an address of 1.
-        success = _dispatch->CursorPosition(parameters.at(0).value() - ' ' + 1, parameters.at(1).value() - ' ' + 1);
-        break;
-    case Vt52ActionCodes::Identify:
-        success = _dispatch->Vt52DeviceAttributes();
-        break;
-    case Vt52ActionCodes::EnterAlternateKeypadMode:
-        success = _dispatch->SetKeypadMode(true);
-        break;
-    case Vt52ActionCodes::ExitAlternateKeypadMode:
-        success = _dispatch->SetKeypadMode(false);
-        break;
-    case Vt52ActionCodes::ExitVt52Mode:
-        success = _dispatch->SetMode(DispatchTypes::ModeParams::DECANM_AnsiMode);
-        break;
-    default:
-        // If no functions to call, overall dispatch was a failure.
-        success = false;
-        break;
-    }
-
-    _ClearLastChar();
-
-    return success;
-}
-
-// Routine Description:
-// - Triggers the CsiDispatch action to indicate that the listener should handle
-//      a control sequence. These sequences perform various API-type commands
-//      that can include many parameters.
-// Arguments:
-// - id - Identifier of the control sequence to dispatch.
-// - parameters - set of numeric parameters collected while parsing the sequence.
-// Return Value:
-// - true iff we successfully dispatched the sequence.
-bool OutputStateMachineEngine::ActionCsiDispatch(const VTID id, const VTParameters parameters)
-{
-    // Bail out if we receive subparameters, but we don't accept them in the sequence.
-    if (parameters.hasSubParams() && !_CanSeqAcceptSubParam(id, parameters)) [[unlikely]]
-    {
-        return false;
-    }
-
-    auto success = false;
-
-    switch (id)
-    {
-    case CsiActionCodes::CUU_CursorUp:
-        success = _dispatch->CursorUp(parameters.at(0));
-        break;
-    case CsiActionCodes::CUD_CursorDown:
-        success = _dispatch->CursorDown(parameters.at(0));
-        break;
-    case CsiActionCodes::CUF_CursorForward:
-        success = _dispatch->CursorForward(parameters.at(0));
-        break;
-    case CsiActionCodes::CUB_CursorBackward:
-        success = _dispatch->CursorBackward(parameters.at(0));
-        break;
-    case CsiActionCodes::CNL_CursorNextLine:
-        success = _dispatch->CursorNextLine(parameters.at(0));
-        break;
-    case CsiActionCodes::CPL_CursorPrevLine:
-        success = _dispatch->CursorPrevLine(parameters.at(0));
-        break;
-    case CsiActionCodes::CHA_CursorHorizontalAbsolute:
-    case CsiActionCodes::HPA_HorizontalPositionAbsolute:
-        success = _dispatch->CursorHorizontalPositionAbsolute(parameters.at(0));
-        break;
-    case CsiActionCodes::VPA_VerticalLinePositionAbsolute:
-        success = _dispatch->VerticalLinePositionAbsolute(parameters.at(0));
-        break;
-    case CsiActionCodes::HPR_HorizontalPositionRelative:
-        success = _dispatch->HorizontalPositionRelative(parameters.at(0));
-        break;
-    case CsiActionCodes::VPR_VerticalPositionRelative:
-        success = _dispatch->VerticalPositionRelative(parameters.at(0));
-        break;
-    case CsiActionCodes::CUP_CursorPosition:
-    case CsiActionCodes::HVP_HorizontalVerticalPosition:
-        success = _dispatch->CursorPosition(parameters.at(0), parameters.at(1));
-        break;
-    case CsiActionCodes::DECSTBM_SetTopBottomMargins:
-        success = _dispatch->SetTopBottomScrollingMargins(parameters.at(0).value_or(0), parameters.at(1).value_or(0));
-        break;
-    case CsiActionCodes::DECSLRM_SetLeftRightMargins:
-        // Note that this can also be ANSISYSSC, depending on the state of DECLRMM.
-        success = _dispatch->SetLeftRightScrollingMargins(parameters.at(0).value_or(0), parameters.at(1).value_or(0));
-        break;
-    case CsiActionCodes::ICH_InsertCharacter:
-        success = _dispatch->InsertCharacter(parameters.at(0));
-        break;
-    case CsiActionCodes::DCH_DeleteCharacter:
-        success = _dispatch->DeleteCharacter(parameters.at(0));
-        break;
-    case CsiActionCodes::ED_EraseDisplay:
-        success = parameters.for_each([&](const auto eraseType) {
-            return _dispatch->EraseInDisplay(eraseType);
-        });
-        break;
-    case CsiActionCodes::DECSED_SelectiveEraseDisplay:
-        success = parameters.for_each([&](const auto eraseType) {
-            return _dispatch->SelectiveEraseInDisplay(eraseType);
-        });
-        break;
-    case CsiActionCodes::EL_EraseLine:
-        success = parameters.for_each([&](const auto eraseType) {
-            return _dispatch->EraseInLine(eraseType);
-        });
-        break;
-    case CsiActionCodes::DECSEL_SelectiveEraseLine:
-        success = parameters.for_each([&](const auto eraseType) {
-            return _dispatch->SelectiveEraseInLine(eraseType);
-        });
-        break;
-    case CsiActionCodes::SM_SetMode:
-        success = parameters.for_each([&](const auto mode) {
-            return _dispatch->SetMode(DispatchTypes::ANSIStandardMode(mode));
-        });
-        break;
-    case CsiActionCodes::DECSET_PrivateModeSet:
-        success = parameters.for_each([&](const auto mode) {
-            return _dispatch->SetMode(DispatchTypes::DECPrivateMode(mode));
-        });
-        break;
-    case CsiActionCodes::RM_ResetMode:
-        success = parameters.for_each([&](const auto mode) {
-            return _dispatch->ResetMode(DispatchTypes::ANSIStandardMode(mode));
-        });
-        break;
-    case CsiActionCodes::DECRST_PrivateModeReset:
-        success = parameters.for_each([&](const auto mode) {
-            return _dispatch->ResetMode(DispatchTypes::DECPrivateMode(mode));
-        });
-        break;
-    case CsiActionCodes::SGR_SetGraphicsRendition:
-        success = _dispatch->SetGraphicsRendition(parameters);
-        break;
-    case CsiActionCodes::DSR_DeviceStatusReport:
-        success = _dispatch->DeviceStatusReport(DispatchTypes::ANSIStandardStatus(parameters.at(0)), parameters.at(1));
-        break;
-    case CsiActionCodes::DSR_PrivateDeviceStatusReport:
-        success = _dispatch->DeviceStatusReport(DispatchTypes::DECPrivateStatus(parameters.at(0)), parameters.at(1));
-        break;
-    case CsiActionCodes::DA_DeviceAttributes:
-        success = parameters.at(0).value_or(0) == 0 && _dispatch->DeviceAttributes();
-        break;
-    case CsiActionCodes::DA2_SecondaryDeviceAttributes:
-        success = parameters.at(0).value_or(0) == 0 && _dispatch->SecondaryDeviceAttributes();
-        break;
-    case CsiActionCodes::DA3_TertiaryDeviceAttributes:
-        success = parameters.at(0).value_or(0) == 0 && _dispatch->TertiaryDeviceAttributes();
-        break;
-    case CsiActionCodes::DECREQTPARM_RequestTerminalParameters:
-        success = _dispatch->RequestTerminalParameters(parameters.at(0));
-        break;
-    case CsiActionCodes::SU_ScrollUp:
-        success = _dispatch->ScrollUp(parameters.at(0));
-        break;
-    case CsiActionCodes::SD_ScrollDown:
-        success = _dispatch->ScrollDown(parameters.at(0));
-        break;
-    case CsiActionCodes::ANSISYSRC_CursorRestore:
-        success = _dispatch->CursorRestoreState();
-        break;
-    case CsiActionCodes::IL_InsertLine:
-        success = _dispatch->InsertLine(parameters.at(0));
-        break;
-    case CsiActionCodes::DL_DeleteLine:
-        success = _dispatch->DeleteLine(parameters.at(0));
-        break;
-    case CsiActionCodes::CHT_CursorForwardTab:
-        success = _dispatch->ForwardTab(parameters.at(0));
-        break;
-    case CsiActionCodes::CBT_CursorBackTab:
-        success = _dispatch->BackwardsTab(parameters.at(0));
-        break;
-    case CsiActionCodes::TBC_TabClear:
-        success = parameters.for_each([&](const auto clearType) {
-            return _dispatch->TabClear(clearType);
-        });
-        break;
-    case CsiActionCodes::ECH_EraseCharacters:
-        success = _dispatch->EraseCharacters(parameters.at(0));
-        break;
-    case CsiActionCodes::DTTERM_WindowManipulation:
-        success = _dispatch->WindowManipulation(parameters.at(0), parameters.at(1), parameters.at(2));
-        break;
-    case CsiActionCodes::REP_RepeatCharacter:
-        // Handled w/o the dispatch. This function is unique in that way
-        // If this were in the ITerminalDispatch, then each
-        // implementation would effectively be the same, calling only
-        // functions that are already part of the interface.
-        // Print the last graphical character a number of times.
-        if (_lastPrintedChar != AsciiChars::NUL)
-        {
-            const size_t repeatCount = parameters.at(0);
-            std::wstring wstr(repeatCount, _lastPrintedChar);
-            _dispatch->PrintString(wstr);
-        }
-        success = true;
-        break;
-    case CsiActionCodes::DECSCUSR_SetCursorStyle:
-        success = _dispatch->SetCursorStyle(parameters.at(0));
-        break;
-    case CsiActionCodes::DECSTR_SoftReset:
-        success = _dispatch->SoftReset();
-        break;
-    case CsiActionCodes::DECSCA_SetCharacterProtectionAttribute:
-        success = _dispatch->SetCharacterProtectionAttribute(parameters);
-        break;
-    case CsiActionCodes::XT_PushSgr:
-    case CsiActionCodes::XT_PushSgrAlias:
-        success = _dispatch->PushGraphicsRendition(parameters);
-        break;
-    case CsiActionCodes::XT_PopSgr:
-    case CsiActionCodes::XT_PopSgrAlias:
-        success = _dispatch->PopGraphicsRendition();
-        break;
-    case CsiActionCodes::DECRQM_RequestMode:
-        success = _dispatch->RequestMode(DispatchTypes::ANSIStandardMode(parameters.at(0)));
-        break;
-    case CsiActionCodes::DECRQM_PrivateRequestMode:
-        success = _dispatch->RequestMode(DispatchTypes::DECPrivateMode(parameters.at(0)));
-        break;
-    case CsiActionCodes::DECCARA_ChangeAttributesRectangularArea:
-        success = _dispatch->ChangeAttributesRectangularArea(parameters.at(0), parameters.at(1), parameters.at(2).value_or(0), parameters.at(3).value_or(0), parameters.subspan(4));
-        break;
-    case CsiActionCodes::DECRARA_ReverseAttributesRectangularArea:
-        success = _dispatch->ReverseAttributesRectangularArea(parameters.at(0), parameters.at(1), parameters.at(2).value_or(0), parameters.at(3).value_or(0), parameters.subspan(4));
-        break;
-    case CsiActionCodes::DECCRA_CopyRectangularArea:
-        success = _dispatch->CopyRectangularArea(parameters.at(0), parameters.at(1), parameters.at(2).value_or(0), parameters.at(3).value_or(0), parameters.at(4), parameters.at(5), parameters.at(6), parameters.at(7));
-        break;
-    case CsiActionCodes::DECRQPSR_RequestPresentationStateReport:
-        success = _dispatch->RequestPresentationStateReport(parameters.at(0));
-        break;
-    case CsiActionCodes::DECFRA_FillRectangularArea:
-        success = _dispatch->FillRectangularArea(parameters.at(0), parameters.at(1), parameters.at(2), parameters.at(3).value_or(0), parameters.at(4).value_or(0));
-        break;
-    case CsiActionCodes::DECERA_EraseRectangularArea:
-        success = _dispatch->EraseRectangularArea(parameters.at(0), parameters.at(1), parameters.at(2).value_or(0), parameters.at(3).value_or(0));
-        break;
-    case CsiActionCodes::DECSERA_SelectiveEraseRectangularArea:
-        success = _dispatch->SelectiveEraseRectangularArea(parameters.at(0), parameters.at(1), parameters.at(2).value_or(0), parameters.at(3).value_or(0));
-        break;
-    case CsiActionCodes::DECIC_InsertColumn:
-        success = _dispatch->InsertColumn(parameters.at(0));
-        break;
-    case CsiActionCodes::DECDC_DeleteColumn:
-        success = _dispatch->DeleteColumn(parameters.at(0));
-        break;
-    case CsiActionCodes::DECSACE_SelectAttributeChangeExtent:
-        success = _dispatch->SelectAttributeChangeExtent(parameters.at(0));
-        break;
-    case CsiActionCodes::DECRQCRA_RequestChecksumRectangularArea:
-        success = _dispatch->RequestChecksumRectangularArea(parameters.at(0).value_or(0), parameters.at(1).value_or(0), parameters.at(2), parameters.at(3), parameters.at(4).value_or(0), parameters.at(5).value_or(0));
-        break;
-    case CsiActionCodes::DECINVM_InvokeMacro:
-        success = _dispatch->InvokeMacro(parameters.at(0).value_or(0));
-        break;
-    case CsiActionCodes::DECAC_AssignColor:
-        success = _dispatch->AssignColor(parameters.at(0), parameters.at(1).value_or(0), parameters.at(2).value_or(0));
-        break;
-    case CsiActionCodes::DECPS_PlaySound:
-        success = _dispatch->PlaySounds(parameters);
-        break;
-    default:
-        // If no functions to call, overall dispatch was a failure.
-        success = false;
-        break;
-    }
-
-    // If we were unable to process the string, and there's a TTY attached to us,
-    //      trigger the state machine to flush the string to the terminal.
-    if (_pfnFlushToTerminal != nullptr && !success)
-    {
-        success = _pfnFlushToTerminal();
-    }
-
-    _ClearLastChar();
-
-    return success;
-}
-
-// Routine Description:
-// - Triggers the DcsDispatch action to indicate that the listener should handle
-//      a control sequence. Returns the handler function that is to be used to
-//      process the subsequent data string characters in the sequence.
-// Arguments:
-// - id - Identifier of the control sequence to dispatch.
-// - parameters - set of numeric parameters collected while parsing the sequence.
-// Return Value:
-// - the data string handler function or nullptr if the sequence is not supported
-IStateMachineEngine::StringHandler OutputStateMachineEngine::ActionDcsDispatch(const VTID id, const VTParameters parameters)
-{
-    StringHandler handler = nullptr;
-
-    switch (id)
-    {
-    case DcsActionCodes::DECDLD_DownloadDRCS:
-        handler = _dispatch->DownloadDRCS(parameters.at(0),
-                                          parameters.at(1),
-                                          parameters.at(2),
-                                          parameters.at(3),
-                                          parameters.at(4),
-                                          parameters.at(5),
-                                          parameters.at(6),
-                                          parameters.at(7));
-        break;
-    case DcsActionCodes::DECDMAC_DefineMacro:
-        handler = _dispatch->DefineMacro(parameters.at(0).value_or(0), parameters.at(1), parameters.at(2));
-        break;
-    case DcsActionCodes::DECRSTS_RestoreTerminalState:
-        handler = _dispatch->RestoreTerminalState(parameters.at(0));
-        break;
-    case DcsActionCodes::DECRQSS_RequestSetting:
-        handler = _dispatch->RequestSetting();
-        break;
-    case DcsActionCodes::DECRSPS_RestorePresentationState:
-        handler = _dispatch->RestorePresentationState(parameters.at(0));
-        break;
-    default:
-        handler = nullptr;
-        break;
-    }
-
-    _ClearLastChar();
-
-    return handler;
-}
-
-// Routine Description:
-// - Triggers the Clear action to indicate that the state machine should erase
-//      all internal state.
-// Arguments:
-// - <none>
-// Return Value:
-// - <none>
-bool OutputStateMachineEngine::ActionClear() noexcept
-{
-    // do nothing.
-    return true;
-}
-
-// Routine Description:
-// - Triggers the Ignore action to indicate that the state machine should eat
-//      this character and say nothing.
-// Arguments:
-// - <none>
-// Return Value:
-// - <none>
-bool OutputStateMachineEngine::ActionIgnore() noexcept
-{
-    // do nothing.
-    return true;
-}
-
-// Routine Description:
-// - Triggers the OscDispatch action to indicate that the listener should handle a control sequence.
-//   These sequences perform various API-type commands that can include many parameters.
-// Arguments:
-// - wch - Character to dispatch. This will be a BEL or ST char.
-// - parameter - identifier of the OSC action to perform
-// - string - OSC string we've collected. NOT null terminated.
-// Return Value:
-// - true if we handled the dispatch.
-bool OutputStateMachineEngine::ActionOscDispatch(const wchar_t /*wch*/,
-                                                 const size_t parameter,
-                                                 const std::wstring_view string)
-{
-    auto success = false;
-
-    switch (parameter)
-    {
-    case OscActionCodes::SetIconAndWindowTitle:
-    case OscActionCodes::SetWindowIcon:
-    case OscActionCodes::SetWindowTitle:
-    {
-        std::wstring title;
-        success = _GetOscTitle(string, title);
-        success = success && _dispatch->SetWindowTitle(title);
-        break;
-    }
-    case OscActionCodes::SetColor:
-    {
-        std::vector<size_t> tableIndexes;
-        std::vector<DWORD> colors;
-        success = _GetOscSetColorTable(string, tableIndexes, colors);
-        for (size_t i = 0; i < tableIndexes.size(); i++)
-        {
-            const auto tableIndex = til::at(tableIndexes, i);
-            const auto rgb = til::at(colors, i);
-            success = success && _dispatch->SetColorTableEntry(tableIndex, rgb);
-        }
-        break;
-    }
-    case OscActionCodes::SetForegroundColor:
-    case OscActionCodes::SetBackgroundColor:
-    case OscActionCodes::SetCursorColor:
-    {
-        std::vector<DWORD> colors;
-        success = _GetOscSetColor(string, colors);
-        if (success)
-        {
-            auto commandIndex = parameter;
-            size_t colorIndex = 0;
-
-            if (commandIndex == OscActionCodes::SetForegroundColor && colors.size() > colorIndex)
-            {
-                const auto color = til::at(colors, colorIndex);
-                if (color != INVALID_COLOR)
-                {
-                    success = success && _dispatch->SetDefaultForeground(color);
-                }
-                commandIndex++;
-                colorIndex++;
-            }
-
-            if (commandIndex == OscActionCodes::SetBackgroundColor && colors.size() > colorIndex)
-            {
-                const auto color = til::at(colors, colorIndex);
-                if (color != INVALID_COLOR)
-                {
-                    success = success && _dispatch->SetDefaultBackground(color);
-                }
-                commandIndex++;
-                colorIndex++;
-            }
-
-            if (commandIndex == OscActionCodes::SetCursorColor && colors.size() > colorIndex)
-            {
-                const auto color = til::at(colors, colorIndex);
-                if (color != INVALID_COLOR)
-                {
-                    success = success && _dispatch->SetCursorColor(color);
-                }
-                commandIndex++;
-                colorIndex++;
-            }
-        }
-        break;
-    }
-    case OscActionCodes::SetClipboard:
-    {
-        std::wstring setClipboardContent;
-        auto queryClipboard = false;
-        success = _GetOscSetClipboard(string, setClipboardContent, queryClipboard);
-        if (success && !queryClipboard)
-        {
-            success = _dispatch->SetClipboard(setClipboardContent);
-        }
-        break;
-    }
-    case OscActionCodes::ResetCursorColor:
-    {
-        success = _dispatch->SetCursorColor(INVALID_COLOR);
-        break;
-    }
-    case OscActionCodes::Hyperlink:
-    {
-        std::wstring params;
-        std::wstring uri;
-        success = _ParseHyperlink(string, params, uri);
-        if (uri.empty())
-        {
-            success = success && _dispatch->EndHyperlink();
-        }
-        else
-        {
-            success = success && _dispatch->AddHyperlink(uri, params);
-        }
-        break;
-    }
-    case OscActionCodes::ConEmuAction:
-    {
-        success = _dispatch->DoConEmuAction(string);
-        break;
-    }
-    case OscActionCodes::ITerm2Action:
-    {
-        success = _dispatch->DoITerm2Action(string);
-        break;
-    }
-    case OscActionCodes::FinalTermAction:
-    {
-        success = _dispatch->DoFinalTermAction(string);
-        break;
-    }
-<<<<<<< HEAD
-    case OscActionCodes::VsCodeAction:
-    {
-        success = _dispatch->DoVsCodeAction(string);
-=======
-    case OscActionCodes::UrxvtAction:
-    {
-        success = _dispatch->DoUrxvtAction(string);
->>>>>>> 6ac5137b
-        break;
-    }
-    default:
-        // If no functions to call, overall dispatch was a failure.
-        success = false;
-        break;
-    }
-
-    // If we were unable to process the string, and there's a TTY attached to us,
-    //      trigger the state machine to flush the string to the terminal.
-    if (_pfnFlushToTerminal != nullptr && !success)
-    {
-        success = _pfnFlushToTerminal();
-    }
-
-    _ClearLastChar();
-
-    return success;
-}
-
-// Routine Description:
-// - Triggers the Ss3Dispatch action to indicate that the listener should handle
-//      a control sequence. These sequences perform various API-type commands
-//      that can include many parameters.
-// Arguments:
-// - wch - Character to dispatch.
-// - parameters - set of numeric parameters collected while parsing the sequence.
-// Return Value:
-// - true iff we successfully dispatched the sequence.
-bool OutputStateMachineEngine::ActionSs3Dispatch(const wchar_t /*wch*/, const VTParameters /*parameters*/) noexcept
-{
-    // The output engine doesn't handle any SS3 sequences.
-    _ClearLastChar();
-    return false;
-}
-
-// Routine Description:
-// - Null terminates, then returns, the string that we've collected as part of the OSC string.
-// Arguments:
-// - string - Osc String input
-// - title - Where to place the Osc String to use as a title.
-// Return Value:
-// - True if there was a title to output. (a title with length=0 is still valid)
-bool OutputStateMachineEngine::_GetOscTitle(const std::wstring_view string,
-                                            std::wstring& title) const
-{
-    title = string;
-
-    return !string.empty();
-}
-
-// Routine Description:
-// - OSC 4 ; c ; spec ST
-//      c: the index of the ansi color table
-//      spec: The colors are specified by name or RGB specification as per XParseColor
-//
-//   It's possible to have multiple "c ; spec" pairs, which will set the index "c" of the color table
-//   with color parsed from "spec" for each pair respectively.
-// Arguments:
-// - string - the Osc String to parse
-// - tableIndexes - receives the table indexes
-// - rgbs - receives the colors that we parsed in the format: 0x00BBGGRR
-// Return Value:
-// - True if at least one table index and color was parsed successfully. False otherwise.
-bool OutputStateMachineEngine::_GetOscSetColorTable(const std::wstring_view string,
-                                                    std::vector<size_t>& tableIndexes,
-                                                    std::vector<DWORD>& rgbs) const
-{
-    const auto parts = Utils::SplitString(string, L';');
-    if (parts.size() < 2)
-    {
-        return false;
-    }
-
-    std::vector<size_t> newTableIndexes;
-    std::vector<DWORD> newRgbs;
-
-    for (size_t i = 0, j = 1; j < parts.size(); i += 2, j += 2)
-    {
-        unsigned int tableIndex = 0;
-        const auto indexSuccess = Utils::StringToUint(til::at(parts, i), tableIndex);
-        const auto colorOptional = Utils::ColorFromXTermColor(til::at(parts, j));
-        if (indexSuccess && colorOptional.has_value())
-        {
-            newTableIndexes.push_back(tableIndex);
-            newRgbs.push_back(colorOptional.value());
-        }
-    }
-
-    tableIndexes.swap(newTableIndexes);
-    rgbs.swap(newRgbs);
-
-    return tableIndexes.size() > 0 && rgbs.size() > 0;
-}
-
-#pragma warning(push)
-#pragma warning(disable : 26445) // Suppress lifetime check for a reference to std::span or std::string_view
-
-// Routine Description:
-// - Given a hyperlink string, attempts to parse the URI encoded. An 'id' parameter
-//   may be provided.
-//   If there is a URI, the well formatted string looks like:
-//          "<params>;<URI>"
-//   To be specific, params is an optional list of key=value assignments, separated by the ':'. Example:
-//          "id=xyz123:foo=bar:baz=value"
-//   If there is no URI, we need to close the hyperlink and the string looks like:
-//          ";"
-// Arguments:
-// - string - the string containing the parameters and URI
-// - params - where to store the parameters
-// - uri - where to store the uri
-// Return Value:
-// - True if a URI was successfully parsed or if we are meant to close a hyperlink
-bool OutputStateMachineEngine::_ParseHyperlink(const std::wstring_view string,
-                                               std::wstring& params,
-                                               std::wstring& uri) const
-{
-    params.clear();
-    uri.clear();
-
-    if (string == L";")
-    {
-        return true;
-    }
-
-    const auto midPos = string.find(';');
-    if (midPos != std::wstring::npos)
-    {
-        uri = string.substr(midPos + 1, MAX_URL_LENGTH);
-        const auto paramStr = string.substr(0, midPos);
-        const auto paramParts = Utils::SplitString(paramStr, ':');
-        for (const auto& part : paramParts)
-        {
-            const auto idPos = part.find(hyperlinkIDParameter);
-            if (idPos != std::wstring::npos)
-            {
-                params = part.substr(idPos + hyperlinkIDParameter.size());
-            }
-        }
-        return true;
-    }
-    return false;
-}
-
-#pragma warning(pop)
-
-// Routine Description:
-// - OSC 10, 11, 12 ; spec ST
-//      spec: The colors are specified by name or RGB specification as per XParseColor
-//
-//   It's possible to have multiple "spec", which by design equals to a series of OSC command
-//   with accumulated Ps. For example "OSC 10;color1;color2" is effectively an "OSC 10;color1"
-//   and an "OSC 11;color2".
-//
-// Arguments:
-// - string - the Osc String to parse
-// - rgbs - receives the colors that we parsed in the format: 0x00BBGGRR
-// Return Value:
-// - True if at least one color was parsed successfully. False otherwise.
-bool OutputStateMachineEngine::_GetOscSetColor(const std::wstring_view string,
-                                               std::vector<DWORD>& rgbs) const
-{
-    const auto parts = Utils::SplitString(string, L';');
-    if (parts.size() < 1)
-    {
-        return false;
-    }
-
-    std::vector<DWORD> newRgbs;
-    for (size_t i = 0; i < parts.size(); i++)
-    {
-        const auto colorOptional = Utils::ColorFromXTermColor(til::at(parts, i));
-        if (colorOptional.has_value())
-        {
-            newRgbs.push_back(colorOptional.value());
-        }
-        else
-        {
-            newRgbs.push_back(INVALID_COLOR);
-        }
-    }
-
-    rgbs.swap(newRgbs);
-
-    return rgbs.size() > 0;
-}
-
-// Method Description:
-// - Sets us up to have another terminal acting as the tty instead of conhost.
-//      We'll set a couple members, and if they aren't null, when we get a
-//      sequence we don't understand, we'll pass it along to the terminal
-//      instead of eating it ourselves.
-// Arguments:
-// - pTtyConnection: This is a TerminalOutputConnection that we can write the
-//      sequence we didn't understand to.
-// - pfnFlushToTerminal: This is a callback to the underlying state machine to
-//      trigger it to call ActionPassThroughString with whatever sequence it's
-//      currently processing.
-// Return Value:
-// - <none>
-void OutputStateMachineEngine::SetTerminalConnection(Render::VtEngine* const pTtyConnection,
-                                                     std::function<bool()> pfnFlushToTerminal)
-{
-    this->_pTtyConnection = pTtyConnection;
-    this->_pfnFlushToTerminal = pfnFlushToTerminal;
-}
-
-// Routine Description:
-// - Parse OscSetClipboard parameters with the format `Pc;Pd`. Currently the first parameter `Pc` is
-// ignored. The second parameter `Pd` should be a valid base64 string or character `?`.
-// Arguments:
-// - string - Osc String input.
-// - content - Content to set to clipboard.
-// - queryClipboard - Whether to get clipboard content and return it to terminal with base64 encoded.
-// Return Value:
-// - True if there was a valid base64 string or the passed parameter was `?`.
-bool OutputStateMachineEngine::_GetOscSetClipboard(const std::wstring_view string,
-                                                   std::wstring& content,
-                                                   bool& queryClipboard) const noexcept
-{
-    const auto pos = string.find(L';');
-    if (pos == std::wstring_view::npos)
-    {
-        return false;
-    }
-
-    const auto substr = string.substr(pos + 1);
-    if (substr == L"?")
-    {
-        queryClipboard = true;
-        return true;
-    }
-
-// Log_IfFailed has the following description: "Should be decorated WI_NOEXCEPT, but conflicts with forceinline."
-#pragma warning(suppress : 26447) // The function is declared 'noexcept' but calls function 'Log_IfFailed()' which may throw exceptions (f.6).
-    return SUCCEEDED_LOG(Base64::Decode(substr, content));
-}
-
-// Routine Description:
-// - Takes a sequence id ("final byte") and determines if it accepts sub parameters.
-// Arguments:
-// - id - The sequence id to check for.
-// Return Value:
-// - True, if it accepts sub parameters or else False.
-bool OutputStateMachineEngine::_CanSeqAcceptSubParam(const VTID id, const VTParameters& parameters) noexcept
-{
-    switch (id)
-    {
-    case SGR_SetGraphicsRendition:
-        return true;
-    case DECCARA_ChangeAttributesRectangularArea:
-    case DECRARA_ReverseAttributesRectangularArea:
-        return !parameters.hasSubParamsFor(0) && !parameters.hasSubParamsFor(1) && !parameters.hasSubParamsFor(2) && !parameters.hasSubParamsFor(3);
-    default:
-        return false;
-    }
-}
-
-// Method Description:
-// - Clears our last stored character. The last stored character is the last
-//      graphical character we printed, which is reset if any other action is
-//      dispatched.
-// Arguments:
-// - <none>
-// Return Value:
-// - <none>
-void OutputStateMachineEngine::_ClearLastChar() noexcept
-{
-    _lastPrintedChar = AsciiChars::NUL;
-}
+// Copyright (c) Microsoft Corporation.
+// Licensed under the MIT license.
+
+#include "precomp.h"
+#include "OutputStateMachineEngine.hpp"
+
+#include "ascii.hpp"
+#include "base64.hpp"
+#include "stateMachine.hpp"
+#include "../../types/inc/utils.hpp"
+#include "../renderer/vt/vtrenderer.hpp"
+
+using namespace Microsoft::Console;
+using namespace Microsoft::Console::VirtualTerminal;
+
+// takes ownership of pDispatch
+OutputStateMachineEngine::OutputStateMachineEngine(std::unique_ptr<ITermDispatch> pDispatch) :
+    _dispatch(std::move(pDispatch)),
+    _pfnFlushToTerminal(nullptr),
+    _pTtyConnection(nullptr),
+    _lastPrintedChar(AsciiChars::NUL)
+{
+    THROW_HR_IF_NULL(E_INVALIDARG, _dispatch.get());
+}
+
+const ITermDispatch& OutputStateMachineEngine::Dispatch() const noexcept
+{
+    return *_dispatch;
+}
+
+ITermDispatch& OutputStateMachineEngine::Dispatch() noexcept
+{
+    return *_dispatch;
+}
+
+// Routine Description:
+// - Triggers the Execute action to indicate that the listener should
+//      immediately respond to a C0 control character.
+// Arguments:
+// - wch - Character to dispatch.
+// Return Value:
+// - true iff we successfully dispatched the sequence.
+bool OutputStateMachineEngine::ActionExecute(const wchar_t wch)
+{
+    switch (wch)
+    {
+    case AsciiChars::ENQ:
+        // GH#11946: At some point we may want to add support for the VT
+        // answerback feature, which requires responding to an ENQ control
+        // with a user-defined reply, but until then we just ignore it.
+        break;
+    case AsciiChars::BEL:
+        _dispatch->WarningBell();
+        // microsoft/terminal#2952
+        // If we're attached to a terminal, let's also pass the BEL through.
+        if (_pfnFlushToTerminal != nullptr)
+        {
+            _pfnFlushToTerminal();
+        }
+        break;
+    case AsciiChars::BS:
+        _dispatch->CursorBackward(1);
+        break;
+    case AsciiChars::TAB:
+        _dispatch->ForwardTab(1);
+        break;
+    case AsciiChars::CR:
+        _dispatch->CarriageReturn();
+        break;
+    case AsciiChars::LF:
+    case AsciiChars::FF:
+    case AsciiChars::VT:
+        // LF, FF, and VT are identical in function.
+        _dispatch->LineFeed(DispatchTypes::LineFeedType::DependsOnMode);
+        break;
+    case AsciiChars::SI:
+        _dispatch->LockingShift(0);
+        break;
+    case AsciiChars::SO:
+        _dispatch->LockingShift(1);
+        break;
+    case AsciiChars::SUB:
+        // The SUB control is used to cancel a control sequence in the same
+        // way as CAN, but unlike CAN it also displays an error character,
+        // typically a reverse question mark.
+        _dispatch->Print(L'\u2E2E');
+        break;
+    case AsciiChars::DEL:
+        // The DEL control can sometimes be translated into a printable glyph
+        // if a 96-character set is designated, so we need to pass it through
+        // to the Print method. If not translated, it will be filtered out
+        // there.
+        _dispatch->Print(wch);
+        break;
+    default:
+        // GH#1825, GH#10786: VT applications expect to be able to write other
+        // control characters and have _nothing_ happen. We filter out these
+        // characters here, so they don't fill the buffer.
+        break;
+    }
+
+    _ClearLastChar();
+
+    return true;
+}
+
+// Routine Description:
+// - Triggers the Execute action to indicate that the listener should
+//      immediately respond to a C0 control character.
+// This is called from the Escape state in the state machine, indicating the
+//      immediately previous character was an 0x1b. The output state machine
+//      does not treat this any differently than a normal ActionExecute.
+// Arguments:
+// - wch - Character to dispatch.
+// Return Value:
+// - true iff we successfully dispatched the sequence.
+bool OutputStateMachineEngine::ActionExecuteFromEscape(const wchar_t wch)
+{
+    return ActionExecute(wch);
+}
+
+// Routine Description:
+// - Triggers the Print action to indicate that the listener should render the
+//      character given.
+// Arguments:
+// - wch - Character to dispatch.
+// Return Value:
+// - true iff we successfully dispatched the sequence.
+bool OutputStateMachineEngine::ActionPrint(const wchar_t wch)
+{
+    // Stash the last character of the string, if it's a graphical character
+    if (wch >= AsciiChars::SPC)
+    {
+        _lastPrintedChar = wch;
+    }
+
+    _dispatch->Print(wch); // call print
+
+    return true;
+}
+
+// Routine Description:
+// - Triggers the Print action to indicate that the listener should render the
+//      string of characters given.
+// Arguments:
+// - string - string to dispatch.
+// Return Value:
+// - true iff we successfully dispatched the sequence.
+bool OutputStateMachineEngine::ActionPrintString(const std::wstring_view string)
+{
+    if (string.empty())
+    {
+        return true;
+    }
+
+    // Stash the last character of the string, if it's a graphical character
+    const auto wch = string.back();
+    if (wch >= AsciiChars::SPC)
+    {
+        _lastPrintedChar = wch;
+    }
+
+    _dispatch->PrintString(string); // call print
+
+    return true;
+}
+
+// Routine Description:
+// This is called when we have determined that we don't understand a particular
+//      sequence, or the adapter has determined that the string is intended for
+//      the actual terminal (when we're acting as a pty).
+// - Pass the string through to the target terminal application. If we're a pty,
+//      then we'll have a TerminalConnection that we'll write the string to.
+//      Otherwise, we're the terminal device, and we'll eat the string (because
+//      we don't know what to do with it)
+// Arguments:
+// - string - string to dispatch.
+// Return Value:
+// - true iff we successfully dispatched the sequence.
+bool OutputStateMachineEngine::ActionPassThroughString(const std::wstring_view string)
+{
+    auto success = true;
+    if (_pTtyConnection != nullptr)
+    {
+        const auto hr = _pTtyConnection->WriteTerminalW(string);
+        LOG_IF_FAILED(hr);
+        success = SUCCEEDED(hr);
+    }
+    // If there's not a TTY connection, our previous behavior was to eat the string.
+
+    return success;
+}
+
+// Routine Description:
+// - Triggers the EscDispatch action to indicate that the listener should handle
+//      a simple escape sequence. These sequences traditionally start with ESC
+//      and a simple letter. No complicated parameters.
+// Arguments:
+// - id - Identifier of the escape sequence to dispatch.
+// Return Value:
+// - true iff we successfully dispatched the sequence.
+bool OutputStateMachineEngine::ActionEscDispatch(const VTID id)
+{
+    auto success = false;
+
+    switch (id)
+    {
+    case EscActionCodes::ST_StringTerminator:
+        // This is the 7-bit string terminator, which is essentially a no-op.
+        success = true;
+        break;
+    case EscActionCodes::DECBI_BackIndex:
+        success = _dispatch->BackIndex();
+        break;
+    case EscActionCodes::DECSC_CursorSave:
+        success = _dispatch->CursorSaveState();
+        break;
+    case EscActionCodes::DECRC_CursorRestore:
+        success = _dispatch->CursorRestoreState();
+        break;
+    case EscActionCodes::DECFI_ForwardIndex:
+        success = _dispatch->ForwardIndex();
+        break;
+    case EscActionCodes::DECKPAM_KeypadApplicationMode:
+        success = _dispatch->SetKeypadMode(true);
+        break;
+    case EscActionCodes::DECKPNM_KeypadNumericMode:
+        success = _dispatch->SetKeypadMode(false);
+        break;
+    case EscActionCodes::NEL_NextLine:
+        success = _dispatch->LineFeed(DispatchTypes::LineFeedType::WithReturn);
+        break;
+    case EscActionCodes::IND_Index:
+        success = _dispatch->LineFeed(DispatchTypes::LineFeedType::WithoutReturn);
+        break;
+    case EscActionCodes::RI_ReverseLineFeed:
+        success = _dispatch->ReverseLineFeed();
+        break;
+    case EscActionCodes::HTS_HorizontalTabSet:
+        success = _dispatch->HorizontalTabSet();
+        break;
+    case EscActionCodes::DECID_IdentifyDevice:
+        success = _dispatch->DeviceAttributes();
+        break;
+    case EscActionCodes::RIS_ResetToInitialState:
+        success = _dispatch->HardReset();
+        break;
+    case EscActionCodes::SS2_SingleShift:
+        success = _dispatch->SingleShift(2);
+        break;
+    case EscActionCodes::SS3_SingleShift:
+        success = _dispatch->SingleShift(3);
+        break;
+    case EscActionCodes::LS2_LockingShift:
+        success = _dispatch->LockingShift(2);
+        break;
+    case EscActionCodes::LS3_LockingShift:
+        success = _dispatch->LockingShift(3);
+        break;
+    case EscActionCodes::LS1R_LockingShift:
+        success = _dispatch->LockingShiftRight(1);
+        break;
+    case EscActionCodes::LS2R_LockingShift:
+        success = _dispatch->LockingShiftRight(2);
+        break;
+    case EscActionCodes::LS3R_LockingShift:
+        success = _dispatch->LockingShiftRight(3);
+        break;
+    case EscActionCodes::DECAC1_AcceptC1Controls:
+        success = _dispatch->AcceptC1Controls(true);
+        break;
+    case EscActionCodes::DECDHL_DoubleHeightLineTop:
+        success = _dispatch->SetLineRendition(LineRendition::DoubleHeightTop);
+        break;
+    case EscActionCodes::DECDHL_DoubleHeightLineBottom:
+        success = _dispatch->SetLineRendition(LineRendition::DoubleHeightBottom);
+        break;
+    case EscActionCodes::DECSWL_SingleWidthLine:
+        success = _dispatch->SetLineRendition(LineRendition::SingleWidth);
+        break;
+    case EscActionCodes::DECDWL_DoubleWidthLine:
+        success = _dispatch->SetLineRendition(LineRendition::DoubleWidth);
+        break;
+    case EscActionCodes::DECALN_ScreenAlignmentPattern:
+        success = _dispatch->ScreenAlignmentPattern();
+        break;
+    default:
+        const auto commandChar = id[0];
+        const auto commandParameter = id.SubSequence(1);
+        switch (commandChar)
+        {
+        case '%':
+            success = _dispatch->DesignateCodingSystem(commandParameter);
+            break;
+        case '(':
+            success = _dispatch->Designate94Charset(0, commandParameter);
+            break;
+        case ')':
+            success = _dispatch->Designate94Charset(1, commandParameter);
+            break;
+        case '*':
+            success = _dispatch->Designate94Charset(2, commandParameter);
+            break;
+        case '+':
+            success = _dispatch->Designate94Charset(3, commandParameter);
+            break;
+        case '-':
+            success = _dispatch->Designate96Charset(1, commandParameter);
+            break;
+        case '.':
+            success = _dispatch->Designate96Charset(2, commandParameter);
+            break;
+        case '/':
+            success = _dispatch->Designate96Charset(3, commandParameter);
+            break;
+        default:
+            // If no functions to call, overall dispatch was a failure.
+            success = false;
+            break;
+        }
+    }
+
+    // If we were unable to process the string, and there's a TTY attached to us,
+    //      trigger the state machine to flush the string to the terminal.
+    if (_pfnFlushToTerminal != nullptr && !success)
+    {
+        success = _pfnFlushToTerminal();
+    }
+
+    _ClearLastChar();
+
+    return success;
+}
+
+// Method Description:
+// - Triggers the Vt52EscDispatch action to indicate that the listener should handle
+//      a VT52 escape sequence. These sequences start with ESC and a single letter,
+//      sometimes followed by parameters.
+// Arguments:
+// - id - Identifier of the VT52 sequence to dispatch.
+// - parameters - Set of parameters collected while parsing the sequence.
+// Return Value:
+// - true iff we successfully dispatched the sequence.
+bool OutputStateMachineEngine::ActionVt52EscDispatch(const VTID id, const VTParameters parameters)
+{
+    auto success = false;
+
+    switch (id)
+    {
+    case Vt52ActionCodes::CursorUp:
+        success = _dispatch->CursorUp(1);
+        break;
+    case Vt52ActionCodes::CursorDown:
+        success = _dispatch->CursorDown(1);
+        break;
+    case Vt52ActionCodes::CursorRight:
+        success = _dispatch->CursorForward(1);
+        break;
+    case Vt52ActionCodes::CursorLeft:
+        success = _dispatch->CursorBackward(1);
+        break;
+    case Vt52ActionCodes::EnterGraphicsMode:
+        success = _dispatch->Designate94Charset(0, DispatchTypes::CharacterSets::DecSpecialGraphics);
+        break;
+    case Vt52ActionCodes::ExitGraphicsMode:
+        success = _dispatch->Designate94Charset(0, DispatchTypes::CharacterSets::ASCII);
+        break;
+    case Vt52ActionCodes::CursorToHome:
+        success = _dispatch->CursorPosition(1, 1);
+        break;
+    case Vt52ActionCodes::ReverseLineFeed:
+        success = _dispatch->ReverseLineFeed();
+        break;
+    case Vt52ActionCodes::EraseToEndOfScreen:
+        success = _dispatch->EraseInDisplay(DispatchTypes::EraseType::ToEnd);
+        break;
+    case Vt52ActionCodes::EraseToEndOfLine:
+        success = _dispatch->EraseInLine(DispatchTypes::EraseType::ToEnd);
+        break;
+    case Vt52ActionCodes::DirectCursorAddress:
+        // VT52 cursor addresses are provided as ASCII characters, with
+        // the lowest value being a space, representing an address of 1.
+        success = _dispatch->CursorPosition(parameters.at(0).value() - ' ' + 1, parameters.at(1).value() - ' ' + 1);
+        break;
+    case Vt52ActionCodes::Identify:
+        success = _dispatch->Vt52DeviceAttributes();
+        break;
+    case Vt52ActionCodes::EnterAlternateKeypadMode:
+        success = _dispatch->SetKeypadMode(true);
+        break;
+    case Vt52ActionCodes::ExitAlternateKeypadMode:
+        success = _dispatch->SetKeypadMode(false);
+        break;
+    case Vt52ActionCodes::ExitVt52Mode:
+        success = _dispatch->SetMode(DispatchTypes::ModeParams::DECANM_AnsiMode);
+        break;
+    default:
+        // If no functions to call, overall dispatch was a failure.
+        success = false;
+        break;
+    }
+
+    _ClearLastChar();
+
+    return success;
+}
+
+// Routine Description:
+// - Triggers the CsiDispatch action to indicate that the listener should handle
+//      a control sequence. These sequences perform various API-type commands
+//      that can include many parameters.
+// Arguments:
+// - id - Identifier of the control sequence to dispatch.
+// - parameters - set of numeric parameters collected while parsing the sequence.
+// Return Value:
+// - true iff we successfully dispatched the sequence.
+bool OutputStateMachineEngine::ActionCsiDispatch(const VTID id, const VTParameters parameters)
+{
+    // Bail out if we receive subparameters, but we don't accept them in the sequence.
+    if (parameters.hasSubParams() && !_CanSeqAcceptSubParam(id, parameters)) [[unlikely]]
+    {
+        return false;
+    }
+
+    auto success = false;
+
+    switch (id)
+    {
+    case CsiActionCodes::CUU_CursorUp:
+        success = _dispatch->CursorUp(parameters.at(0));
+        break;
+    case CsiActionCodes::CUD_CursorDown:
+        success = _dispatch->CursorDown(parameters.at(0));
+        break;
+    case CsiActionCodes::CUF_CursorForward:
+        success = _dispatch->CursorForward(parameters.at(0));
+        break;
+    case CsiActionCodes::CUB_CursorBackward:
+        success = _dispatch->CursorBackward(parameters.at(0));
+        break;
+    case CsiActionCodes::CNL_CursorNextLine:
+        success = _dispatch->CursorNextLine(parameters.at(0));
+        break;
+    case CsiActionCodes::CPL_CursorPrevLine:
+        success = _dispatch->CursorPrevLine(parameters.at(0));
+        break;
+    case CsiActionCodes::CHA_CursorHorizontalAbsolute:
+    case CsiActionCodes::HPA_HorizontalPositionAbsolute:
+        success = _dispatch->CursorHorizontalPositionAbsolute(parameters.at(0));
+        break;
+    case CsiActionCodes::VPA_VerticalLinePositionAbsolute:
+        success = _dispatch->VerticalLinePositionAbsolute(parameters.at(0));
+        break;
+    case CsiActionCodes::HPR_HorizontalPositionRelative:
+        success = _dispatch->HorizontalPositionRelative(parameters.at(0));
+        break;
+    case CsiActionCodes::VPR_VerticalPositionRelative:
+        success = _dispatch->VerticalPositionRelative(parameters.at(0));
+        break;
+    case CsiActionCodes::CUP_CursorPosition:
+    case CsiActionCodes::HVP_HorizontalVerticalPosition:
+        success = _dispatch->CursorPosition(parameters.at(0), parameters.at(1));
+        break;
+    case CsiActionCodes::DECSTBM_SetTopBottomMargins:
+        success = _dispatch->SetTopBottomScrollingMargins(parameters.at(0).value_or(0), parameters.at(1).value_or(0));
+        break;
+    case CsiActionCodes::DECSLRM_SetLeftRightMargins:
+        // Note that this can also be ANSISYSSC, depending on the state of DECLRMM.
+        success = _dispatch->SetLeftRightScrollingMargins(parameters.at(0).value_or(0), parameters.at(1).value_or(0));
+        break;
+    case CsiActionCodes::ICH_InsertCharacter:
+        success = _dispatch->InsertCharacter(parameters.at(0));
+        break;
+    case CsiActionCodes::DCH_DeleteCharacter:
+        success = _dispatch->DeleteCharacter(parameters.at(0));
+        break;
+    case CsiActionCodes::ED_EraseDisplay:
+        success = parameters.for_each([&](const auto eraseType) {
+            return _dispatch->EraseInDisplay(eraseType);
+        });
+        break;
+    case CsiActionCodes::DECSED_SelectiveEraseDisplay:
+        success = parameters.for_each([&](const auto eraseType) {
+            return _dispatch->SelectiveEraseInDisplay(eraseType);
+        });
+        break;
+    case CsiActionCodes::EL_EraseLine:
+        success = parameters.for_each([&](const auto eraseType) {
+            return _dispatch->EraseInLine(eraseType);
+        });
+        break;
+    case CsiActionCodes::DECSEL_SelectiveEraseLine:
+        success = parameters.for_each([&](const auto eraseType) {
+            return _dispatch->SelectiveEraseInLine(eraseType);
+        });
+        break;
+    case CsiActionCodes::SM_SetMode:
+        success = parameters.for_each([&](const auto mode) {
+            return _dispatch->SetMode(DispatchTypes::ANSIStandardMode(mode));
+        });
+        break;
+    case CsiActionCodes::DECSET_PrivateModeSet:
+        success = parameters.for_each([&](const auto mode) {
+            return _dispatch->SetMode(DispatchTypes::DECPrivateMode(mode));
+        });
+        break;
+    case CsiActionCodes::RM_ResetMode:
+        success = parameters.for_each([&](const auto mode) {
+            return _dispatch->ResetMode(DispatchTypes::ANSIStandardMode(mode));
+        });
+        break;
+    case CsiActionCodes::DECRST_PrivateModeReset:
+        success = parameters.for_each([&](const auto mode) {
+            return _dispatch->ResetMode(DispatchTypes::DECPrivateMode(mode));
+        });
+        break;
+    case CsiActionCodes::SGR_SetGraphicsRendition:
+        success = _dispatch->SetGraphicsRendition(parameters);
+        break;
+    case CsiActionCodes::DSR_DeviceStatusReport:
+        success = _dispatch->DeviceStatusReport(DispatchTypes::ANSIStandardStatus(parameters.at(0)), parameters.at(1));
+        break;
+    case CsiActionCodes::DSR_PrivateDeviceStatusReport:
+        success = _dispatch->DeviceStatusReport(DispatchTypes::DECPrivateStatus(parameters.at(0)), parameters.at(1));
+        break;
+    case CsiActionCodes::DA_DeviceAttributes:
+        success = parameters.at(0).value_or(0) == 0 && _dispatch->DeviceAttributes();
+        break;
+    case CsiActionCodes::DA2_SecondaryDeviceAttributes:
+        success = parameters.at(0).value_or(0) == 0 && _dispatch->SecondaryDeviceAttributes();
+        break;
+    case CsiActionCodes::DA3_TertiaryDeviceAttributes:
+        success = parameters.at(0).value_or(0) == 0 && _dispatch->TertiaryDeviceAttributes();
+        break;
+    case CsiActionCodes::DECREQTPARM_RequestTerminalParameters:
+        success = _dispatch->RequestTerminalParameters(parameters.at(0));
+        break;
+    case CsiActionCodes::SU_ScrollUp:
+        success = _dispatch->ScrollUp(parameters.at(0));
+        break;
+    case CsiActionCodes::SD_ScrollDown:
+        success = _dispatch->ScrollDown(parameters.at(0));
+        break;
+    case CsiActionCodes::ANSISYSRC_CursorRestore:
+        success = _dispatch->CursorRestoreState();
+        break;
+    case CsiActionCodes::IL_InsertLine:
+        success = _dispatch->InsertLine(parameters.at(0));
+        break;
+    case CsiActionCodes::DL_DeleteLine:
+        success = _dispatch->DeleteLine(parameters.at(0));
+        break;
+    case CsiActionCodes::CHT_CursorForwardTab:
+        success = _dispatch->ForwardTab(parameters.at(0));
+        break;
+    case CsiActionCodes::CBT_CursorBackTab:
+        success = _dispatch->BackwardsTab(parameters.at(0));
+        break;
+    case CsiActionCodes::TBC_TabClear:
+        success = parameters.for_each([&](const auto clearType) {
+            return _dispatch->TabClear(clearType);
+        });
+        break;
+    case CsiActionCodes::ECH_EraseCharacters:
+        success = _dispatch->EraseCharacters(parameters.at(0));
+        break;
+    case CsiActionCodes::DTTERM_WindowManipulation:
+        success = _dispatch->WindowManipulation(parameters.at(0), parameters.at(1), parameters.at(2));
+        break;
+    case CsiActionCodes::REP_RepeatCharacter:
+        // Handled w/o the dispatch. This function is unique in that way
+        // If this were in the ITerminalDispatch, then each
+        // implementation would effectively be the same, calling only
+        // functions that are already part of the interface.
+        // Print the last graphical character a number of times.
+        if (_lastPrintedChar != AsciiChars::NUL)
+        {
+            const size_t repeatCount = parameters.at(0);
+            std::wstring wstr(repeatCount, _lastPrintedChar);
+            _dispatch->PrintString(wstr);
+        }
+        success = true;
+        break;
+    case CsiActionCodes::DECSCUSR_SetCursorStyle:
+        success = _dispatch->SetCursorStyle(parameters.at(0));
+        break;
+    case CsiActionCodes::DECSTR_SoftReset:
+        success = _dispatch->SoftReset();
+        break;
+    case CsiActionCodes::DECSCA_SetCharacterProtectionAttribute:
+        success = _dispatch->SetCharacterProtectionAttribute(parameters);
+        break;
+    case CsiActionCodes::XT_PushSgr:
+    case CsiActionCodes::XT_PushSgrAlias:
+        success = _dispatch->PushGraphicsRendition(parameters);
+        break;
+    case CsiActionCodes::XT_PopSgr:
+    case CsiActionCodes::XT_PopSgrAlias:
+        success = _dispatch->PopGraphicsRendition();
+        break;
+    case CsiActionCodes::DECRQM_RequestMode:
+        success = _dispatch->RequestMode(DispatchTypes::ANSIStandardMode(parameters.at(0)));
+        break;
+    case CsiActionCodes::DECRQM_PrivateRequestMode:
+        success = _dispatch->RequestMode(DispatchTypes::DECPrivateMode(parameters.at(0)));
+        break;
+    case CsiActionCodes::DECCARA_ChangeAttributesRectangularArea:
+        success = _dispatch->ChangeAttributesRectangularArea(parameters.at(0), parameters.at(1), parameters.at(2).value_or(0), parameters.at(3).value_or(0), parameters.subspan(4));
+        break;
+    case CsiActionCodes::DECRARA_ReverseAttributesRectangularArea:
+        success = _dispatch->ReverseAttributesRectangularArea(parameters.at(0), parameters.at(1), parameters.at(2).value_or(0), parameters.at(3).value_or(0), parameters.subspan(4));
+        break;
+    case CsiActionCodes::DECCRA_CopyRectangularArea:
+        success = _dispatch->CopyRectangularArea(parameters.at(0), parameters.at(1), parameters.at(2).value_or(0), parameters.at(3).value_or(0), parameters.at(4), parameters.at(5), parameters.at(6), parameters.at(7));
+        break;
+    case CsiActionCodes::DECRQPSR_RequestPresentationStateReport:
+        success = _dispatch->RequestPresentationStateReport(parameters.at(0));
+        break;
+    case CsiActionCodes::DECFRA_FillRectangularArea:
+        success = _dispatch->FillRectangularArea(parameters.at(0), parameters.at(1), parameters.at(2), parameters.at(3).value_or(0), parameters.at(4).value_or(0));
+        break;
+    case CsiActionCodes::DECERA_EraseRectangularArea:
+        success = _dispatch->EraseRectangularArea(parameters.at(0), parameters.at(1), parameters.at(2).value_or(0), parameters.at(3).value_or(0));
+        break;
+    case CsiActionCodes::DECSERA_SelectiveEraseRectangularArea:
+        success = _dispatch->SelectiveEraseRectangularArea(parameters.at(0), parameters.at(1), parameters.at(2).value_or(0), parameters.at(3).value_or(0));
+        break;
+    case CsiActionCodes::DECIC_InsertColumn:
+        success = _dispatch->InsertColumn(parameters.at(0));
+        break;
+    case CsiActionCodes::DECDC_DeleteColumn:
+        success = _dispatch->DeleteColumn(parameters.at(0));
+        break;
+    case CsiActionCodes::DECSACE_SelectAttributeChangeExtent:
+        success = _dispatch->SelectAttributeChangeExtent(parameters.at(0));
+        break;
+    case CsiActionCodes::DECRQCRA_RequestChecksumRectangularArea:
+        success = _dispatch->RequestChecksumRectangularArea(parameters.at(0).value_or(0), parameters.at(1).value_or(0), parameters.at(2), parameters.at(3), parameters.at(4).value_or(0), parameters.at(5).value_or(0));
+        break;
+    case CsiActionCodes::DECINVM_InvokeMacro:
+        success = _dispatch->InvokeMacro(parameters.at(0).value_or(0));
+        break;
+    case CsiActionCodes::DECAC_AssignColor:
+        success = _dispatch->AssignColor(parameters.at(0), parameters.at(1).value_or(0), parameters.at(2).value_or(0));
+        break;
+    case CsiActionCodes::DECPS_PlaySound:
+        success = _dispatch->PlaySounds(parameters);
+        break;
+    default:
+        // If no functions to call, overall dispatch was a failure.
+        success = false;
+        break;
+    }
+
+    // If we were unable to process the string, and there's a TTY attached to us,
+    //      trigger the state machine to flush the string to the terminal.
+    if (_pfnFlushToTerminal != nullptr && !success)
+    {
+        success = _pfnFlushToTerminal();
+    }
+
+    _ClearLastChar();
+
+    return success;
+}
+
+// Routine Description:
+// - Triggers the DcsDispatch action to indicate that the listener should handle
+//      a control sequence. Returns the handler function that is to be used to
+//      process the subsequent data string characters in the sequence.
+// Arguments:
+// - id - Identifier of the control sequence to dispatch.
+// - parameters - set of numeric parameters collected while parsing the sequence.
+// Return Value:
+// - the data string handler function or nullptr if the sequence is not supported
+IStateMachineEngine::StringHandler OutputStateMachineEngine::ActionDcsDispatch(const VTID id, const VTParameters parameters)
+{
+    StringHandler handler = nullptr;
+
+    switch (id)
+    {
+    case DcsActionCodes::DECDLD_DownloadDRCS:
+        handler = _dispatch->DownloadDRCS(parameters.at(0),
+                                          parameters.at(1),
+                                          parameters.at(2),
+                                          parameters.at(3),
+                                          parameters.at(4),
+                                          parameters.at(5),
+                                          parameters.at(6),
+                                          parameters.at(7));
+        break;
+    case DcsActionCodes::DECDMAC_DefineMacro:
+        handler = _dispatch->DefineMacro(parameters.at(0).value_or(0), parameters.at(1), parameters.at(2));
+        break;
+    case DcsActionCodes::DECRSTS_RestoreTerminalState:
+        handler = _dispatch->RestoreTerminalState(parameters.at(0));
+        break;
+    case DcsActionCodes::DECRQSS_RequestSetting:
+        handler = _dispatch->RequestSetting();
+        break;
+    case DcsActionCodes::DECRSPS_RestorePresentationState:
+        handler = _dispatch->RestorePresentationState(parameters.at(0));
+        break;
+    default:
+        handler = nullptr;
+        break;
+    }
+
+    _ClearLastChar();
+
+    return handler;
+}
+
+// Routine Description:
+// - Triggers the Clear action to indicate that the state machine should erase
+//      all internal state.
+// Arguments:
+// - <none>
+// Return Value:
+// - <none>
+bool OutputStateMachineEngine::ActionClear() noexcept
+{
+    // do nothing.
+    return true;
+}
+
+// Routine Description:
+// - Triggers the Ignore action to indicate that the state machine should eat
+//      this character and say nothing.
+// Arguments:
+// - <none>
+// Return Value:
+// - <none>
+bool OutputStateMachineEngine::ActionIgnore() noexcept
+{
+    // do nothing.
+    return true;
+}
+
+// Routine Description:
+// - Triggers the OscDispatch action to indicate that the listener should handle a control sequence.
+//   These sequences perform various API-type commands that can include many parameters.
+// Arguments:
+// - wch - Character to dispatch. This will be a BEL or ST char.
+// - parameter - identifier of the OSC action to perform
+// - string - OSC string we've collected. NOT null terminated.
+// Return Value:
+// - true if we handled the dispatch.
+bool OutputStateMachineEngine::ActionOscDispatch(const wchar_t /*wch*/,
+                                                 const size_t parameter,
+                                                 const std::wstring_view string)
+{
+    auto success = false;
+
+    switch (parameter)
+    {
+    case OscActionCodes::SetIconAndWindowTitle:
+    case OscActionCodes::SetWindowIcon:
+    case OscActionCodes::SetWindowTitle:
+    {
+        std::wstring title;
+        success = _GetOscTitle(string, title);
+        success = success && _dispatch->SetWindowTitle(title);
+        break;
+    }
+    case OscActionCodes::SetColor:
+    {
+        std::vector<size_t> tableIndexes;
+        std::vector<DWORD> colors;
+        success = _GetOscSetColorTable(string, tableIndexes, colors);
+        for (size_t i = 0; i < tableIndexes.size(); i++)
+        {
+            const auto tableIndex = til::at(tableIndexes, i);
+            const auto rgb = til::at(colors, i);
+            success = success && _dispatch->SetColorTableEntry(tableIndex, rgb);
+        }
+        break;
+    }
+    case OscActionCodes::SetForegroundColor:
+    case OscActionCodes::SetBackgroundColor:
+    case OscActionCodes::SetCursorColor:
+    {
+        std::vector<DWORD> colors;
+        success = _GetOscSetColor(string, colors);
+        if (success)
+        {
+            auto commandIndex = parameter;
+            size_t colorIndex = 0;
+
+            if (commandIndex == OscActionCodes::SetForegroundColor && colors.size() > colorIndex)
+            {
+                const auto color = til::at(colors, colorIndex);
+                if (color != INVALID_COLOR)
+                {
+                    success = success && _dispatch->SetDefaultForeground(color);
+                }
+                commandIndex++;
+                colorIndex++;
+            }
+
+            if (commandIndex == OscActionCodes::SetBackgroundColor && colors.size() > colorIndex)
+            {
+                const auto color = til::at(colors, colorIndex);
+                if (color != INVALID_COLOR)
+                {
+                    success = success && _dispatch->SetDefaultBackground(color);
+                }
+                commandIndex++;
+                colorIndex++;
+            }
+
+            if (commandIndex == OscActionCodes::SetCursorColor && colors.size() > colorIndex)
+            {
+                const auto color = til::at(colors, colorIndex);
+                if (color != INVALID_COLOR)
+                {
+                    success = success && _dispatch->SetCursorColor(color);
+                }
+                commandIndex++;
+                colorIndex++;
+            }
+        }
+        break;
+    }
+    case OscActionCodes::SetClipboard:
+    {
+        std::wstring setClipboardContent;
+        auto queryClipboard = false;
+        success = _GetOscSetClipboard(string, setClipboardContent, queryClipboard);
+        if (success && !queryClipboard)
+        {
+            success = _dispatch->SetClipboard(setClipboardContent);
+        }
+        break;
+    }
+    case OscActionCodes::ResetCursorColor:
+    {
+        success = _dispatch->SetCursorColor(INVALID_COLOR);
+        break;
+    }
+    case OscActionCodes::Hyperlink:
+    {
+        std::wstring params;
+        std::wstring uri;
+        success = _ParseHyperlink(string, params, uri);
+        if (uri.empty())
+        {
+            success = success && _dispatch->EndHyperlink();
+        }
+        else
+        {
+            success = success && _dispatch->AddHyperlink(uri, params);
+        }
+        break;
+    }
+    case OscActionCodes::ConEmuAction:
+    {
+        success = _dispatch->DoConEmuAction(string);
+        break;
+    }
+    case OscActionCodes::ITerm2Action:
+    {
+        success = _dispatch->DoITerm2Action(string);
+        break;
+    }
+    case OscActionCodes::FinalTermAction:
+    {
+        success = _dispatch->DoFinalTermAction(string);
+        break;
+    }
+    case OscActionCodes::VsCodeAction:
+    {
+        success = _dispatch->DoVsCodeAction(string);
+        break;
+    }
+    case OscActionCodes::UrxvtAction:
+    {
+        success = _dispatch->DoUrxvtAction(string);
+        break;
+    }
+    default:
+        // If no functions to call, overall dispatch was a failure.
+        success = false;
+        break;
+    }
+
+    // If we were unable to process the string, and there's a TTY attached to us,
+    //      trigger the state machine to flush the string to the terminal.
+    if (_pfnFlushToTerminal != nullptr && !success)
+    {
+        success = _pfnFlushToTerminal();
+    }
+
+    _ClearLastChar();
+
+    return success;
+}
+
+// Routine Description:
+// - Triggers the Ss3Dispatch action to indicate that the listener should handle
+//      a control sequence. These sequences perform various API-type commands
+//      that can include many parameters.
+// Arguments:
+// - wch - Character to dispatch.
+// - parameters - set of numeric parameters collected while parsing the sequence.
+// Return Value:
+// - true iff we successfully dispatched the sequence.
+bool OutputStateMachineEngine::ActionSs3Dispatch(const wchar_t /*wch*/, const VTParameters /*parameters*/) noexcept
+{
+    // The output engine doesn't handle any SS3 sequences.
+    _ClearLastChar();
+    return false;
+}
+
+// Routine Description:
+// - Null terminates, then returns, the string that we've collected as part of the OSC string.
+// Arguments:
+// - string - Osc String input
+// - title - Where to place the Osc String to use as a title.
+// Return Value:
+// - True if there was a title to output. (a title with length=0 is still valid)
+bool OutputStateMachineEngine::_GetOscTitle(const std::wstring_view string,
+                                            std::wstring& title) const
+{
+    title = string;
+
+    return !string.empty();
+}
+
+// Routine Description:
+// - OSC 4 ; c ; spec ST
+//      c: the index of the ansi color table
+//      spec: The colors are specified by name or RGB specification as per XParseColor
+//
+//   It's possible to have multiple "c ; spec" pairs, which will set the index "c" of the color table
+//   with color parsed from "spec" for each pair respectively.
+// Arguments:
+// - string - the Osc String to parse
+// - tableIndexes - receives the table indexes
+// - rgbs - receives the colors that we parsed in the format: 0x00BBGGRR
+// Return Value:
+// - True if at least one table index and color was parsed successfully. False otherwise.
+bool OutputStateMachineEngine::_GetOscSetColorTable(const std::wstring_view string,
+                                                    std::vector<size_t>& tableIndexes,
+                                                    std::vector<DWORD>& rgbs) const
+{
+    const auto parts = Utils::SplitString(string, L';');
+    if (parts.size() < 2)
+    {
+        return false;
+    }
+
+    std::vector<size_t> newTableIndexes;
+    std::vector<DWORD> newRgbs;
+
+    for (size_t i = 0, j = 1; j < parts.size(); i += 2, j += 2)
+    {
+        unsigned int tableIndex = 0;
+        const auto indexSuccess = Utils::StringToUint(til::at(parts, i), tableIndex);
+        const auto colorOptional = Utils::ColorFromXTermColor(til::at(parts, j));
+        if (indexSuccess && colorOptional.has_value())
+        {
+            newTableIndexes.push_back(tableIndex);
+            newRgbs.push_back(colorOptional.value());
+        }
+    }
+
+    tableIndexes.swap(newTableIndexes);
+    rgbs.swap(newRgbs);
+
+    return tableIndexes.size() > 0 && rgbs.size() > 0;
+}
+
+#pragma warning(push)
+#pragma warning(disable : 26445) // Suppress lifetime check for a reference to std::span or std::string_view
+
+// Routine Description:
+// - Given a hyperlink string, attempts to parse the URI encoded. An 'id' parameter
+//   may be provided.
+//   If there is a URI, the well formatted string looks like:
+//          "<params>;<URI>"
+//   To be specific, params is an optional list of key=value assignments, separated by the ':'. Example:
+//          "id=xyz123:foo=bar:baz=value"
+//   If there is no URI, we need to close the hyperlink and the string looks like:
+//          ";"
+// Arguments:
+// - string - the string containing the parameters and URI
+// - params - where to store the parameters
+// - uri - where to store the uri
+// Return Value:
+// - True if a URI was successfully parsed or if we are meant to close a hyperlink
+bool OutputStateMachineEngine::_ParseHyperlink(const std::wstring_view string,
+                                               std::wstring& params,
+                                               std::wstring& uri) const
+{
+    params.clear();
+    uri.clear();
+
+    if (string == L";")
+    {
+        return true;
+    }
+
+    const auto midPos = string.find(';');
+    if (midPos != std::wstring::npos)
+    {
+        uri = string.substr(midPos + 1, MAX_URL_LENGTH);
+        const auto paramStr = string.substr(0, midPos);
+        const auto paramParts = Utils::SplitString(paramStr, ':');
+        for (const auto& part : paramParts)
+        {
+            const auto idPos = part.find(hyperlinkIDParameter);
+            if (idPos != std::wstring::npos)
+            {
+                params = part.substr(idPos + hyperlinkIDParameter.size());
+            }
+        }
+        return true;
+    }
+    return false;
+}
+
+#pragma warning(pop)
+
+// Routine Description:
+// - OSC 10, 11, 12 ; spec ST
+//      spec: The colors are specified by name or RGB specification as per XParseColor
+//
+//   It's possible to have multiple "spec", which by design equals to a series of OSC command
+//   with accumulated Ps. For example "OSC 10;color1;color2" is effectively an "OSC 10;color1"
+//   and an "OSC 11;color2".
+//
+// Arguments:
+// - string - the Osc String to parse
+// - rgbs - receives the colors that we parsed in the format: 0x00BBGGRR
+// Return Value:
+// - True if at least one color was parsed successfully. False otherwise.
+bool OutputStateMachineEngine::_GetOscSetColor(const std::wstring_view string,
+                                               std::vector<DWORD>& rgbs) const
+{
+    const auto parts = Utils::SplitString(string, L';');
+    if (parts.size() < 1)
+    {
+        return false;
+    }
+
+    std::vector<DWORD> newRgbs;
+    for (size_t i = 0; i < parts.size(); i++)
+    {
+        const auto colorOptional = Utils::ColorFromXTermColor(til::at(parts, i));
+        if (colorOptional.has_value())
+        {
+            newRgbs.push_back(colorOptional.value());
+        }
+        else
+        {
+            newRgbs.push_back(INVALID_COLOR);
+        }
+    }
+
+    rgbs.swap(newRgbs);
+
+    return rgbs.size() > 0;
+}
+
+// Method Description:
+// - Sets us up to have another terminal acting as the tty instead of conhost.
+//      We'll set a couple members, and if they aren't null, when we get a
+//      sequence we don't understand, we'll pass it along to the terminal
+//      instead of eating it ourselves.
+// Arguments:
+// - pTtyConnection: This is a TerminalOutputConnection that we can write the
+//      sequence we didn't understand to.
+// - pfnFlushToTerminal: This is a callback to the underlying state machine to
+//      trigger it to call ActionPassThroughString with whatever sequence it's
+//      currently processing.
+// Return Value:
+// - <none>
+void OutputStateMachineEngine::SetTerminalConnection(Render::VtEngine* const pTtyConnection,
+                                                     std::function<bool()> pfnFlushToTerminal)
+{
+    this->_pTtyConnection = pTtyConnection;
+    this->_pfnFlushToTerminal = pfnFlushToTerminal;
+}
+
+// Routine Description:
+// - Parse OscSetClipboard parameters with the format `Pc;Pd`. Currently the first parameter `Pc` is
+// ignored. The second parameter `Pd` should be a valid base64 string or character `?`.
+// Arguments:
+// - string - Osc String input.
+// - content - Content to set to clipboard.
+// - queryClipboard - Whether to get clipboard content and return it to terminal with base64 encoded.
+// Return Value:
+// - True if there was a valid base64 string or the passed parameter was `?`.
+bool OutputStateMachineEngine::_GetOscSetClipboard(const std::wstring_view string,
+                                                   std::wstring& content,
+                                                   bool& queryClipboard) const noexcept
+{
+    const auto pos = string.find(L';');
+    if (pos == std::wstring_view::npos)
+    {
+        return false;
+    }
+
+    const auto substr = string.substr(pos + 1);
+    if (substr == L"?")
+    {
+        queryClipboard = true;
+        return true;
+    }
+
+// Log_IfFailed has the following description: "Should be decorated WI_NOEXCEPT, but conflicts with forceinline."
+#pragma warning(suppress : 26447) // The function is declared 'noexcept' but calls function 'Log_IfFailed()' which may throw exceptions (f.6).
+    return SUCCEEDED_LOG(Base64::Decode(substr, content));
+}
+
+// Routine Description:
+// - Takes a sequence id ("final byte") and determines if it accepts sub parameters.
+// Arguments:
+// - id - The sequence id to check for.
+// Return Value:
+// - True, if it accepts sub parameters or else False.
+bool OutputStateMachineEngine::_CanSeqAcceptSubParam(const VTID id, const VTParameters& parameters) noexcept
+{
+    switch (id)
+    {
+    case SGR_SetGraphicsRendition:
+        return true;
+    case DECCARA_ChangeAttributesRectangularArea:
+    case DECRARA_ReverseAttributesRectangularArea:
+        return !parameters.hasSubParamsFor(0) && !parameters.hasSubParamsFor(1) && !parameters.hasSubParamsFor(2) && !parameters.hasSubParamsFor(3);
+    default:
+        return false;
+    }
+}
+
+// Method Description:
+// - Clears our last stored character. The last stored character is the last
+//      graphical character we printed, which is reset if any other action is
+//      dispatched.
+// Arguments:
+// - <none>
+// Return Value:
+// - <none>
+void OutputStateMachineEngine::_ClearLastChar() noexcept
+{
+    _lastPrintedChar = AsciiChars::NUL;
+}
// Copyright (c) Microsoft Corporation.
// Licensed under the MIT license.

#include "pch.h"
#include "NonClientIslandWindow.h"
#include "NotificationIcon.h"
#include <ThrottledFunc.h>

class AppHost
{
public:
    AppHost(const winrt::TerminalApp::AppLogic& logic,
            winrt::Microsoft::Terminal::Remoting::WindowRequestedArgs args,
            const winrt::Microsoft::Terminal::Remoting::WindowManager& manager,
            const winrt::Microsoft::Terminal::Remoting::Peasant& peasant,
            std::unique_ptr<IslandWindow> window = nullptr) noexcept;

    void AppTitleChanged(const winrt::Windows::Foundation::IInspectable& sender, winrt::hstring newTitle);
    void LastTabClosed(const winrt::Windows::Foundation::IInspectable& sender, const winrt::TerminalApp::LastTabClosedEventArgs& args);
    void Initialize();
    void Close();

    [[nodiscard]] std::unique_ptr<IslandWindow> Refrigerate();

    bool OnDirectKeyEvent(const uint32_t vkey, const uint8_t scanCode, const bool down);
    void SetTaskbarProgress(const winrt::Windows::Foundation::IInspectable& sender, const winrt::Windows::Foundation::IInspectable& args);

    winrt::TerminalApp::TerminalWindow Logic();

    static void s_DisplayMessageBox(const winrt::TerminalApp::ParseCommandlineResult& message);

    WINRT_CALLBACK(UpdateSettingsRequested, winrt::delegate<void()>);

private:
    std::unique_ptr<IslandWindow> _window;

    winrt::TerminalApp::AppLogic _appLogic;
    winrt::TerminalApp::TerminalWindow _windowLogic;

    winrt::Microsoft::Terminal::Remoting::WindowManager _windowManager{ nullptr };
    winrt::Microsoft::Terminal::Remoting::Peasant _peasant{ nullptr };

    winrt::com_ptr<IVirtualDesktopManager> _desktopManager{ nullptr };

    enum WindowInitializedState : uint32_t
    {
        NotInitialized = 0,
        Initializing = 1,
        Initialized = 2,
    };

    WindowInitializedState _isWindowInitialized{ WindowInitializedState::NotInitialized };
    bool _useNonClientArea{ false };
    winrt::Microsoft::Terminal::Settings::Model::LaunchMode _launchMode{};

    std::shared_ptr<ThrottledFuncTrailing<bool>> _showHideWindowThrottler;

<<<<<<< HEAD
    std::chrono::time_point<std::chrono::steady_clock> _started;
    winrt::Windows::UI::Xaml::DispatcherTimer _frameTimer{ nullptr };

    uint32_t _launchShowWindowCommand{ SW_NORMAL };

    void _preInit();

    void _revokeWindowCallbacks();

    void _HandleCommandlineArgs(const winrt::Microsoft::Terminal::Remoting::WindowRequestedArgs& args);
    void _HandleSessionRestore(const bool startedForContent);

=======
    void _HandleCommandlineArgs();
    bool _HandleLaunchArgs();
>>>>>>> 6ac5137b
    winrt::Microsoft::Terminal::Settings::Model::LaunchPosition _GetWindowLaunchPosition();

    void _HandleCreateWindow(const HWND hwnd, const til::rect& proposedRect);

    void _UpdateTitleBarContent(const winrt::Windows::Foundation::IInspectable& sender,
                                const winrt::Windows::UI::Xaml::UIElement& arg);
    void _UpdateTheme(const winrt::Windows::Foundation::IInspectable&,
                      const winrt::Microsoft::Terminal::Settings::Model::Theme& arg);
    void _FocusModeChanged(const winrt::Windows::Foundation::IInspectable& sender,
                           const winrt::Windows::Foundation::IInspectable& arg);
    void _FullscreenChanged(const winrt::Windows::Foundation::IInspectable& sender,
                            const winrt::Windows::Foundation::IInspectable& arg);
    void _ChangeMaximizeRequested(const winrt::Windows::Foundation::IInspectable& sender,
                                  const winrt::Windows::Foundation::IInspectable& arg);
    void _AlwaysOnTopChanged(const winrt::Windows::Foundation::IInspectable& sender,
                             const winrt::Windows::Foundation::IInspectable& arg);
    winrt::fire_and_forget _WindowInitializedHandler(const winrt::Windows::Foundation::IInspectable& sender,
                                                     const winrt::Windows::Foundation::IInspectable& arg);

    void _RaiseVisualBell(const winrt::Windows::Foundation::IInspectable& sender,
                          const winrt::Windows::Foundation::IInspectable& arg);
    void _WindowMouseWheeled(const til::point coord, const int32_t delta);
    void _WindowActivated(bool activated);
    winrt::fire_and_forget _peasantNotifyActivateWindow();
    void _WindowMoved();

    void _DispatchCommandline(winrt::Windows::Foundation::IInspectable sender,
                              winrt::Microsoft::Terminal::Remoting::CommandlineArgs args);

    winrt::Windows::Foundation::IAsyncOperation<winrt::hstring> _GetWindowLayoutAsync();

    void _HandleSummon(const winrt::Windows::Foundation::IInspectable& sender,
                       const winrt::Microsoft::Terminal::Remoting::SummonWindowBehavior& args);

    winrt::fire_and_forget _IdentifyWindowsRequested(const winrt::Windows::Foundation::IInspectable sender,
                                                     const winrt::Windows::Foundation::IInspectable args);
    void _DisplayWindowId(const winrt::Windows::Foundation::IInspectable& sender,
                          const winrt::Windows::Foundation::IInspectable& args);
    winrt::fire_and_forget _RenameWindowRequested(const winrt::Windows::Foundation::IInspectable sender,
                                                  const winrt::TerminalApp::RenameWindowRequestedArgs args);

    GUID _CurrentDesktopGuid();

    bool _LazyLoadDesktopManager();

    void _HandleSettingsChanged(const winrt::Windows::Foundation::IInspectable& sender,
                                const winrt::TerminalApp::SettingsLoadEventArgs& args);

    void _IsQuakeWindowChanged(const winrt::Windows::Foundation::IInspectable& sender,
                               const winrt::Windows::Foundation::IInspectable& args);

    void _SummonWindowRequested(const winrt::Windows::Foundation::IInspectable& sender,
                                const winrt::Windows::Foundation::IInspectable& args);

    void _OpenSystemMenu(const winrt::Windows::Foundation::IInspectable& sender,
                         const winrt::Windows::Foundation::IInspectable& args);

    void _SystemMenuChangeRequested(const winrt::Windows::Foundation::IInspectable& sender,
                                    const winrt::TerminalApp::SystemMenuChangeArgs& args);

    winrt::fire_and_forget _QuitRequested(const winrt::Windows::Foundation::IInspectable& sender,
                                          const winrt::Windows::Foundation::IInspectable& args);

    void _RequestQuitAll(const winrt::Windows::Foundation::IInspectable& sender,
                         const winrt::Windows::Foundation::IInspectable& args);
    void _CloseRequested(const winrt::Windows::Foundation::IInspectable& sender,
                         const winrt::Windows::Foundation::IInspectable& args);

    void _ShowWindowChanged(const winrt::Windows::Foundation::IInspectable& sender,
                            const winrt::Microsoft::Terminal::Control::ShowWindowArgs& args);

    void _updateTheme();

    void _PropertyChangedHandler(const winrt::Windows::Foundation::IInspectable& sender,
                                 const winrt::Windows::UI::Xaml::Data::PropertyChangedEventArgs& args);

    void _initialResizeAndRepositionWindow(const HWND hwnd, til::rect proposedRect, winrt::Microsoft::Terminal::Settings::Model::LaunchMode& launchMode);

    void _handleMoveContent(const winrt::Windows::Foundation::IInspectable& sender,
                            winrt::TerminalApp::RequestMoveContentArgs args);
    void _handleAttach(const winrt::Windows::Foundation::IInspectable& sender,
                       winrt::Microsoft::Terminal::Remoting::AttachRequest args);

    void _requestUpdateSettings();

    // Page -> us -> monarch
    void _handleReceiveContent(const winrt::Windows::Foundation::IInspectable& sender,
                               winrt::TerminalApp::RequestReceiveContentArgs args);

    // monarch -> us -> Page
    void _handleSendContent(const winrt::Windows::Foundation::IInspectable& sender,
                            winrt::Microsoft::Terminal::Remoting::RequestReceiveContentArgs args);

    void _startFrameTimer();
    void _stopFrameTimer();
    void _updateFrameColor(const winrt::Windows::Foundation::IInspectable&, const winrt::Windows::Foundation::IInspectable&);

    winrt::event_token _GetWindowLayoutRequestedToken;
    winrt::event_token _frameTimerToken;

    // Helper struct. By putting these all into one struct, we can revoke them
    // all at once, by assigning _revokers to a fresh Revokers instance. That'll
    // cause us to dtor the old one, which will immediately call revoke on all
    // the members as a part of their own dtors.
    struct Revokers
    {
        // Event handlers to revoke in ~AppHost, before calling App.Close
        winrt::Microsoft::Terminal::Remoting::Peasant::ExecuteCommandlineRequested_revoker peasantExecuteCommandlineRequested;
        winrt::Microsoft::Terminal::Remoting::Peasant::SummonRequested_revoker peasantSummonRequested;
        winrt::Microsoft::Terminal::Remoting::Peasant::DisplayWindowIdRequested_revoker peasantDisplayWindowIdRequested;
        winrt::Microsoft::Terminal::Remoting::Peasant::QuitRequested_revoker peasantQuitRequested;

        winrt::Microsoft::Terminal::Remoting::Peasant::AttachRequested_revoker AttachRequested;

        winrt::TerminalApp::TerminalWindow::Initialized_revoker Initialized;
        winrt::TerminalApp::TerminalWindow::CloseRequested_revoker CloseRequested;
        winrt::TerminalApp::TerminalWindow::RequestedThemeChanged_revoker RequestedThemeChanged;
        winrt::TerminalApp::TerminalWindow::FullscreenChanged_revoker FullscreenChanged;
        winrt::TerminalApp::TerminalWindow::FocusModeChanged_revoker FocusModeChanged;
        winrt::TerminalApp::TerminalWindow::AlwaysOnTopChanged_revoker AlwaysOnTopChanged;
        winrt::TerminalApp::TerminalWindow::RaiseVisualBell_revoker RaiseVisualBell;
        winrt::TerminalApp::TerminalWindow::SystemMenuChangeRequested_revoker SystemMenuChangeRequested;
        winrt::TerminalApp::TerminalWindow::ChangeMaximizeRequested_revoker ChangeMaximizeRequested;
        winrt::TerminalApp::TerminalWindow::TitleChanged_revoker TitleChanged;
        winrt::TerminalApp::TerminalWindow::LastTabClosed_revoker LastTabClosed;
        winrt::TerminalApp::TerminalWindow::SetTaskbarProgress_revoker SetTaskbarProgress;
        winrt::TerminalApp::TerminalWindow::IdentifyWindowsRequested_revoker IdentifyWindowsRequested;
        winrt::TerminalApp::TerminalWindow::RenameWindowRequested_revoker RenameWindowRequested;
        winrt::TerminalApp::TerminalWindow::IsQuakeWindowChanged_revoker IsQuakeWindowChanged;
        winrt::TerminalApp::TerminalWindow::SummonWindowRequested_revoker SummonWindowRequested;
        winrt::TerminalApp::TerminalWindow::OpenSystemMenu_revoker OpenSystemMenu;
        winrt::TerminalApp::TerminalWindow::QuitRequested_revoker QuitRequested;
        winrt::TerminalApp::TerminalWindow::ShowWindowChanged_revoker ShowWindowChanged;
        winrt::TerminalApp::TerminalWindow::RequestMoveContent_revoker RequestMoveContent;
        winrt::TerminalApp::TerminalWindow::RequestReceiveContent_revoker RequestReceiveContent;
        winrt::TerminalApp::TerminalWindow::PropertyChanged_revoker PropertyChanged;
        winrt::TerminalApp::TerminalWindow::SettingsChanged_revoker SettingsChanged;

        winrt::Microsoft::Terminal::Remoting::WindowManager::QuitAllRequested_revoker QuitAllRequested;
        winrt::Microsoft::Terminal::Remoting::Peasant::SendContentRequested_revoker SendContentRequested;
    } _revokers{};

    // our IslandWindow is not a WinRT type. It can't make auto_revokers like
    // the above. We also need to make sure to unregister ourself from the
    // window when we refrigerate the window thread so that the window can later
    // be re-used.
    struct WindowRevokers
    {
        winrt::event_token MouseScrolled;
        winrt::event_token WindowActivated;
        winrt::event_token WindowMoved;
        winrt::event_token ShouldExitFullscreen;
        winrt::event_token WindowCloseButtonClicked;
        winrt::event_token DragRegionClicked;
        winrt::event_token WindowVisibilityChanged;
        winrt::event_token UpdateSettingsRequested;
        winrt::event_token MaximizeChanged;
        winrt::event_token AutomaticShutdownRequested;
        // LOAD BEARING!!
        //If you add events here, make sure they're revoked in AppHost::_revokeWindowCallbacks
    } _windowCallbacks{};
};
<|MERGE_RESOLUTION|>--- conflicted
+++ resolved
@@ -1,236 +1,233 @@
-// Copyright (c) Microsoft Corporation.
-// Licensed under the MIT license.
-
-#include "pch.h"
-#include "NonClientIslandWindow.h"
-#include "NotificationIcon.h"
-#include <ThrottledFunc.h>
-
-class AppHost
-{
-public:
-    AppHost(const winrt::TerminalApp::AppLogic& logic,
-            winrt::Microsoft::Terminal::Remoting::WindowRequestedArgs args,
-            const winrt::Microsoft::Terminal::Remoting::WindowManager& manager,
-            const winrt::Microsoft::Terminal::Remoting::Peasant& peasant,
-            std::unique_ptr<IslandWindow> window = nullptr) noexcept;
-
-    void AppTitleChanged(const winrt::Windows::Foundation::IInspectable& sender, winrt::hstring newTitle);
-    void LastTabClosed(const winrt::Windows::Foundation::IInspectable& sender, const winrt::TerminalApp::LastTabClosedEventArgs& args);
-    void Initialize();
-    void Close();
-
-    [[nodiscard]] std::unique_ptr<IslandWindow> Refrigerate();
-
-    bool OnDirectKeyEvent(const uint32_t vkey, const uint8_t scanCode, const bool down);
-    void SetTaskbarProgress(const winrt::Windows::Foundation::IInspectable& sender, const winrt::Windows::Foundation::IInspectable& args);
-
-    winrt::TerminalApp::TerminalWindow Logic();
-
-    static void s_DisplayMessageBox(const winrt::TerminalApp::ParseCommandlineResult& message);
-
-    WINRT_CALLBACK(UpdateSettingsRequested, winrt::delegate<void()>);
-
-private:
-    std::unique_ptr<IslandWindow> _window;
-
-    winrt::TerminalApp::AppLogic _appLogic;
-    winrt::TerminalApp::TerminalWindow _windowLogic;
-
-    winrt::Microsoft::Terminal::Remoting::WindowManager _windowManager{ nullptr };
-    winrt::Microsoft::Terminal::Remoting::Peasant _peasant{ nullptr };
-
-    winrt::com_ptr<IVirtualDesktopManager> _desktopManager{ nullptr };
-
-    enum WindowInitializedState : uint32_t
-    {
-        NotInitialized = 0,
-        Initializing = 1,
-        Initialized = 2,
-    };
-
-    WindowInitializedState _isWindowInitialized{ WindowInitializedState::NotInitialized };
-    bool _useNonClientArea{ false };
-    winrt::Microsoft::Terminal::Settings::Model::LaunchMode _launchMode{};
-
-    std::shared_ptr<ThrottledFuncTrailing<bool>> _showHideWindowThrottler;
-
-<<<<<<< HEAD
-    std::chrono::time_point<std::chrono::steady_clock> _started;
-    winrt::Windows::UI::Xaml::DispatcherTimer _frameTimer{ nullptr };
-
-    uint32_t _launchShowWindowCommand{ SW_NORMAL };
-
-    void _preInit();
-
-    void _revokeWindowCallbacks();
-
-    void _HandleCommandlineArgs(const winrt::Microsoft::Terminal::Remoting::WindowRequestedArgs& args);
-    void _HandleSessionRestore(const bool startedForContent);
-
-=======
-    void _HandleCommandlineArgs();
-    bool _HandleLaunchArgs();
->>>>>>> 6ac5137b
-    winrt::Microsoft::Terminal::Settings::Model::LaunchPosition _GetWindowLaunchPosition();
-
-    void _HandleCreateWindow(const HWND hwnd, const til::rect& proposedRect);
-
-    void _UpdateTitleBarContent(const winrt::Windows::Foundation::IInspectable& sender,
-                                const winrt::Windows::UI::Xaml::UIElement& arg);
-    void _UpdateTheme(const winrt::Windows::Foundation::IInspectable&,
-                      const winrt::Microsoft::Terminal::Settings::Model::Theme& arg);
-    void _FocusModeChanged(const winrt::Windows::Foundation::IInspectable& sender,
-                           const winrt::Windows::Foundation::IInspectable& arg);
-    void _FullscreenChanged(const winrt::Windows::Foundation::IInspectable& sender,
-                            const winrt::Windows::Foundation::IInspectable& arg);
-    void _ChangeMaximizeRequested(const winrt::Windows::Foundation::IInspectable& sender,
-                                  const winrt::Windows::Foundation::IInspectable& arg);
-    void _AlwaysOnTopChanged(const winrt::Windows::Foundation::IInspectable& sender,
-                             const winrt::Windows::Foundation::IInspectable& arg);
-    winrt::fire_and_forget _WindowInitializedHandler(const winrt::Windows::Foundation::IInspectable& sender,
-                                                     const winrt::Windows::Foundation::IInspectable& arg);
-
-    void _RaiseVisualBell(const winrt::Windows::Foundation::IInspectable& sender,
-                          const winrt::Windows::Foundation::IInspectable& arg);
-    void _WindowMouseWheeled(const til::point coord, const int32_t delta);
-    void _WindowActivated(bool activated);
-    winrt::fire_and_forget _peasantNotifyActivateWindow();
-    void _WindowMoved();
-
-    void _DispatchCommandline(winrt::Windows::Foundation::IInspectable sender,
-                              winrt::Microsoft::Terminal::Remoting::CommandlineArgs args);
-
-    winrt::Windows::Foundation::IAsyncOperation<winrt::hstring> _GetWindowLayoutAsync();
-
-    void _HandleSummon(const winrt::Windows::Foundation::IInspectable& sender,
-                       const winrt::Microsoft::Terminal::Remoting::SummonWindowBehavior& args);
-
-    winrt::fire_and_forget _IdentifyWindowsRequested(const winrt::Windows::Foundation::IInspectable sender,
-                                                     const winrt::Windows::Foundation::IInspectable args);
-    void _DisplayWindowId(const winrt::Windows::Foundation::IInspectable& sender,
-                          const winrt::Windows::Foundation::IInspectable& args);
-    winrt::fire_and_forget _RenameWindowRequested(const winrt::Windows::Foundation::IInspectable sender,
-                                                  const winrt::TerminalApp::RenameWindowRequestedArgs args);
-
-    GUID _CurrentDesktopGuid();
-
-    bool _LazyLoadDesktopManager();
-
-    void _HandleSettingsChanged(const winrt::Windows::Foundation::IInspectable& sender,
-                                const winrt::TerminalApp::SettingsLoadEventArgs& args);
-
-    void _IsQuakeWindowChanged(const winrt::Windows::Foundation::IInspectable& sender,
-                               const winrt::Windows::Foundation::IInspectable& args);
-
-    void _SummonWindowRequested(const winrt::Windows::Foundation::IInspectable& sender,
-                                const winrt::Windows::Foundation::IInspectable& args);
-
-    void _OpenSystemMenu(const winrt::Windows::Foundation::IInspectable& sender,
-                         const winrt::Windows::Foundation::IInspectable& args);
-
-    void _SystemMenuChangeRequested(const winrt::Windows::Foundation::IInspectable& sender,
-                                    const winrt::TerminalApp::SystemMenuChangeArgs& args);
-
-    winrt::fire_and_forget _QuitRequested(const winrt::Windows::Foundation::IInspectable& sender,
-                                          const winrt::Windows::Foundation::IInspectable& args);
-
-    void _RequestQuitAll(const winrt::Windows::Foundation::IInspectable& sender,
-                         const winrt::Windows::Foundation::IInspectable& args);
-    void _CloseRequested(const winrt::Windows::Foundation::IInspectable& sender,
-                         const winrt::Windows::Foundation::IInspectable& args);
-
-    void _ShowWindowChanged(const winrt::Windows::Foundation::IInspectable& sender,
-                            const winrt::Microsoft::Terminal::Control::ShowWindowArgs& args);
-
-    void _updateTheme();
-
-    void _PropertyChangedHandler(const winrt::Windows::Foundation::IInspectable& sender,
-                                 const winrt::Windows::UI::Xaml::Data::PropertyChangedEventArgs& args);
-
-    void _initialResizeAndRepositionWindow(const HWND hwnd, til::rect proposedRect, winrt::Microsoft::Terminal::Settings::Model::LaunchMode& launchMode);
-
-    void _handleMoveContent(const winrt::Windows::Foundation::IInspectable& sender,
-                            winrt::TerminalApp::RequestMoveContentArgs args);
-    void _handleAttach(const winrt::Windows::Foundation::IInspectable& sender,
-                       winrt::Microsoft::Terminal::Remoting::AttachRequest args);
-
-    void _requestUpdateSettings();
-
-    // Page -> us -> monarch
-    void _handleReceiveContent(const winrt::Windows::Foundation::IInspectable& sender,
-                               winrt::TerminalApp::RequestReceiveContentArgs args);
-
-    // monarch -> us -> Page
-    void _handleSendContent(const winrt::Windows::Foundation::IInspectable& sender,
-                            winrt::Microsoft::Terminal::Remoting::RequestReceiveContentArgs args);
-
-    void _startFrameTimer();
-    void _stopFrameTimer();
-    void _updateFrameColor(const winrt::Windows::Foundation::IInspectable&, const winrt::Windows::Foundation::IInspectable&);
-
-    winrt::event_token _GetWindowLayoutRequestedToken;
-    winrt::event_token _frameTimerToken;
-
-    // Helper struct. By putting these all into one struct, we can revoke them
-    // all at once, by assigning _revokers to a fresh Revokers instance. That'll
-    // cause us to dtor the old one, which will immediately call revoke on all
-    // the members as a part of their own dtors.
-    struct Revokers
-    {
-        // Event handlers to revoke in ~AppHost, before calling App.Close
-        winrt::Microsoft::Terminal::Remoting::Peasant::ExecuteCommandlineRequested_revoker peasantExecuteCommandlineRequested;
-        winrt::Microsoft::Terminal::Remoting::Peasant::SummonRequested_revoker peasantSummonRequested;
-        winrt::Microsoft::Terminal::Remoting::Peasant::DisplayWindowIdRequested_revoker peasantDisplayWindowIdRequested;
-        winrt::Microsoft::Terminal::Remoting::Peasant::QuitRequested_revoker peasantQuitRequested;
-
-        winrt::Microsoft::Terminal::Remoting::Peasant::AttachRequested_revoker AttachRequested;
-
-        winrt::TerminalApp::TerminalWindow::Initialized_revoker Initialized;
-        winrt::TerminalApp::TerminalWindow::CloseRequested_revoker CloseRequested;
-        winrt::TerminalApp::TerminalWindow::RequestedThemeChanged_revoker RequestedThemeChanged;
-        winrt::TerminalApp::TerminalWindow::FullscreenChanged_revoker FullscreenChanged;
-        winrt::TerminalApp::TerminalWindow::FocusModeChanged_revoker FocusModeChanged;
-        winrt::TerminalApp::TerminalWindow::AlwaysOnTopChanged_revoker AlwaysOnTopChanged;
-        winrt::TerminalApp::TerminalWindow::RaiseVisualBell_revoker RaiseVisualBell;
-        winrt::TerminalApp::TerminalWindow::SystemMenuChangeRequested_revoker SystemMenuChangeRequested;
-        winrt::TerminalApp::TerminalWindow::ChangeMaximizeRequested_revoker ChangeMaximizeRequested;
-        winrt::TerminalApp::TerminalWindow::TitleChanged_revoker TitleChanged;
-        winrt::TerminalApp::TerminalWindow::LastTabClosed_revoker LastTabClosed;
-        winrt::TerminalApp::TerminalWindow::SetTaskbarProgress_revoker SetTaskbarProgress;
-        winrt::TerminalApp::TerminalWindow::IdentifyWindowsRequested_revoker IdentifyWindowsRequested;
-        winrt::TerminalApp::TerminalWindow::RenameWindowRequested_revoker RenameWindowRequested;
-        winrt::TerminalApp::TerminalWindow::IsQuakeWindowChanged_revoker IsQuakeWindowChanged;
-        winrt::TerminalApp::TerminalWindow::SummonWindowRequested_revoker SummonWindowRequested;
-        winrt::TerminalApp::TerminalWindow::OpenSystemMenu_revoker OpenSystemMenu;
-        winrt::TerminalApp::TerminalWindow::QuitRequested_revoker QuitRequested;
-        winrt::TerminalApp::TerminalWindow::ShowWindowChanged_revoker ShowWindowChanged;
-        winrt::TerminalApp::TerminalWindow::RequestMoveContent_revoker RequestMoveContent;
-        winrt::TerminalApp::TerminalWindow::RequestReceiveContent_revoker RequestReceiveContent;
-        winrt::TerminalApp::TerminalWindow::PropertyChanged_revoker PropertyChanged;
-        winrt::TerminalApp::TerminalWindow::SettingsChanged_revoker SettingsChanged;
-
-        winrt::Microsoft::Terminal::Remoting::WindowManager::QuitAllRequested_revoker QuitAllRequested;
-        winrt::Microsoft::Terminal::Remoting::Peasant::SendContentRequested_revoker SendContentRequested;
-    } _revokers{};
-
-    // our IslandWindow is not a WinRT type. It can't make auto_revokers like
-    // the above. We also need to make sure to unregister ourself from the
-    // window when we refrigerate the window thread so that the window can later
-    // be re-used.
-    struct WindowRevokers
-    {
-        winrt::event_token MouseScrolled;
-        winrt::event_token WindowActivated;
-        winrt::event_token WindowMoved;
-        winrt::event_token ShouldExitFullscreen;
-        winrt::event_token WindowCloseButtonClicked;
-        winrt::event_token DragRegionClicked;
-        winrt::event_token WindowVisibilityChanged;
-        winrt::event_token UpdateSettingsRequested;
-        winrt::event_token MaximizeChanged;
-        winrt::event_token AutomaticShutdownRequested;
-        // LOAD BEARING!!
-        //If you add events here, make sure they're revoked in AppHost::_revokeWindowCallbacks
-    } _windowCallbacks{};
-};
+// Copyright (c) Microsoft Corporation.
+// Licensed under the MIT license.
+
+#include "pch.h"
+#include "NonClientIslandWindow.h"
+#include "NotificationIcon.h"
+#include <ThrottledFunc.h>
+
+class AppHost
+{
+public:
+    AppHost(const winrt::TerminalApp::AppLogic& logic,
+            winrt::Microsoft::Terminal::Remoting::WindowRequestedArgs args,
+            const winrt::Microsoft::Terminal::Remoting::WindowManager& manager,
+            const winrt::Microsoft::Terminal::Remoting::Peasant& peasant,
+            std::unique_ptr<IslandWindow> window = nullptr) noexcept;
+
+    void AppTitleChanged(const winrt::Windows::Foundation::IInspectable& sender, winrt::hstring newTitle);
+    void LastTabClosed(const winrt::Windows::Foundation::IInspectable& sender, const winrt::TerminalApp::LastTabClosedEventArgs& args);
+    void Initialize();
+    void Close();
+
+    [[nodiscard]] std::unique_ptr<IslandWindow> Refrigerate();
+
+    bool OnDirectKeyEvent(const uint32_t vkey, const uint8_t scanCode, const bool down);
+    void SetTaskbarProgress(const winrt::Windows::Foundation::IInspectable& sender, const winrt::Windows::Foundation::IInspectable& args);
+
+    winrt::TerminalApp::TerminalWindow Logic();
+
+    static void s_DisplayMessageBox(const winrt::TerminalApp::ParseCommandlineResult& message);
+
+    WINRT_CALLBACK(UpdateSettingsRequested, winrt::delegate<void()>);
+
+private:
+    std::unique_ptr<IslandWindow> _window;
+
+    winrt::TerminalApp::AppLogic _appLogic;
+    winrt::TerminalApp::TerminalWindow _windowLogic;
+
+    winrt::Microsoft::Terminal::Remoting::WindowManager _windowManager{ nullptr };
+    winrt::Microsoft::Terminal::Remoting::Peasant _peasant{ nullptr };
+
+    winrt::com_ptr<IVirtualDesktopManager> _desktopManager{ nullptr };
+
+    enum WindowInitializedState : uint32_t
+    {
+        NotInitialized = 0,
+        Initializing = 1,
+        Initialized = 2,
+    };
+
+    WindowInitializedState _isWindowInitialized{ WindowInitializedState::NotInitialized };
+    bool _useNonClientArea{ false };
+    winrt::Microsoft::Terminal::Settings::Model::LaunchMode _launchMode{};
+
+    std::shared_ptr<ThrottledFuncTrailing<bool>> _showHideWindowThrottler;
+
+    std::chrono::time_point<std::chrono::steady_clock> _started;
+    winrt::Windows::UI::Xaml::DispatcherTimer _frameTimer{ nullptr };
+
+    uint32_t _launchShowWindowCommand{ SW_NORMAL };
+
+    void _preInit();
+
+    void _revokeWindowCallbacks();
+
+    void _HandleCommandlineArgs(const winrt::Microsoft::Terminal::Remoting::WindowRequestedArgs& args);
+    void _HandleSessionRestore(const bool startedForContent);
+
+    // bool _HandleLaunchArgs();
+
+    winrt::Microsoft::Terminal::Settings::Model::LaunchPosition _GetWindowLaunchPosition();
+
+    void _HandleCreateWindow(const HWND hwnd, const til::rect& proposedRect);
+
+    void _UpdateTitleBarContent(const winrt::Windows::Foundation::IInspectable& sender,
+                                const winrt::Windows::UI::Xaml::UIElement& arg);
+    void _UpdateTheme(const winrt::Windows::Foundation::IInspectable&,
+                      const winrt::Microsoft::Terminal::Settings::Model::Theme& arg);
+    void _FocusModeChanged(const winrt::Windows::Foundation::IInspectable& sender,
+                           const winrt::Windows::Foundation::IInspectable& arg);
+    void _FullscreenChanged(const winrt::Windows::Foundation::IInspectable& sender,
+                            const winrt::Windows::Foundation::IInspectable& arg);
+    void _ChangeMaximizeRequested(const winrt::Windows::Foundation::IInspectable& sender,
+                                  const winrt::Windows::Foundation::IInspectable& arg);
+    void _AlwaysOnTopChanged(const winrt::Windows::Foundation::IInspectable& sender,
+                             const winrt::Windows::Foundation::IInspectable& arg);
+    winrt::fire_and_forget _WindowInitializedHandler(const winrt::Windows::Foundation::IInspectable& sender,
+                                                     const winrt::Windows::Foundation::IInspectable& arg);
+
+    void _RaiseVisualBell(const winrt::Windows::Foundation::IInspectable& sender,
+                          const winrt::Windows::Foundation::IInspectable& arg);
+    void _WindowMouseWheeled(const til::point coord, const int32_t delta);
+    void _WindowActivated(bool activated);
+    winrt::fire_and_forget _peasantNotifyActivateWindow();
+    void _WindowMoved();
+
+    void _DispatchCommandline(winrt::Windows::Foundation::IInspectable sender,
+                              winrt::Microsoft::Terminal::Remoting::CommandlineArgs args);
+
+    winrt::Windows::Foundation::IAsyncOperation<winrt::hstring> _GetWindowLayoutAsync();
+
+    void _HandleSummon(const winrt::Windows::Foundation::IInspectable& sender,
+                       const winrt::Microsoft::Terminal::Remoting::SummonWindowBehavior& args);
+
+    winrt::fire_and_forget _IdentifyWindowsRequested(const winrt::Windows::Foundation::IInspectable sender,
+                                                     const winrt::Windows::Foundation::IInspectable args);
+    void _DisplayWindowId(const winrt::Windows::Foundation::IInspectable& sender,
+                          const winrt::Windows::Foundation::IInspectable& args);
+    winrt::fire_and_forget _RenameWindowRequested(const winrt::Windows::Foundation::IInspectable sender,
+                                                  const winrt::TerminalApp::RenameWindowRequestedArgs args);
+
+    GUID _CurrentDesktopGuid();
+
+    bool _LazyLoadDesktopManager();
+
+    void _HandleSettingsChanged(const winrt::Windows::Foundation::IInspectable& sender,
+                                const winrt::TerminalApp::SettingsLoadEventArgs& args);
+
+    void _IsQuakeWindowChanged(const winrt::Windows::Foundation::IInspectable& sender,
+                               const winrt::Windows::Foundation::IInspectable& args);
+
+    void _SummonWindowRequested(const winrt::Windows::Foundation::IInspectable& sender,
+                                const winrt::Windows::Foundation::IInspectable& args);
+
+    void _OpenSystemMenu(const winrt::Windows::Foundation::IInspectable& sender,
+                         const winrt::Windows::Foundation::IInspectable& args);
+
+    void _SystemMenuChangeRequested(const winrt::Windows::Foundation::IInspectable& sender,
+                                    const winrt::TerminalApp::SystemMenuChangeArgs& args);
+
+    winrt::fire_and_forget _QuitRequested(const winrt::Windows::Foundation::IInspectable& sender,
+                                          const winrt::Windows::Foundation::IInspectable& args);
+
+    void _RequestQuitAll(const winrt::Windows::Foundation::IInspectable& sender,
+                         const winrt::Windows::Foundation::IInspectable& args);
+    void _CloseRequested(const winrt::Windows::Foundation::IInspectable& sender,
+                         const winrt::Windows::Foundation::IInspectable& args);
+
+    void _ShowWindowChanged(const winrt::Windows::Foundation::IInspectable& sender,
+                            const winrt::Microsoft::Terminal::Control::ShowWindowArgs& args);
+
+    void _updateTheme();
+
+    void _PropertyChangedHandler(const winrt::Windows::Foundation::IInspectable& sender,
+                                 const winrt::Windows::UI::Xaml::Data::PropertyChangedEventArgs& args);
+
+    void _initialResizeAndRepositionWindow(const HWND hwnd, til::rect proposedRect, winrt::Microsoft::Terminal::Settings::Model::LaunchMode& launchMode);
+
+    void _handleMoveContent(const winrt::Windows::Foundation::IInspectable& sender,
+                            winrt::TerminalApp::RequestMoveContentArgs args);
+    void _handleAttach(const winrt::Windows::Foundation::IInspectable& sender,
+                       winrt::Microsoft::Terminal::Remoting::AttachRequest args);
+
+    void _requestUpdateSettings();
+
+    // Page -> us -> monarch
+    void _handleReceiveContent(const winrt::Windows::Foundation::IInspectable& sender,
+                               winrt::TerminalApp::RequestReceiveContentArgs args);
+
+    // monarch -> us -> Page
+    void _handleSendContent(const winrt::Windows::Foundation::IInspectable& sender,
+                            winrt::Microsoft::Terminal::Remoting::RequestReceiveContentArgs args);
+
+    void _startFrameTimer();
+    void _stopFrameTimer();
+    void _updateFrameColor(const winrt::Windows::Foundation::IInspectable&, const winrt::Windows::Foundation::IInspectable&);
+
+    winrt::event_token _GetWindowLayoutRequestedToken;
+    winrt::event_token _frameTimerToken;
+
+    // Helper struct. By putting these all into one struct, we can revoke them
+    // all at once, by assigning _revokers to a fresh Revokers instance. That'll
+    // cause us to dtor the old one, which will immediately call revoke on all
+    // the members as a part of their own dtors.
+    struct Revokers
+    {
+        // Event handlers to revoke in ~AppHost, before calling App.Close
+        winrt::Microsoft::Terminal::Remoting::Peasant::ExecuteCommandlineRequested_revoker peasantExecuteCommandlineRequested;
+        winrt::Microsoft::Terminal::Remoting::Peasant::SummonRequested_revoker peasantSummonRequested;
+        winrt::Microsoft::Terminal::Remoting::Peasant::DisplayWindowIdRequested_revoker peasantDisplayWindowIdRequested;
+        winrt::Microsoft::Terminal::Remoting::Peasant::QuitRequested_revoker peasantQuitRequested;
+
+        winrt::Microsoft::Terminal::Remoting::Peasant::AttachRequested_revoker AttachRequested;
+
+        winrt::TerminalApp::TerminalWindow::Initialized_revoker Initialized;
+        winrt::TerminalApp::TerminalWindow::CloseRequested_revoker CloseRequested;
+        winrt::TerminalApp::TerminalWindow::RequestedThemeChanged_revoker RequestedThemeChanged;
+        winrt::TerminalApp::TerminalWindow::FullscreenChanged_revoker FullscreenChanged;
+        winrt::TerminalApp::TerminalWindow::FocusModeChanged_revoker FocusModeChanged;
+        winrt::TerminalApp::TerminalWindow::AlwaysOnTopChanged_revoker AlwaysOnTopChanged;
+        winrt::TerminalApp::TerminalWindow::RaiseVisualBell_revoker RaiseVisualBell;
+        winrt::TerminalApp::TerminalWindow::SystemMenuChangeRequested_revoker SystemMenuChangeRequested;
+        winrt::TerminalApp::TerminalWindow::ChangeMaximizeRequested_revoker ChangeMaximizeRequested;
+        winrt::TerminalApp::TerminalWindow::TitleChanged_revoker TitleChanged;
+        winrt::TerminalApp::TerminalWindow::LastTabClosed_revoker LastTabClosed;
+        winrt::TerminalApp::TerminalWindow::SetTaskbarProgress_revoker SetTaskbarProgress;
+        winrt::TerminalApp::TerminalWindow::IdentifyWindowsRequested_revoker IdentifyWindowsRequested;
+        winrt::TerminalApp::TerminalWindow::RenameWindowRequested_revoker RenameWindowRequested;
+        winrt::TerminalApp::TerminalWindow::IsQuakeWindowChanged_revoker IsQuakeWindowChanged;
+        winrt::TerminalApp::TerminalWindow::SummonWindowRequested_revoker SummonWindowRequested;
+        winrt::TerminalApp::TerminalWindow::OpenSystemMenu_revoker OpenSystemMenu;
+        winrt::TerminalApp::TerminalWindow::QuitRequested_revoker QuitRequested;
+        winrt::TerminalApp::TerminalWindow::ShowWindowChanged_revoker ShowWindowChanged;
+        winrt::TerminalApp::TerminalWindow::RequestMoveContent_revoker RequestMoveContent;
+        winrt::TerminalApp::TerminalWindow::RequestReceiveContent_revoker RequestReceiveContent;
+        winrt::TerminalApp::TerminalWindow::PropertyChanged_revoker PropertyChanged;
+        winrt::TerminalApp::TerminalWindow::SettingsChanged_revoker SettingsChanged;
+
+        winrt::Microsoft::Terminal::Remoting::WindowManager::QuitAllRequested_revoker QuitAllRequested;
+        winrt::Microsoft::Terminal::Remoting::Peasant::SendContentRequested_revoker SendContentRequested;
+    } _revokers{};
+
+    // our IslandWindow is not a WinRT type. It can't make auto_revokers like
+    // the above. We also need to make sure to unregister ourself from the
+    // window when we refrigerate the window thread so that the window can later
+    // be re-used.
+    struct WindowRevokers
+    {
+        winrt::event_token MouseScrolled;
+        winrt::event_token WindowActivated;
+        winrt::event_token WindowMoved;
+        winrt::event_token ShouldExitFullscreen;
+        winrt::event_token WindowCloseButtonClicked;
+        winrt::event_token DragRegionClicked;
+        winrt::event_token WindowVisibilityChanged;
+        winrt::event_token UpdateSettingsRequested;
+        winrt::event_token MaximizeChanged;
+        winrt::event_token AutomaticShutdownRequested;
+        // LOAD BEARING!!
+        //If you add events here, make sure they're revoked in AppHost::_revokeWindowCallbacks
+    } _windowCallbacks{};
+};
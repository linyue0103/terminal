#include "pch.h"
#include "AllShortcutActions.h"
#include "ActionArgs.h"
#include "ActionAndArgs.h"
#include "ActionAndArgs.g.cpp"

#include "JsonUtils.h"
#include "HashUtils.h"

#include <LibraryResources.h>

static constexpr std::string_view AdjustFontSizeKey{ "adjustFontSize" };
static constexpr std::string_view CloseOtherPanesKey{ "closeOtherPanes" };
static constexpr std::string_view CloseOtherTabsKey{ "closeOtherTabs" };
static constexpr std::string_view ClosePaneKey{ "closePane" };
static constexpr std::string_view CloseTabKey{ "closeTab" };
static constexpr std::string_view CloseTabsAfterKey{ "closeTabsAfter" };
static constexpr std::string_view CloseWindowKey{ "closeWindow" };
static constexpr std::string_view CopyTextKey{ "copy" };
static constexpr std::string_view DuplicateTabKey{ "duplicateTab" };
static constexpr std::string_view ExecuteCommandlineKey{ "wt" };
static constexpr std::string_view FindKey{ "find" };
static constexpr std::string_view MoveFocusKey{ "moveFocus" };
static constexpr std::string_view MovePaneKey{ "movePane" };
static constexpr std::string_view SwapPaneKey{ "swapPane" };
static constexpr std::string_view NewTabKey{ "newTab" };
static constexpr std::string_view NextTabKey{ "nextTab" };
static constexpr std::string_view OpenNewTabDropdownKey{ "openNewTabDropdown" };
static constexpr std::string_view OpenSettingsKey{ "openSettings" };
static constexpr std::string_view OpenTabColorPickerKey{ "openTabColorPicker" };
static constexpr std::string_view PasteTextKey{ "paste" };
static constexpr std::string_view PrevTabKey{ "prevTab" };
static constexpr std::string_view RenameTabKey{ "renameTab" };
static constexpr std::string_view OpenTabRenamerKey{ "openTabRenamer" };
static constexpr std::string_view ResetFontSizeKey{ "resetFontSize" };
static constexpr std::string_view ResizePaneKey{ "resizePane" };
static constexpr std::string_view ScrollDownKey{ "scrollDown" };
static constexpr std::string_view ScrollDownPageKey{ "scrollDownPage" };
static constexpr std::string_view ScrollUpKey{ "scrollUp" };
static constexpr std::string_view ScrollUpPageKey{ "scrollUpPage" };
static constexpr std::string_view ScrollToTopKey{ "scrollToTop" };
static constexpr std::string_view ScrollToBottomKey{ "scrollToBottom" };
static constexpr std::string_view ScrollToMarkKey{ "scrollToMark" };
static constexpr std::string_view AddMarkKey{ "addMark" };
static constexpr std::string_view ClearMarkKey{ "clearMark" };
static constexpr std::string_view ClearAllMarksKey{ "clearAllMarks" };
static constexpr std::string_view SendInputKey{ "sendInput" };
static constexpr std::string_view SetColorSchemeKey{ "setColorScheme" };
static constexpr std::string_view SetTabColorKey{ "setTabColor" };
static constexpr std::string_view SplitPaneKey{ "splitPane" };
static constexpr std::string_view SwitchToTabKey{ "switchToTab" };
static constexpr std::string_view TabSearchKey{ "tabSearch" };
static constexpr std::string_view ToggleAlwaysOnTopKey{ "toggleAlwaysOnTop" };
static constexpr std::string_view ToggleCommandPaletteKey{ "commandPalette" };
static constexpr std::string_view ToggleFocusModeKey{ "toggleFocusMode" };
static constexpr std::string_view SetFocusModeKey{ "setFocusMode" };
static constexpr std::string_view ToggleFullscreenKey{ "toggleFullscreen" };
static constexpr std::string_view SetFullScreenKey{ "setFullScreen" };
static constexpr std::string_view SetMaximizedKey{ "setMaximized" };
static constexpr std::string_view TogglePaneZoomKey{ "togglePaneZoom" };
static constexpr std::string_view ToggleSplitOrientationKey{ "toggleSplitOrientation" };
static constexpr std::string_view LegacyToggleRetroEffectKey{ "toggleRetroEffect" };
static constexpr std::string_view ToggleShaderEffectsKey{ "toggleShaderEffects" };
static constexpr std::string_view MoveTabKey{ "moveTab" };
static constexpr std::string_view BreakIntoDebuggerKey{ "breakIntoDebugger" };
static constexpr std::string_view FindMatchKey{ "findMatch" };
static constexpr std::string_view TogglePaneReadOnlyKey{ "toggleReadOnlyMode" };
static constexpr std::string_view EnablePaneReadOnlyKey{ "enableReadOnlyMode" };
static constexpr std::string_view DisablePaneReadOnlyKey{ "disableReadOnlyMode" };
static constexpr std::string_view NewWindowKey{ "newWindow" };
static constexpr std::string_view IdentifyWindowKey{ "identifyWindow" };
static constexpr std::string_view IdentifyWindowsKey{ "identifyWindows" };
static constexpr std::string_view RenameWindowKey{ "renameWindow" };
static constexpr std::string_view OpenWindowRenamerKey{ "openWindowRenamer" };
static constexpr std::string_view SearchForTextKey{ "searchWeb" };
static constexpr std::string_view GlobalSummonKey{ "globalSummon" };
static constexpr std::string_view QuakeModeKey{ "quakeMode" };
static constexpr std::string_view FocusPaneKey{ "focusPane" };
static constexpr std::string_view OpenSystemMenuKey{ "openSystemMenu" };
static constexpr std::string_view ExportBufferKey{ "exportBuffer" };
static constexpr std::string_view ClearBufferKey{ "clearBuffer" };
static constexpr std::string_view MultipleActionsKey{ "multipleActions" };
static constexpr std::string_view QuitKey{ "quit" };
static constexpr std::string_view AdjustOpacityKey{ "adjustOpacity" };
static constexpr std::string_view RestoreLastClosedKey{ "restoreLastClosed" };
static constexpr std::string_view SelectAllKey{ "selectAll" };
static constexpr std::string_view SelectCommandKey{ "selectCommand" };
static constexpr std::string_view SelectOutputKey{ "selectOutput" };
static constexpr std::string_view MarkModeKey{ "markMode" };
static constexpr std::string_view ToggleBlockSelectionKey{ "toggleBlockSelection" };
static constexpr std::string_view SwitchSelectionEndpointKey{ "switchSelectionEndpoint" };
static constexpr std::string_view ColorSelectionKey{ "experimental.colorSelection" };
static constexpr std::string_view ShowContextMenuKey{ "showContextMenu" };
static constexpr std::string_view ExpandSelectionToWordKey{ "expandSelectionToWord" };
static constexpr std::string_view RestartConnectionKey{ "restartConnection" };
<<<<<<< HEAD
static constexpr std::string_view OpenScratchpadKey{ "experimental.openScratchpad" };
=======
static constexpr std::string_view ToggleBroadcastInputKey{ "toggleBroadcastInput" };
>>>>>>> 11126f9b

static constexpr std::string_view ActionKey{ "action" };

// This key is reserved to remove a keybinding, instead of mapping it to an action.
static constexpr std::string_view UnboundKey{ "unbound" };

#define KEY_TO_ACTION_PAIR(action) { action##Key, ShortcutAction::action },
#define ACTION_TO_KEY_PAIR(action) { ShortcutAction::action, action##Key },
#define ACTION_TO_SERIALIZERS_PAIR(action) { ShortcutAction::action, { action##Args::FromJson, action##Args::ToJson } },

namespace winrt::Microsoft::Terminal::Settings::Model::implementation
{
    using namespace ::Microsoft::Terminal::Settings::Model;

    // Specifically use a map here over an unordered_map. We want to be able to
    // iterate over these entries in-order when we're serializing the keybindings.
    // HERE BE DRAGONS:
    // These are string_views that are being used as keys. These string_views are
    // just pointers to other strings. This could be dangerous, if the map outlived
    // the actual strings being pointed to. However, since both these strings and
    // the map are all const for the lifetime of the app, we have nothing to worry
    // about here.
    const std::map<std::string_view, ShortcutAction, std::less<>> ActionAndArgs::ActionKeyNamesMap{
#define ON_ALL_ACTIONS(action) KEY_TO_ACTION_PAIR(action)
        ALL_SHORTCUT_ACTIONS
#undef ON_ALL_ACTIONS
    };

    static const std::map<ShortcutAction, std::string_view, std::less<>> ActionToStringMap{
#define ON_ALL_ACTIONS(action) ACTION_TO_KEY_PAIR(action)
        ALL_SHORTCUT_ACTIONS
#undef ON_ALL_ACTIONS
    };

    using ParseResult = std::tuple<IActionArgs, std::vector<SettingsLoadWarnings>>;
    using ParseActionFunction = std::function<ParseResult(const Json::Value&)>;
    using SerializeActionFunction = std::function<Json::Value(IActionArgs)>;

    // This is a map of ShortcutAction->{function<IActionArgs(Json::Value)>, function<Json::Value(IActionArgs)>. It holds
    // a set of (de)serializer functions that can be used to (de)serialize an IActionArgs
    // from json. Each type of IActionArgs that can accept arbitrary args should be
    // placed into this map, with the corresponding deserializer function as the
    // value.
    static const std::unordered_map<ShortcutAction, std::pair<ParseActionFunction, SerializeActionFunction>> argSerializerMap{

        // These are special cases.
        // - QuakeMode: deserializes into a GlobalSummon, so we don't need a serializer
        // - Invalid: has no args
        { ShortcutAction::QuakeMode, { GlobalSummonArgs::QuakeModeFromJson, nullptr } },
        { ShortcutAction::Invalid, { nullptr, nullptr } },

#define ON_ALL_ACTIONS_WITH_ARGS(action) ACTION_TO_SERIALIZERS_PAIR(action)
        ALL_SHORTCUT_ACTIONS_WITH_ARGS
#undef ON_ALL_ACTIONS_WITH_ARGS
    };

    ActionAndArgs::ActionAndArgs(ShortcutAction action)
    {
        // Find the deserializer
        const auto deserializersIter = argSerializerMap.find(action);
        if (deserializersIter != argSerializerMap.end())
        {
            auto pfn = deserializersIter->second.first;
            if (pfn)
            {
                // Call the deserializer on an empty JSON object.
                // This ensures that we have a valid ActionArgs
                std::vector<Microsoft::Terminal::Settings::Model::SettingsLoadWarnings> parseWarnings;
                std::tie(_Args, parseWarnings) = pfn({});
            }

            // if an arg parser was registered, but failed,
            // return the invalid ActionAndArgs we started with.
            if (pfn && _Args == nullptr)
            {
                return;
            }
        }

        // Either...
        // (1) we don't have a deserializer, so it's ok for _Args to be null, or
        // (2) we had one AND it worked, so _Args is set up properly
        _Action = action;
    }

    // Function Description:
    // - Attempts to match a string to a ShortcutAction. If there's no match, then
    //   returns ShortcutAction::Invalid
    // Arguments:
    // - actionString: the string to match to a ShortcutAction
    // Return Value:
    // - The ShortcutAction corresponding to the given string, if a match exists.
    static ShortcutAction GetActionFromString(const std::string_view actionString)
    {
        // Try matching the command to one we have. If we can't find the
        // action name in our list of names, let's just unbind that key.
        const auto found = ActionAndArgs::ActionKeyNamesMap.find(actionString);
        return found != ActionAndArgs::ActionKeyNamesMap.end() ? found->second : ShortcutAction::Invalid;
    }

    // Method Description:
    // - Deserialize an ActionAndArgs from the provided json object or string `json`.
    //   * If json is a string, we'll attempt to treat it as an action name,
    //     without arguments.
    //   * If json is an object, we'll attempt to retrieve the action name from
    //     its "action" property, and we'll use that name to find a deserializer
    //     to process the rest of the arguments in the json object.
    // - If the action name is null or "unbound", or we don't understand the
    //   action name, or we failed to parse the arguments to this action, we'll
    //   return null. This should indicate to the caller that the action should
    //   be unbound.
    // - If there were any warnings while parsing arguments for the action,
    //   they'll be appended to the warnings parameter.
    // Arguments:
    // - json: The Json::Value to attempt to parse as an ActionAndArgs
    // - warnings: If there were any warnings during parsing, they'll be
    //   appended to this vector.
    // Return Value:
    // - a deserialized ActionAndArgs corresponding to the values in json, or
    //   an "invalid" action if we failed to deserialize an action.
    winrt::com_ptr<ActionAndArgs> ActionAndArgs::FromJson(const Json::Value& json,
                                                          std::vector<SettingsLoadWarnings>& warnings)
    {
        // Invalid is our placeholder that the action was not parsed.
        auto action = ShortcutAction::Invalid;

        // Actions can be serialized in two styles:
        //   "action": "switchToTab0",
        //   "action": { "action": "switchToTab", "index": 0 },
        // NOTE: For keybindings, the "action" param is actually "command"

        // 1. In the first case, the json is a string, that's the
        //    action name. There are no provided args, so we'll pass
        //    Json::Value::null to the parse function.
        // 2. In the second case, the json is an object. We'll use the
        //    "action" in that object as the action name. We'll then pass
        //    the json object to the arg parser, for further parsing.

        auto argsVal = Json::Value::null;

        // Only try to parse the action if it's actually a string value.
        // `null` will not pass this check.
        if (json.isString())
        {
            auto commandString = json.asString();
            action = GetActionFromString(commandString);
        }
        else if (json.isObject())
        {
            if (const auto actionString{ JsonUtils::GetValueForKey<std::optional<std::string>>(json, ActionKey) })
            {
                action = GetActionFromString(*actionString);
                argsVal = json;
            }
        }

        // Some keybindings can accept other arbitrary arguments. If it
        // does, we'll try to deserialize any "args" that were provided with
        // the binding.
        IActionArgs args{ nullptr };
        std::vector<Microsoft::Terminal::Settings::Model::SettingsLoadWarnings> parseWarnings;
        const auto deserializersIter = argSerializerMap.find(action);
        if (deserializersIter != argSerializerMap.end())
        {
            auto pfn = deserializersIter->second.first;
            if (pfn)
            {
                std::tie(args, parseWarnings) = pfn(argsVal);
            }
            warnings.insert(warnings.end(), parseWarnings.begin(), parseWarnings.end());

            // if an arg parser was registered, but failed, bail
            if (pfn && args == nullptr)
            {
                return make_self<ActionAndArgs>();
            }
        }

        // Something like
        //      { name: "foo", action: "unbound" }
        // will _remove_ the "foo" command, by returning an "invalid" action here.
        return make_self<ActionAndArgs>(action, args);
    }

    Json::Value ActionAndArgs::ToJson(const Model::ActionAndArgs& val)
    {
        if (val)
        {
            // Search for the ShortcutAction
            const auto shortcutActionIter{ ActionToStringMap.find(val.Action()) };
            if (shortcutActionIter == ActionToStringMap.end())
            {
                // Couldn't find the ShortcutAction,
                // return... "command": "unbound"
                return static_cast<std::string>(UnboundKey);
            }

            if (!val.Args())
            {
                // No args to serialize,
                // output something like... "command": "copy"
                return static_cast<std::string>(shortcutActionIter->second);
            }
            else
            {
                // Serialize any set args,
                // output something like... "command": { "action": "copy", "singleLine": false }
                Json::Value result{ Json::ValueType::objectValue };

                // Set the action args, if any
                const auto actionArgSerializerIter{ argSerializerMap.find(val.Action()) };
                if (actionArgSerializerIter != argSerializerMap.end())
                {
                    auto pfn{ actionArgSerializerIter->second.second };
                    if (pfn)
                    {
                        result = pfn(val.Args());
                    }
                }

                // Set the "action" part
                result[static_cast<std::string>(ActionKey)] = static_cast<std::string>(shortcutActionIter->second);

                return result;
            }
        }

        // "command": "unbound"
        return static_cast<std::string>(UnboundKey);
    }

    com_ptr<ActionAndArgs> ActionAndArgs::Copy() const
    {
        auto copy{ winrt::make_self<ActionAndArgs>() };
        copy->_Action = _Action;
        copy->_Args = _Args ? _Args.Copy() : IActionArgs{ nullptr };
        return copy;
    }

    winrt::hstring ActionAndArgs::GenerateName() const
    {
        // Sentinel used to indicate this command must ALWAYS be generated by GenerateName
        static const winrt::hstring MustGenerate{ L"" };
        // Use a magic static to initialize this map, because we won't be able
        // to load the resources at _init_, only at runtime.
        static const auto GeneratedActionNames = []() {
            return std::unordered_map<ShortcutAction, winrt::hstring>{
                { ShortcutAction::AdjustFontSize, RS_(L"AdjustFontSizeCommandKey") },
                { ShortcutAction::CloseOtherPanes, RS_(L"CloseOtherPanesCommandKey") },
                { ShortcutAction::CloseOtherTabs, MustGenerate },
                { ShortcutAction::ClosePane, RS_(L"ClosePaneCommandKey") },
                { ShortcutAction::CloseTab, MustGenerate },
                { ShortcutAction::CloseTabsAfter, MustGenerate },
                { ShortcutAction::CloseWindow, RS_(L"CloseWindowCommandKey") },
                { ShortcutAction::CopyText, RS_(L"CopyTextCommandKey") },
                { ShortcutAction::DuplicateTab, RS_(L"DuplicateTabCommandKey") },
                { ShortcutAction::ExecuteCommandline, RS_(L"ExecuteCommandlineCommandKey") },
                { ShortcutAction::Find, RS_(L"FindCommandKey") },
                { ShortcutAction::Invalid, MustGenerate },
                { ShortcutAction::MoveFocus, RS_(L"MoveFocusCommandKey") },
                { ShortcutAction::MovePane, RS_(L"MovePaneCommandKey") },
                { ShortcutAction::SwapPane, RS_(L"SwapPaneCommandKey") },
                { ShortcutAction::NewTab, RS_(L"NewTabCommandKey") },
                { ShortcutAction::NextTab, RS_(L"NextTabCommandKey") },
                { ShortcutAction::OpenNewTabDropdown, RS_(L"OpenNewTabDropdownCommandKey") },
                { ShortcutAction::OpenSettings, RS_(L"OpenSettingsUICommandKey") },
                { ShortcutAction::OpenTabColorPicker, RS_(L"OpenTabColorPickerCommandKey") },
                { ShortcutAction::PasteText, RS_(L"PasteTextCommandKey") },
                { ShortcutAction::PrevTab, RS_(L"PrevTabCommandKey") },
                { ShortcutAction::RenameTab, RS_(L"ResetTabNameCommandKey") },
                { ShortcutAction::OpenTabRenamer, RS_(L"OpenTabRenamerCommandKey") },
                { ShortcutAction::ResetFontSize, RS_(L"ResetFontSizeCommandKey") },
                { ShortcutAction::ResizePane, RS_(L"ResizePaneCommandKey") },
                { ShortcutAction::ScrollDown, RS_(L"ScrollDownCommandKey") },
                { ShortcutAction::ScrollDownPage, RS_(L"ScrollDownPageCommandKey") },
                { ShortcutAction::ScrollUp, RS_(L"ScrollUpCommandKey") },
                { ShortcutAction::ScrollUpPage, RS_(L"ScrollUpPageCommandKey") },
                { ShortcutAction::ScrollToTop, RS_(L"ScrollToTopCommandKey") },
                { ShortcutAction::ScrollToBottom, RS_(L"ScrollToBottomCommandKey") },
                { ShortcutAction::ScrollToMark, RS_(L"ScrollToPreviousMarkCommandKey") },
                { ShortcutAction::AddMark, RS_(L"AddMarkCommandKey") },
                { ShortcutAction::ClearMark, RS_(L"ClearMarkCommandKey") },
                { ShortcutAction::ClearAllMarks, RS_(L"ClearAllMarksCommandKey") },
                { ShortcutAction::SendInput, MustGenerate },
                { ShortcutAction::SetColorScheme, MustGenerate },
                { ShortcutAction::SetTabColor, RS_(L"ResetTabColorCommandKey") },
                { ShortcutAction::SplitPane, RS_(L"SplitPaneCommandKey") },
                { ShortcutAction::SwitchToTab, RS_(L"SwitchToTabCommandKey") },
                { ShortcutAction::TabSearch, RS_(L"TabSearchCommandKey") },
                { ShortcutAction::ToggleAlwaysOnTop, RS_(L"ToggleAlwaysOnTopCommandKey") },
                { ShortcutAction::ToggleCommandPalette, MustGenerate },
                { ShortcutAction::ToggleFocusMode, RS_(L"ToggleFocusModeCommandKey") },
                { ShortcutAction::SetFocusMode, MustGenerate },
                { ShortcutAction::ToggleFullscreen, RS_(L"ToggleFullscreenCommandKey") },
                { ShortcutAction::SetFullScreen, MustGenerate },
                { ShortcutAction::SetMaximized, MustGenerate },
                { ShortcutAction::TogglePaneZoom, RS_(L"TogglePaneZoomCommandKey") },
                { ShortcutAction::ToggleSplitOrientation, RS_(L"ToggleSplitOrientationCommandKey") },
                { ShortcutAction::ToggleShaderEffects, RS_(L"ToggleShaderEffectsCommandKey") },
                { ShortcutAction::MoveTab, MustGenerate },
                { ShortcutAction::BreakIntoDebugger, RS_(L"BreakIntoDebuggerCommandKey") },
                { ShortcutAction::FindMatch, MustGenerate },
                { ShortcutAction::TogglePaneReadOnly, RS_(L"TogglePaneReadOnlyCommandKey") },
                { ShortcutAction::EnablePaneReadOnly, RS_(L"EnablePaneReadOnlyCommandKey") },
                { ShortcutAction::DisablePaneReadOnly, RS_(L"DisablePaneReadOnlyCommandKey") },
                { ShortcutAction::NewWindow, RS_(L"NewWindowCommandKey") },
                { ShortcutAction::IdentifyWindow, RS_(L"IdentifyWindowCommandKey") },
                { ShortcutAction::IdentifyWindows, RS_(L"IdentifyWindowsCommandKey") },
                { ShortcutAction::RenameWindow, RS_(L"ResetWindowNameCommandKey") },
                { ShortcutAction::OpenWindowRenamer, RS_(L"OpenWindowRenamerCommandKey") },
                { ShortcutAction::GlobalSummon, MustGenerate },
                { ShortcutAction::SearchForText, MustGenerate },
                { ShortcutAction::QuakeMode, RS_(L"QuakeModeCommandKey") },
                { ShortcutAction::FocusPane, MustGenerate },
                { ShortcutAction::OpenSystemMenu, RS_(L"OpenSystemMenuCommandKey") },
                { ShortcutAction::ExportBuffer, MustGenerate },
                { ShortcutAction::ClearBuffer, MustGenerate },
                { ShortcutAction::MultipleActions, MustGenerate },
                { ShortcutAction::Quit, RS_(L"QuitCommandKey") },
                { ShortcutAction::AdjustOpacity, MustGenerate },
                { ShortcutAction::RestoreLastClosed, RS_(L"RestoreLastClosedCommandKey") },
                { ShortcutAction::SelectCommand, MustGenerate },
                { ShortcutAction::SelectOutput, MustGenerate },
                { ShortcutAction::SelectAll, RS_(L"SelectAllCommandKey") },
                { ShortcutAction::MarkMode, RS_(L"MarkModeCommandKey") },
                { ShortcutAction::ToggleBlockSelection, RS_(L"ToggleBlockSelectionCommandKey") },
                { ShortcutAction::SwitchSelectionEndpoint, RS_(L"SwitchSelectionEndpointCommandKey") },
                { ShortcutAction::ColorSelection, MustGenerate },
                { ShortcutAction::ShowContextMenu, RS_(L"ShowContextMenuCommandKey") },
                { ShortcutAction::ExpandSelectionToWord, RS_(L"ExpandSelectionToWordCommandKey") },
                { ShortcutAction::RestartConnection, RS_(L"RestartConnectionKey") },
<<<<<<< HEAD
                { ShortcutAction::OpenScratchpad, RS_(L"OpenScratchpadKey") },
=======
                { ShortcutAction::ToggleBroadcastInput, RS_(L"ToggleBroadcastInputCommandKey") },
>>>>>>> 11126f9b
            };
        }();

        if (_Args)
        {
            auto nameFromArgs = _Args.GenerateName();
            if (!nameFromArgs.empty())
            {
                return nameFromArgs;
            }
        }

        const auto found = GeneratedActionNames.find(_Action);
        return found != GeneratedActionNames.end() ? found->second : L"";
    }

    winrt::hstring ActionAndArgs::Serialize(const winrt::Windows::Foundation::Collections::IVector<Model::ActionAndArgs>& args)
    {
        Json::Value json{ Json::objectValue };
        JsonUtils::SetValueForKey(json, "actions", args);
        Json::StreamWriterBuilder wbuilder;
        auto str = Json::writeString(wbuilder, json);
        return winrt::to_hstring(str);
    }
    winrt::Windows::Foundation::Collections::IVector<Model::ActionAndArgs> ActionAndArgs::Deserialize(winrt::hstring content)
    {
        auto data = winrt::to_string(content);

        std::string errs;
        std::unique_ptr<Json::CharReader> reader{ Json::CharReaderBuilder::CharReaderBuilder().newCharReader() };
        Json::Value root;
        if (!reader->parse(data.data(), data.data() + data.size(), &root, &errs))
        {
            throw winrt::hresult_error(WEB_E_INVALID_JSON_STRING, winrt::to_hstring(errs));
        }

        winrt::Windows::Foundation::Collections::IVector<Model::ActionAndArgs> result{ nullptr };
        JsonUtils::GetValueForKey(root, "actions", result);
        return result;
    }

}<|MERGE_RESOLUTION|>--- conflicted
+++ resolved
@@ -93,11 +93,8 @@
 static constexpr std::string_view ShowContextMenuKey{ "showContextMenu" };
 static constexpr std::string_view ExpandSelectionToWordKey{ "expandSelectionToWord" };
 static constexpr std::string_view RestartConnectionKey{ "restartConnection" };
-<<<<<<< HEAD
+static constexpr std::string_view ToggleBroadcastInputKey{ "toggleBroadcastInput" };
 static constexpr std::string_view OpenScratchpadKey{ "experimental.openScratchpad" };
-=======
-static constexpr std::string_view ToggleBroadcastInputKey{ "toggleBroadcastInput" };
->>>>>>> 11126f9b
 
 static constexpr std::string_view ActionKey{ "action" };
 
@@ -429,11 +426,8 @@
                 { ShortcutAction::ShowContextMenu, RS_(L"ShowContextMenuCommandKey") },
                 { ShortcutAction::ExpandSelectionToWord, RS_(L"ExpandSelectionToWordCommandKey") },
                 { ShortcutAction::RestartConnection, RS_(L"RestartConnectionKey") },
-<<<<<<< HEAD
+                { ShortcutAction::ToggleBroadcastInput, RS_(L"ToggleBroadcastInputCommandKey") },
                 { ShortcutAction::OpenScratchpad, RS_(L"OpenScratchpadKey") },
-=======
-                { ShortcutAction::ToggleBroadcastInput, RS_(L"ToggleBroadcastInputCommandKey") },
->>>>>>> 11126f9b
             };
         }();
 

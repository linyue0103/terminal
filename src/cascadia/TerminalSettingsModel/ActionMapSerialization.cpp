--- conflicted
+++ resolved
@@ -1,227 +1,159 @@
-// Copyright (c) Microsoft Corporation.
-// Licensed under the MIT license.
-// - A couple helper functions for serializing/deserializing a KeyMapping
-//   to/from json.
-//
-// Author(s):
-// - Mike Griese - May 2019
-
-#include "pch.h"
-#include "ActionMap.h"
-#include "ActionAndArgs.h"
-#include "KeyChordSerialization.h"
-#include "JsonUtils.h"
-
-#include "Command.h"
-
-using namespace winrt::Microsoft::Terminal::Control;
-using namespace winrt::Microsoft::Terminal::Settings::Model;
-
-namespace winrt::Microsoft::Terminal::Settings::Model::implementation
-{
-    com_ptr<ActionMap> ActionMap::FromJson(const Json::Value& json, const OriginTag origin)
-    {
-        auto result = make_self<ActionMap>();
-        result->LayerJson(json, origin);
-        return result;
-    }
-
-    // Method Description:
-    // - Deserialize an ActionMap from the array `json`
-    // - The json array either contains an array of serialized `Command` objects,
-    //   or an array of keybindings
-    // - The actions are added to _ActionMap and the keybindings are added to _KeyMap
-    // Arguments:
-    // - json: an array of Json::Value's to deserialize into our _ActionMap and _KeyMap
-    // Return value:
-    // - a list of warnings encountered while deserializing the json
-    std::vector<SettingsLoadWarnings> ActionMap::LayerJson(const Json::Value& json, const OriginTag origin, const bool withKeybindings)
-    {
-        // It's possible that the user provided keybindings have some warnings in
-        // them - problems that we should alert the user to, but we can recover
-        // from. Most of these warnings cannot be detected later in the Validate
-        // settings phase, so we'll collect them now.
-        std::vector<SettingsLoadWarnings> warnings;
-
-        for (const auto& jsonBlock : json)
-        {
-            if (!jsonBlock.isObject())
-            {
-                continue;
-            }
-
-            // the json block may be 1 of 3 things:
-            // - the legacy style command block, that has the action, args and keys in it
-            // - the modern style command block, that has the action, args and an ID
-            // - the modern style keys block, that has the keys and an ID
-
-            // if the block contains a "command" field, it is either a legacy or modern style command block
-            // and we can call Command::FromJson on it (Command::FromJson can handle parsing both legacy or modern)
-
-            // if there is no "command" field, then it is a modern style keys block
-
-            // if there are keys, extract them first
-            Control::KeyChord keys{ nullptr };
-            if (withKeybindings && jsonBlock.isMember(JsonKey(KeysKey)))
-            {
-                const auto keysJson{ jsonBlock[JsonKey(KeysKey)] };
-                if (keysJson.isArray() && keysJson.size() > 1)
-                {
-                    warnings.push_back(SettingsLoadWarnings::TooManyKeysForChord);
-                }
-                else
-                {
-                    JsonUtils::GetValueForKey(jsonBlock, KeysKey, keys);
-                }
-            }
-
-            // Now check if this is a command block
-            if (jsonBlock.isMember(JsonKey(CommandsKey)) || jsonBlock.isMember(JsonKey(ActionKey)))
-            {
-                AddAction(*Command::FromJson(jsonBlock, warnings, origin), keys);
-
-                if (jsonBlock.isMember(JsonKey(KeysKey)))
-                {
-<<<<<<< HEAD
-                    // there are keys in this command block meaning this is the legacy style -
-                    // inform the loader that fixups are needed
-                    _fixUpsAppliedDuringLoad = true;
-                }
-
-                if (jsonBlock.isMember(JsonKey(ActionKey)) && !jsonBlock.isMember(JsonKey(IterateOnKey)) && origin == OriginTag::User && !jsonBlock.isMember(JsonKey(IDKey)))
-                {
-                    // for non-nested non-iterable commands,
-                    // if there's no ID in the command block we will generate one for the user -
-                    // inform the loader that the ID needs to be written into the json
-                    _fixUpsAppliedDuringLoad = true;
-=======
-                    if (jsonBlock.isMember(JsonKey(KeysKey)))
-                    {
-                        // there are keys in this command block - it's the legacy style
-                        _fixupsAppliedDuringLoad = true;
-                    }
-
-                    if (origin == OriginTag::User && !jsonBlock.isMember(JsonKey(IDKey)))
-                    {
-                        // there's no ID in this command block - we will generate one for the user
-                        // inform the loader that the ID needs to be written into the json
-                        _fixupsAppliedDuringLoad = true;
-                    }
->>>>>>> 406312f2
-                }
-            }
-            else if (keys)
-            {
-                // this is not a command block, so it is a keybinding block
-
-                // if the "id" field doesn't exist in the json, then idJson will be an empty string which is fine
-                winrt::hstring idJson;
-                JsonUtils::GetValueForKey(jsonBlock, IDKey, idJson);
-
-                // any existing keybinding with the same keychord in this layer will get overwritten
-                _KeyMap.insert_or_assign(keys, idJson);
-            }
-        }
-
-        return warnings;
-    }
-
-    Json::Value ActionMap::ToJson() const
-    {
-        Json::Value actionList{ Json::ValueType::arrayValue };
-
-        auto toJson = [&actionList](const Model::Command& cmd) {
-            const auto cmdImpl{ winrt::get_self<implementation::Command>(cmd) };
-            const auto& cmdJson{ cmdImpl->ToJson() };
-            actionList.append(cmdJson);
-        };
-
-        for (const auto& [_, cmd] : _ActionMap)
-        {
-            toJson(cmd);
-        }
-
-        // Serialize all nested Command objects added in the current layer
-        for (const auto& [_, cmd] : _NestedCommands)
-        {
-            toJson(cmd);
-        }
-
-        // Serialize all iterable Command objects added in the current layer
-        for (const auto& cmd : _IterableCommands)
-        {
-            toJson(cmd);
-        }
-
-        return actionList;
-    }
-
-    Json::Value ActionMap::KeyBindingsToJson() const
-    {
-        Json::Value keybindingsList{ Json::ValueType::arrayValue };
-
-        // Serialize all standard keybinding objects in the current layer
-        for (const auto& [keys, cmdID] : _KeyMap)
-        {
-            Json::Value keyIDPair{ Json::ValueType::objectValue };
-            JsonUtils::SetValueForKey(keyIDPair, KeysKey, keys);
-            JsonUtils::SetValueForKey(keyIDPair, IDKey, cmdID);
-            keybindingsList.append(keyIDPair);
-        }
-
-        return keybindingsList;
-    }
-<<<<<<< HEAD
-=======
-
-    void ActionMap::_AddKeyBindingHelper(const Json::Value& json, std::vector<SettingsLoadWarnings>& warnings)
-    {
-        // There should always be a "keys" field
-        // - If there is also an "id" field - we add the pair to our _KeyMap
-        // - If there is no "id" field - this is an explicit unbinding, still add it to the _KeyMap,
-        //   when this key chord is queried for we will know it is an explicit unbinding
-        const auto keysJson{ json[JsonKey(KeysKey)] };
-        if (keysJson.isArray() && keysJson.size() > 1)
-        {
-            warnings.push_back(SettingsLoadWarnings::TooManyKeysForChord);
-            return;
-        }
-
-        Control::KeyChord keys{ nullptr };
-        winrt::hstring idJson;
-        if (!JsonUtils::GetValueForKey(json, KeysKey, keys))
-        {
-            return;
-        }
-
-        // if these keys are already bound to some command,
-        // we need to update that command to erase these keys as we are about to overwrite them
-        if (const auto foundCommand = _GetActionByKeyChordInternal(keys); foundCommand && *foundCommand)
-        {
-            const auto foundCommandImpl{ get_self<implementation::Command>(*foundCommand) };
-            foundCommandImpl->EraseKey(keys);
-        }
-
-        // if the "id" field doesn't exist in the json, then idJson will be an empty string which is fine
-        JsonUtils::GetValueForKey(json, IDKey, idJson);
-
-        // any existing keybinding with the same keychord in this layer will get overwritten
-        _KeyMap.insert_or_assign(keys, idJson);
-
-        // make sure the command registers these keys
-        if (!idJson.empty())
-        {
-            // TODO GH#17160
-            // if the command with this id is only going to appear later during settings load
-            // then this will return null, meaning that the command created later on will not register this keybinding
-            // the keybinding will still work fine within the app, its just that the Command object itself won't know about this key mapping
-            // we are going to move away from Command needing to know its key mappings in a followup, so this shouldn't matter for very long
-            if (const auto cmd = _GetActionByID(idJson))
-            {
-                cmd.RegisterKey(keys);
-            }
-        }
-        return;
-    }
->>>>>>> 406312f2
-}
+// Copyright (c) Microsoft Corporation.
+// Licensed under the MIT license.
+// - A couple helper functions for serializing/deserializing a KeyMapping
+//   to/from json.
+//
+// Author(s):
+// - Mike Griese - May 2019
+
+#include "pch.h"
+#include "ActionMap.h"
+#include "ActionAndArgs.h"
+#include "KeyChordSerialization.h"
+#include "JsonUtils.h"
+
+#include "Command.h"
+
+using namespace winrt::Microsoft::Terminal::Control;
+using namespace winrt::Microsoft::Terminal::Settings::Model;
+
+namespace winrt::Microsoft::Terminal::Settings::Model::implementation
+{
+    com_ptr<ActionMap> ActionMap::FromJson(const Json::Value& json, const OriginTag origin)
+    {
+        auto result = make_self<ActionMap>();
+        result->LayerJson(json, origin);
+        return result;
+    }
+
+    // Method Description:
+    // - Deserialize an ActionMap from the array `json`
+    // - The json array either contains an array of serialized `Command` objects,
+    //   or an array of keybindings
+    // - The actions are added to _ActionMap and the keybindings are added to _KeyMap
+    // Arguments:
+    // - json: an array of Json::Value's to deserialize into our _ActionMap and _KeyMap
+    // Return value:
+    // - a list of warnings encountered while deserializing the json
+    std::vector<SettingsLoadWarnings> ActionMap::LayerJson(const Json::Value& json, const OriginTag origin, const bool withKeybindings)
+    {
+        // It's possible that the user provided keybindings have some warnings in
+        // them - problems that we should alert the user to, but we can recover
+        // from. Most of these warnings cannot be detected later in the Validate
+        // settings phase, so we'll collect them now.
+        std::vector<SettingsLoadWarnings> warnings;
+
+        for (const auto& jsonBlock : json)
+        {
+            if (!jsonBlock.isObject())
+            {
+                continue;
+            }
+
+            // the json block may be 1 of 3 things:
+            // - the legacy style command block, that has the action, args and keys in it
+            // - the modern style command block, that has the action, args and an ID
+            // - the modern style keys block, that has the keys and an ID
+
+            // if the block contains a "command" field, it is either a legacy or modern style command block
+            // and we can call Command::FromJson on it (Command::FromJson can handle parsing both legacy or modern)
+
+            // if there is no "command" field, then it is a modern style keys block
+
+            // if there are keys, extract them first
+            Control::KeyChord keys{ nullptr };
+            if (withKeybindings && jsonBlock.isMember(JsonKey(KeysKey)))
+            {
+                const auto keysJson{ jsonBlock[JsonKey(KeysKey)] };
+                if (keysJson.isArray() && keysJson.size() > 1)
+                {
+                    warnings.push_back(SettingsLoadWarnings::TooManyKeysForChord);
+                }
+                else
+                {
+                    JsonUtils::GetValueForKey(jsonBlock, KeysKey, keys);
+                }
+            }
+
+            // Now check if this is a command block
+            if (jsonBlock.isMember(JsonKey(CommandsKey)) || jsonBlock.isMember(JsonKey(ActionKey)))
+            {
+                AddAction(*Command::FromJson(jsonBlock, warnings, origin), keys);
+
+                if (jsonBlock.isMember(JsonKey(KeysKey)))
+                {
+                    // there are keys in this command block meaning this is the legacy style -
+                    // inform the loader that fixups are needed
+                    _fixupsAppliedDuringLoad = true;
+                }
+
+                if (jsonBlock.isMember(JsonKey(ActionKey)) && !jsonBlock.isMember(JsonKey(IterateOnKey)) && origin == OriginTag::User && !jsonBlock.isMember(JsonKey(IDKey)))
+                {
+                    // for non-nested non-iterable commands,
+                    // if there's no ID in the command block we will generate one for the user -
+                    // inform the loader that the ID needs to be written into the json
+                    _fixupsAppliedDuringLoad = true;
+                }
+            }
+            else if (keys)
+            {
+                // this is not a command block, so it is a keybinding block
+
+                // if the "id" field doesn't exist in the json, then idJson will be an empty string which is fine
+                winrt::hstring idJson;
+                JsonUtils::GetValueForKey(jsonBlock, IDKey, idJson);
+
+                // any existing keybinding with the same keychord in this layer will get overwritten
+                _KeyMap.insert_or_assign(keys, idJson);
+            }
+        }
+
+        return warnings;
+    }
+
+    Json::Value ActionMap::ToJson() const
+    {
+        Json::Value actionList{ Json::ValueType::arrayValue };
+
+        auto toJson = [&actionList](const Model::Command& cmd) {
+            const auto cmdImpl{ winrt::get_self<implementation::Command>(cmd) };
+            const auto& cmdJson{ cmdImpl->ToJson() };
+            actionList.append(cmdJson);
+        };
+
+        for (const auto& [_, cmd] : _ActionMap)
+        {
+            toJson(cmd);
+        }
+
+        // Serialize all nested Command objects added in the current layer
+        for (const auto& [_, cmd] : _NestedCommands)
+        {
+            toJson(cmd);
+        }
+
+        // Serialize all iterable Command objects added in the current layer
+        for (const auto& cmd : _IterableCommands)
+        {
+            toJson(cmd);
+        }
+
+        return actionList;
+    }
+
+    Json::Value ActionMap::KeyBindingsToJson() const
+    {
+        Json::Value keybindingsList{ Json::ValueType::arrayValue };
+
+        // Serialize all standard keybinding objects in the current layer
+        for (const auto& [keys, cmdID] : _KeyMap)
+        {
+            Json::Value keyIDPair{ Json::ValueType::objectValue };
+            JsonUtils::SetValueForKey(keyIDPair, KeysKey, keys);
+            JsonUtils::SetValueForKey(keyIDPair, IDKey, cmdID);
+            keybindingsList.append(keyIDPair);
+        }
+
+        return keybindingsList;
+    }
+}
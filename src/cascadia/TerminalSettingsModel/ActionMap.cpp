// Copyright (c) Microsoft Corporation.
// Licensed under the MIT license.

#include "pch.h"
#include "AllShortcutActions.h"
#include "ActionMap.h"
#include "Command.h"
#include "AllShortcutActions.h"
#include <LibraryResources.h>

#include "ActionMap.g.cpp"

using namespace winrt::Microsoft::Terminal::Settings::Model;
using namespace winrt::Microsoft::Terminal::Control;
using namespace winrt::Windows::Foundation::Collections;

namespace winrt::Microsoft::Terminal::Settings::Model::implementation
{
    static InternalActionID Hash(const Model::ActionAndArgs& actionAndArgs)
    {
        til::hasher hasher;

        // action will be hashed last.
        // This allows us to first seed a til::hasher
        // with the return value of IActionArgs::Hash().
        const auto action = actionAndArgs.Action();

        if (const auto args = actionAndArgs.Args())
        {
            hasher = til::hasher{ gsl::narrow_cast<size_t>(args.Hash()) };
        }
        else
        {
            size_t hash = 0;

            // Args are not defined.
            // Check if the ShortcutAction supports args.
            switch (action)
            {
#define ON_ALL_ACTIONS_WITH_ARGS(action)                               \
    case ShortcutAction::action:                                       \
    {                                                                  \
        /* If it does, hash the default values for the args. */        \
        static const auto cachedHash = gsl::narrow_cast<size_t>(       \
            winrt::make_self<implementation::action##Args>()->Hash()); \
        hash = cachedHash;                                             \
        break;                                                         \
    }
                ALL_SHORTCUT_ACTIONS_WITH_ARGS
#undef ON_ALL_ACTIONS_WITH_ARGS
            default:
                break;
            }

            hasher = til::hasher{ hash };
        }

        hasher.write(action);
        return hasher.finalize();
    }

    // Method Description:
    // - Detects if any of the user's actions are identical to the inbox actions,
    //   and if so, deletes them and redirects their keybindings to the inbox actions
    // - We have to do this here instead of when loading since we don't actually have
    //   any parents while loading the user settings, the parents are added after
    void ActionMap::_FinalizeInheritance()
    {
        // first, gather the inbox actions from the relevant parent
        std::unordered_map<InternalActionID, Model::Command> inboxActions;
        winrt::com_ptr<implementation::ActionMap> foundParent{ nullptr };
        for (const auto& parent : _parents)
        {
            const auto parentMap = parent->_ActionMap;
            if (parentMap.begin() != parentMap.end() && parentMap.begin()->second.Origin() == OriginTag::InBox)
            {
                // only one parent contains all the inbox actions and that parent contains only inbox actions,
                // so if we found an inbox action we know this is the parent we are looking for
                foundParent = parent;
                break;
            }
        }

        if (foundParent)
        {
            for (const auto& [_, cmd] : foundParent->_ActionMap)
            {
                inboxActions.emplace(Hash(cmd.ActionAndArgs()), cmd);
            }
        }

        std::unordered_map<KeyChord, winrt::hstring, KeyChordHash, KeyChordEquality> keysToReassign;

        // now, look through our _ActionMap for commands that
        // - had an ID generated for them
        // - do not have a name/icon path
        // - have a hash that matches a command in the inbox actions
        std::erase_if(_ActionMap, [&](const auto& pair) {
            const auto userCmdImpl{ get_self<Command>(pair.second) };
            if (userCmdImpl->IDWasGenerated() && !userCmdImpl->HasName() && userCmdImpl->IconPath().empty())
            {
                const auto userActionHash = Hash(userCmdImpl->ActionAndArgs());
                if (const auto inboxCmd = inboxActions.find(userActionHash); inboxCmd != inboxActions.end())
                {
                    for (const auto& [key, cmdID] : _KeyMap)
                    {
                        // for any of our keys that point to the user action, point them to the inbox action instead
                        if (cmdID == pair.first)
                        {
                            keysToReassign.insert_or_assign(key, inboxCmd->second.ID());
                        }
                    }

                    // remove this pair
                    return true;
                }
            }
            return false;
        });

        for (const auto [key, cmdID] : keysToReassign)
        {
            _KeyMap.insert_or_assign(key, cmdID);
        }
    }

    bool ActionMap::FixupsAppliedDuringLoad() const
    {
        return _fixupsAppliedDuringLoad;
    }

    // Method Description:
    // - Retrieves the Command referred to be the given ID
    // - Will recurse through parents if we don't find it in this layer
    // Arguments:
    // - actionID: the internal ID associated with a Command
    // Return Value:
    // - The command if it exists in this layer, otherwise nullptr
    Model::Command ActionMap::_GetActionByID(const winrt::hstring& actionID) const
    {
        // Check current layer
        const auto actionMapPair{ _ActionMap.find(actionID) };
        if (actionMapPair != _ActionMap.end())
        {
            auto& cmd{ actionMapPair->second };

            // ActionMap should never point to nullptr
            FAIL_FAST_IF_NULL(cmd);

            return cmd;
        }

        for (const auto& parent : _parents)
        {
            if (const auto inheritedCmd = parent->_GetActionByID(actionID))
            {
                return inheritedCmd;
            }
        }

        // We don't have an answer
        return nullptr;
    }

    static void RegisterShortcutAction(ShortcutAction shortcutAction, std::unordered_map<hstring, Model::ActionAndArgs>& list, std::unordered_set<InternalActionID>& visited)
    {
        const auto actionAndArgs{ make_self<ActionAndArgs>(shortcutAction) };
        /*We have a valid action.*/
        /*Check if the action was already added.*/
        if (visited.find(Hash(*actionAndArgs)) == visited.end())
        {
            /*This is an action that wasn't added!*/
            /*Let's add it if it has a name.*/
            if (const auto name{ actionAndArgs->GenerateName() }; !name.empty())
            {
                list.insert({ name, *actionAndArgs });
            }
        }
    }

    // Method Description:
    // - Retrieves a map of actions that can be bound to a key
    IMapView<hstring, Model::ActionAndArgs> ActionMap::AvailableActions()
    {
        if (!_AvailableActionsCache)
        {
            // populate _AvailableActionsCache
            std::unordered_map<hstring, Model::ActionAndArgs> availableActions;
            std::unordered_set<InternalActionID> visitedActionIDs;
            _PopulateAvailableActionsWithStandardCommands(availableActions, visitedActionIDs);

// now add any ShortcutActions that we might have missed
#define ON_ALL_ACTIONS(action) RegisterShortcutAction(ShortcutAction::action, availableActions, visitedActionIDs);
            ALL_SHORTCUT_ACTIONS
#undef ON_ALL_ACTIONS

            _AvailableActionsCache = single_threaded_map(std::move(availableActions));
        }
        return _AvailableActionsCache.GetView();
    }

    void ActionMap::_PopulateAvailableActionsWithStandardCommands(std::unordered_map<hstring, Model::ActionAndArgs>& availableActions, std::unordered_set<InternalActionID>& visitedActionIDs) const
    {
        // Update AvailableActions and visitedActionIDs with our current layer
        for (const auto& [_, cmd] : _ActionMap)
        {
            // Only populate AvailableActions with actions that haven't been visited already.
            const auto actionID = Hash(cmd.ActionAndArgs());
            if (!visitedActionIDs.contains(actionID))
            {
                const auto name{ cmd.Name() };
                if (!name.empty())
                {
                    // Update AvailableActions.
                    const auto actionAndArgsImpl{ get_self<ActionAndArgs>(cmd.ActionAndArgs()) };
                    availableActions.insert_or_assign(name, *actionAndArgsImpl->Copy());
                }

                // Record that we already handled adding this action to the NameMap.
                visitedActionIDs.insert(actionID);
            }
        }

        // Update NameMap and visitedActionIDs with our parents
        for (const auto& parent : _parents)
        {
            parent->_PopulateAvailableActionsWithStandardCommands(availableActions, visitedActionIDs);
        }
    }

    // Method Description:
    // - Retrieves a map of command names to the commands themselves
    // - These commands should not be modified directly because they may result in
    //    an invalid state for the `ActionMap`
    IMapView<hstring, Model::Command> ActionMap::NameMap()
    {
        if (!_NameMapCache)
        {
            if (!_CumulativeActionMapCache)
            {
                _RefreshKeyBindingCaches();
            }
            // populate _NameMapCache
            std::unordered_map<hstring, Model::Command> nameMap{};
            _PopulateNameMapWithSpecialCommands(nameMap);
            _PopulateNameMapWithStandardCommands(nameMap);

            _NameMapCache = single_threaded_map(std::move(nameMap));
        }
        return _NameMapCache.GetView();
    }

    // Method Description:
    // - Populates the provided nameMap with all of our special commands and our parent's special commands.
    // - Special commands include nested and iterable commands.
    // - Performs a top-down approach by going to the root first, then recursively adding the nested commands layer-by-layer.
    // Arguments:
    // - nameMap: the nameMap we're populating. This maps the name (hstring) of a command to the command itself.
    void ActionMap::_PopulateNameMapWithSpecialCommands(std::unordered_map<hstring, Model::Command>& nameMap) const
    {
        // Update NameMap with our parents.
        // Starting with this means we're doing a top-down approach.
        for (const auto& parent : _parents)
        {
            parent->_PopulateNameMapWithSpecialCommands(nameMap);
        }

        // Add NestedCommands to NameMap _after_ we handle our parents.
        // This allows us to override whatever our parents tell us.
        for (const auto& [name, cmd] : _NestedCommands)
        {
            if (cmd.HasNestedCommands())
            {
                // add a valid cmd
                nameMap.insert_or_assign(name, cmd);
            }
            else
            {
                // remove the invalid cmd
                nameMap.erase(name);
            }
        }

        // Add IterableCommands to NameMap
        for (const auto& cmd : _IterableCommands)
        {
            nameMap.insert_or_assign(cmd.Name(), cmd);
        }
    }

    // Method Description:
    // - Populates the provided nameMap with all of our actions and our parents actions
    //    while omitting the actions that were already added before
    // Arguments:
    // - nameMap: the nameMap we're populating, this maps the name (hstring) of a command to the command itself
    void ActionMap::_PopulateNameMapWithStandardCommands(std::unordered_map<hstring, Model::Command>& nameMap) const
    {
        for (const auto& [_, cmd] : _CumulativeActionMapCache)
        {
            const auto& name{ cmd.Name() };
            if (!name.empty())
            {
                // there might be a collision here, where there could be 2 different commands with the same name
                // in this case, prioritize the user's action
                // TODO GH #17166: we should no longer use Command.Name to identify commands anywhere
                if (!nameMap.contains(name) || cmd.Origin() == OriginTag::User)
                {
                    // either a command with this name does not exist, or this is a user-defined command with a name
                    // in either case, update the name map with the command (if this is a user-defined command with
                    // the same name as an existing command, the existing one will get overwritten)
                    nameMap.insert_or_assign(name, cmd);
                }
            }
        }
    }

    // Method Description:
    // - Recursively populate keyBindingsMap with ours and our parents' key -> id pairs
    // - This is a bottom-up approach
    // - Keybindings of the parents are overridden by the children
    void ActionMap::_PopulateCumulativeKeyMap(std::unordered_map<Control::KeyChord, winrt::hstring, KeyChordHash, KeyChordEquality>& keyBindingsMap)
    {
        for (const auto& [keys, cmdID] : _KeyMap)
        {
            if (!keyBindingsMap.contains(keys))
            {
                keyBindingsMap.emplace(keys, cmdID);
            }
        }

        for (const auto& parent : _parents)
        {
            parent->_PopulateCumulativeKeyMap(keyBindingsMap);
        }
    }

    // Method Description:
    // - Recursively populate actionMap with ours and our parents' id -> command pairs
    // - This is a bottom-up approach
    // - Actions of the parents are overridden by the children
    void ActionMap::_PopulateCumulativeActionMap(std::unordered_map<hstring, Model::Command>& actionMap)
    {
        for (const auto& [cmdID, cmd] : _ActionMap)
        {
            if (!actionMap.contains(cmdID))
            {
                actionMap.emplace(cmdID, cmd);
            }
        }

        for (const auto& parent : _parents)
        {
            parent->_PopulateCumulativeActionMap(actionMap);
        }
    }

    IMapView<Control::KeyChord, Model::Command> ActionMap::GlobalHotkeys()
    {
        if (!_GlobalHotkeysCache)
        {
            _RefreshKeyBindingCaches();
        }
        return _GlobalHotkeysCache.GetView();
    }

    IMapView<Control::KeyChord, Model::Command> ActionMap::KeyBindings()
    {
        if (!_ResolvedKeyActionMapCache)
        {
            _RefreshKeyBindingCaches();
        }
        return _ResolvedKeyActionMapCache.GetView();
    }

    void ActionMap::_RefreshKeyBindingCaches()
    {
        std::unordered_map<KeyChord, Model::Command, KeyChordHash, KeyChordEquality> globalHotkeys;
        std::unordered_map<KeyChord, winrt::hstring, KeyChordHash, KeyChordEquality> accumulatedKeybindingsMap;
        std::unordered_map<winrt::hstring, Model::Command> accumulatedActionsMap;
        std::unordered_map<KeyChord, Model::Command, KeyChordHash, KeyChordEquality> resolvedKeyActionMap;

        _PopulateCumulativeKeyMap(accumulatedKeybindingsMap);
        _PopulateCumulativeActionMap(accumulatedActionsMap);

        for (const auto& [keys, cmdID] : accumulatedKeybindingsMap)
        {
            if (const auto idCmdPair = accumulatedActionsMap.find(cmdID); idCmdPair != accumulatedActionsMap.end())
            {
                resolvedKeyActionMap.emplace(keys, idCmdPair->second);

                // Only populate GlobalHotkeys with actions whose
                // ShortcutAction is GlobalSummon or QuakeMode
                if (idCmdPair->second.ActionAndArgs().Action() == ShortcutAction::GlobalSummon || idCmdPair->second.ActionAndArgs().Action() == ShortcutAction::QuakeMode)
                {
                    globalHotkeys.emplace(keys, idCmdPair->second);
                }
            }
        }

        _CumulativeKeyMapCache = single_threaded_map(std::move(accumulatedKeybindingsMap));
        _CumulativeActionMapCache = single_threaded_map(std::move(accumulatedActionsMap));
        _ResolvedKeyActionMapCache = single_threaded_map(std::move(resolvedKeyActionMap));
        _GlobalHotkeysCache = single_threaded_map(std::move(globalHotkeys));
    }

    com_ptr<ActionMap> ActionMap::Copy() const
    {
        auto actionMap{ make_self<ActionMap>() };

        // KeyChord --> ID
        actionMap->_KeyMap = _KeyMap;

        // ID --> Command
        actionMap->_ActionMap.reserve(_ActionMap.size());
        for (const auto& [actionID, cmd] : _ActionMap)
        {
            actionMap->_ActionMap.emplace(actionID, *winrt::get_self<Command>(cmd)->Copy());
        }

        // Name --> Command
        actionMap->_NestedCommands.reserve(_NestedCommands.size());
        for (const auto& [name, cmd] : _NestedCommands)
        {
            actionMap->_NestedCommands.emplace(name, *winrt::get_self<Command>(cmd)->Copy());
        }

        actionMap->_IterableCommands.reserve(_IterableCommands.size());
        for (const auto& cmd : _IterableCommands)
        {
            actionMap->_IterableCommands.emplace_back(*winrt::get_self<Command>(cmd)->Copy());
        }

        actionMap->_parents.reserve(_parents.size());
        for (const auto& parent : _parents)
        {
            actionMap->_parents.emplace_back(parent->Copy());
        }

        return actionMap;
    }

    // Method Description:
    // - Adds a command to the ActionMap
    // Arguments:
    // - cmd: the command we're adding
    void ActionMap::AddAction(const Model::Command& cmd, const Control::KeyChord& keys)
    {
        // _Never_ add null to the ActionMap
        if (!cmd)
        {
            return;
        }

        // invalidate caches
        _NameMapCache = nullptr;
        _GlobalHotkeysCache = nullptr;
        _CumulativeKeyMapCache = nullptr;
        _CumulativeActionMapCache = nullptr;
        _ResolvedKeyActionMapCache = nullptr;

        // Handle nested commands
        const auto cmdImpl{ get_self<Command>(cmd) };
        if (cmdImpl->IsNestedCommand())
        {
            // But check if it actually has a name to bind to first
            const auto name{ cmd.Name() };
            if (!name.empty())
            {
                _NestedCommands.emplace(name, cmd);
            }
            return;
        }

        // Handle iterable commands
        if (cmdImpl->IterateOn() != ExpandCommandType::None)
        {
            _IterableCommands.emplace_back(cmd);
            return;
        }

        // General Case:
        //  Add the new command to the _ActionMap
        //  Add the new keybinding to the _KeyMap

        _TryUpdateActionMap(cmd);
        _TryUpdateKeyChord(cmd, keys);
    }

    // Method Description:
    // - Try to add the new command to _ActionMap
    // Arguments:
    // - cmd: the action we're trying to register
    void ActionMap::_TryUpdateActionMap(const Model::Command& cmd)
    {
        // if the shortcut action is invalid, then this is for unbinding and _TryUpdateKeyChord will handle that
        if (cmd.ActionAndArgs().Action() != ShortcutAction::Invalid)
        {
            const auto cmdImpl{ get_self<implementation::Command>(cmd) };
            if (cmd.Origin() == OriginTag::User && cmd.ID().empty())
            {
                // the user did not define an ID for their non-nested, non-iterable, valid command - generate one for them
                cmdImpl->GenerateID();
            }

            // only add to the _ActionMap if there is an ID
            if (auto cmdID = cmd.ID(); !cmdID.empty())
            {
                // in the legacy scenario, a user might have several of the same action but only one of them has defined an icon or a name
                // eg. { "command": "paste", "name": "myPaste", "keys":"ctrl+a" }
                //     { "command": "paste", "keys": "ctrl+b" }
                // once they port over to the new implementation, we will reduce it to just one Command object with a generated ID
                // but several key binding entries, like so
                //     { "command": "newTab", "id": "User.paste" } -> in the actions map
                //     { "keys": "ctrl+a", "id": "User.paste" }    -> in the keybindings map
                //     { "keys": "ctrl+b", "id": "User.paste" }    -> in the keybindings map
                // however, we have to make sure that we preserve the icon/name that might have been there in one of the command objects
                // to do that, we check if this command we're adding had an ID that was generated
                // if so, we check if there already exists a command with that generated ID, and if there is we port over any name/icon there might be
                // (this may cause us to overwrite in scenarios where the user has an existing command that has the same generated ID but
                //  performs a different action or has different args, but that falls under "play stupid games")
                if (cmdImpl->IDWasGenerated())
                {
                    if (const auto foundCmd{ _GetActionByID(cmdID) })
                    {
                        const auto foundCmdImpl{ get_self<implementation::Command>(foundCmd) };
                        if (foundCmdImpl->HasName() && !cmdImpl->HasName())
                        {
                            cmdImpl->Name(foundCmdImpl->Name());
                        }
                        if (!foundCmdImpl->IconPath().empty() && cmdImpl->IconPath().empty())
                        {
                            cmdImpl->IconPath(foundCmdImpl->IconPath());
                        }
                    }
                }
                _ActionMap.insert_or_assign(cmdID, cmd);
            }
        }
    }

    // Method Description:
    // - Update our internal state with the key chord of the newly registered action
    // Arguments:
    // - cmd: the action we're trying to register
    void ActionMap::_TryUpdateKeyChord(const Model::Command& cmd, const Control::KeyChord& keys)
    {
        // Example (this is a legacy case, where the keys are provided in the same block as the command):
        //   {                "command": "copy", "keys": "ctrl+c" } --> we are registering a new key chord
        //   { "name": "foo", "command": "copy" }                   --> no change to keys, exit early
        if (!keys)
        {
            // the user is not trying to update the keys.
            return;
        }

        // Assign the new action in the _KeyMap
        // However, there's a strange edge case here - since we're parsing a legacy or modern block,
        // the user might have { "command": null, "id": "someID", "keys": "ctrl+c" }
        // i.e. they provided an ID for a null command (which they really shouldn't, there's no purpose)
        // in this case, we do _not_ want to use the id they provided, we want to use an empty id
        // (empty id in the _KeyMap indicates the keychord was explicitly unbound)
        const auto action = cmd.ActionAndArgs().Action();
        const auto id = action == ShortcutAction::Invalid ? hstring{} : cmd.ID();
        _KeyMap.insert_or_assign(keys, id);
    }

    // Method Description:
    // - Determines whether the given key chord is explicitly unbound
    // Arguments:
    // - keys: the key chord to check
    // Return value:
    // - true if the keychord is explicitly unbound
    // - false if either the keychord is bound, or not bound at all
    bool ActionMap::IsKeyChordExplicitlyUnbound(const Control::KeyChord& keys) const
    {
        // We use the fact that the ..Internal call returns nullptr for explicitly unbound
        // key chords, and nullopt for keychord that are not bound - it allows us to distinguish
        // between unbound and lack of binding.
        return _GetActionByKeyChordInternal(keys) == nullptr;
    }

    // Method Description:
    // - Retrieves the assigned command that can be invoked with the given key chord
    // Arguments:
    // - keys: the key chord of the command to search for
    // Return Value:
    // - the command with the given key chord
    // - nullptr if the key chord doesn't exist
    Model::Command ActionMap::GetActionByKeyChord(const Control::KeyChord& keys) const
    {
        return _GetActionByKeyChordInternal(keys).value_or(nullptr);
    }

    Model::Command ActionMap::GetActionById(const winrt::hstring& cmdID) const
    {
        return _GetActionByID(cmdID);
    }

    // Method Description:
    // - Retrieves the assigned command ID with the given key chord.
    // - Can return nullopt to differentiate explicit unbinding vs lack of binding.
    // Arguments:
    // - keys: the key chord of the command to search for
    // Return Value:
    // - the command ID with the given key chord
    // - an empty string if the key chord is explicitly unbound
    // - nullopt if it is not bound
    std::optional<winrt::hstring> ActionMap::_GetActionIdByKeyChordInternal(const Control::KeyChord& keys) const
    {
        if (const auto keyIDPair = _KeyMap.find(keys); keyIDPair != _KeyMap.end())
        {
            // the keychord is defined in this layer, return the ID
            return keyIDPair->second;
        }

        // search through our parents
        for (const auto& parent : _parents)
        {
            if (const auto foundCmdID = parent->_GetActionIdByKeyChordInternal(keys))
            {
                return foundCmdID;
            }
        }

        // we did not find the keychord anywhere, it's not bound and not explicitly unbound either
        return std::nullopt;
    }

    // Method Description:
    // - Retrieves the assigned command with the given key chord.
    // - Can return nullopt to differentiate explicit unbinding vs lack of binding.
    // Arguments:
    // - keys: the key chord of the command to search for
    // Return Value:
    // - the command with the given key chord
    // - nullptr if the key chord is explicitly unbound
    // - nullopt if it is not bound
    std::optional<Model::Command> ActionMap::_GetActionByKeyChordInternal(const Control::KeyChord& keys) const
    {
        if (const auto actionIDOptional = _GetActionIdByKeyChordInternal(keys))
        {
            if (!actionIDOptional->empty())
            {
                // there is an ID associated with these keys, find the command
                if (const auto foundCmd = _GetActionByID(*actionIDOptional))
                {
                    return foundCmd;
                }
            }
            // the ID is an empty string, these keys are explicitly unbound
            return nullptr;
        }

        return std::nullopt;
    }

    // Method Description:
    // - Retrieves the key chord for the provided action
    // Arguments:
    // - cmdID: the ID of the command we're looking for
    // Return Value:
    // - the key chord that executes the given action
    // - nullptr if the action is not bound to a key chord
    Control::KeyChord ActionMap::GetKeyBindingForAction(const winrt::hstring& cmdID)
    {
        if (!_ResolvedKeyActionMapCache)
        {
            _RefreshKeyBindingCaches();
        }

        // I dislike that we have to do an O(n) lookup every time we want to get the keybinding for an action -
        // an alternative is having the key->action map be a bi-map (would require a dependency), or store another map that is just
        // the reverse direction (action->key) which would be mean storing the same data twice but getting faster lookup
        for (const auto [key, action] : _ResolvedKeyActionMapCache)
        {
            if (action.ID() == cmdID)
            {
                // if there are multiple keys bound to this action, we will just return the first one we find
                return key;
            }
        }

        // This key binding does not exist
        return nullptr;
    }

    // Method Description:
    // - Rebinds a key binding to a new key chord
    // Arguments:
    // - oldKeys: the key binding that we are rebinding
    // - newKeys: the new key chord that is being used to replace oldKeys
    // Return Value:
    // - true, if successful. False, otherwise.
    bool ActionMap::RebindKeys(const Control::KeyChord& oldKeys, const Control::KeyChord& newKeys)
    {
        const auto cmd{ GetActionByKeyChord(oldKeys) };
        if (!cmd)
        {
            // oldKeys must be bound. Otherwise, we don't know what action to bind.
            return false;
        }

        if (auto oldKeyPair = _KeyMap.find(oldKeys); oldKeyPair != _KeyMap.end())
        {
            // oldKeys is bound in our layer, replace it with newKeys
            _KeyMap.insert_or_assign(newKeys, cmd.ID());
            _KeyMap.erase(oldKeyPair);
        }
        else
        {
            // oldKeys is bound in some other layer, set newKeys to cmd in this layer, and oldKeys to unbound in this layer
            _KeyMap.insert_or_assign(newKeys, cmd.ID());
            _KeyMap.insert_or_assign(oldKeys, L"");
        }

        return true;
    }

    // Method Description:
    // - Unbind a key chord
    // Arguments:
    // - keys: the key chord that is being unbound
    // Return Value:
    // - <none>
    void ActionMap::DeleteKeyBinding(const KeyChord& keys)
    {
        if (auto keyPair = _KeyMap.find(keys); keyPair != _KeyMap.end())
        {
            // this keychord is bound in our layer, delete it
            _KeyMap.erase(keyPair);
        }

        // either the keychord was never in this layer or we just deleted it above,
        // if GetActionByKeyChord still returns a command that means the keychord is bound in another layer
        if (GetActionByKeyChord(keys))
        {
            // set to unbound in this layer
            _KeyMap.emplace(keys, L"");
        }
    }

    // Method Description:
    // - Add a new key binding
    // - If the key chord is already in use, the conflicting command is overwritten.
    // Arguments:
    // - keys: the key chord that is being bound
    // - action: the action that the keys are being bound to
    // Return Value:
    // - <none>
    void ActionMap::RegisterKeyBinding(Control::KeyChord keys, Model::ActionAndArgs action)
    {
        auto cmd{ make_self<Command>() };
        cmd->ActionAndArgs(action);
<<<<<<< HEAD
        cmd->GenerateID();
        AddAction(*cmd, keys);
=======
        AddAction(*cmd);
    }

    void ActionMap::AddSendInputAction(winrt::hstring name, winrt::hstring input, const Control::KeyChord keys)
    {
        auto newAction = winrt::make<ActionAndArgs>();
        newAction.Action(ShortcutAction::SendInput);
        auto sendInputArgs = winrt::make<SendInputArgs>(input);
        newAction.Args(sendInputArgs);
        auto cmd{ make_self<Command>() };
        cmd->ActionAndArgs(newAction);
        if (!name.empty())
        {
            cmd->Name(name);
        }
        cmd->RegisterKey(keys);
        AddAction(*cmd);
    }

    void ActionMap::_recursiveUpdateCommandKeybindingLabels()
    {
        const auto& commands{ _ExpandedCommandsCache };

        for (const auto& command : commands)
        {
            if (command.HasNestedCommands())
            {
                _recursiveUpdateCommandKeybindingLabels();
            }
            else
            {
                // If there's a keybinding that's bound to exactly this command,
                // then get the keychord and display it as a
                // part of the command in the UI.
                // We specifically need to do this for nested commands.
                const auto keyChord{ GetKeyBindingForAction(command.ActionAndArgs().Action(),
                                                            command.ActionAndArgs().Args()) };
                command.RegisterKey(keyChord);
            }
        }
>>>>>>> 3f15d6e4
    }

    // This is a helper to aid in sorting commands by their `Name`s, alphabetically.
    static bool _compareSchemeNames(const ColorScheme& lhs, const ColorScheme& rhs)
    {
        std::wstring leftName{ lhs.Name() };
        std::wstring rightName{ rhs.Name() };
        return leftName.compare(rightName) < 0;
    }

    void ActionMap::ExpandCommands(const IVectorView<Model::Profile>& profiles,
                                   const IMapView<winrt::hstring, Model::ColorScheme>& schemes)
    {
        // TODO in review - It's a little weird to stash the expanded commands
        // into a separate map. Is it possible to just replace the name map with
        // the post-expanded commands?
        //
        // WHILE also making sure that upon re-saving the commands, we don't
        // actually serialize the results of the expansion. I don't think it is.

        std::vector<Model::ColorScheme> sortedSchemes;
        sortedSchemes.reserve(schemes.Size());

        for (const auto& nameAndScheme : schemes)
        {
            sortedSchemes.push_back(nameAndScheme.Value());
        }
        std::sort(sortedSchemes.begin(),
                  sortedSchemes.end(),
                  _compareSchemeNames);

        auto copyOfCommands = winrt::single_threaded_map<winrt::hstring, Model::Command>();

        const auto& commandsToExpand{ NameMap() };
        for (auto nameAndCommand : commandsToExpand)
        {
            copyOfCommands.Insert(nameAndCommand.Key(), nameAndCommand.Value());
        }

        implementation::Command::ExpandCommands(copyOfCommands,
                                                profiles,
                                                winrt::param::vector_view<Model::ColorScheme>{ sortedSchemes });

        _ExpandedCommandsCache = winrt::single_threaded_vector<Model::Command>();
        for (const auto& [_, command] : copyOfCommands)
        {
            _ExpandedCommandsCache.Append(command);
        }
    }
    IVector<Model::Command> ActionMap::ExpandedCommands()
    {
        return _ExpandedCommandsCache;
    }

    IVector<Model::Command> _filterToSendInput(IMapView<hstring, Model::Command> nameMap,
                                               winrt::hstring currentCommandline)
    {
        auto results = winrt::single_threaded_vector<Model::Command>();

        const auto numBackspaces = currentCommandline.size();
        // Helper to clone a sendInput command into a new Command, with the
        // input trimmed to account for the currentCommandline
        auto createInputAction = [&](const Model::Command& command) -> Model::Command {
            winrt::com_ptr<implementation::Command> cmdImpl;
            cmdImpl.copy_from(winrt::get_self<implementation::Command>(command));

            const auto inArgs{ command.ActionAndArgs().Args().try_as<Model::SendInputArgs>() };
            const auto inputString{ inArgs ? inArgs.Input() : L"" };
            auto args = winrt::make_self<SendInputArgs>(
                winrt::hstring{ fmt::format(FMT_COMPILE(L"{:\x7f^{}}{}"),
                                            L"",
                                            numBackspaces,
                                            inputString) });
            Model::ActionAndArgs actionAndArgs{ ShortcutAction::SendInput, *args };

            auto copy = cmdImpl->Copy();
            copy->ActionAndArgs(actionAndArgs);

            if (!copy->HasName())
            {
                // Here, we want to manually generate a send input name, but
                // without visualizing space and backspace
                //
                // This is exactly the body of SendInputArgs::GenerateName, but
                // with visualize_nonspace_control_codes instead of
                // visualize_control_codes, to make filtering in the suggestions
                // UI easier.

                const auto escapedInput = til::visualize_nonspace_control_codes(std::wstring{ inputString });
                const auto name = fmt::format(std::wstring_view(RS_(L"SendInputCommandKey")), escapedInput);
                copy->Name(winrt::hstring{ name });
            }

            return *copy;
        };

        // iterate over all the commands in all our actions...
        for (auto&& [name, command] : nameMap)
        {
            // If this is not a nested command, and it's a sendInput command...
            if (!command.HasNestedCommands() &&
                command.ActionAndArgs().Action() == ShortcutAction::SendInput)
            {
                // copy it into the results.
                results.Append(createInputAction(command));
            }
            // If this is nested...
            else if (command.HasNestedCommands())
            {
                // Look for any sendInput commands nested underneath us
                auto innerResults = _filterToSendInput(command.NestedCommands(), currentCommandline);

                if (innerResults.Size() > 0)
                {
                    // This command did have at least one sendInput under it

                    // Create a new Command, which is a copy of this Command,
                    // which only has SendInputs in it
                    winrt::com_ptr<implementation::Command> cmdImpl;
                    cmdImpl.copy_from(winrt::get_self<implementation::Command>(command));
                    auto copy = cmdImpl->Copy();
                    copy->NestedCommands(innerResults.GetView());

                    results.Append(*copy);
                }
            }
        }

        return results;
    }

    IVector<Model::Command> ActionMap::FilterToSendInput(
        winrt::hstring currentCommandline)
    {
        return _filterToSendInput(NameMap(), currentCommandline);
    }
}
<|MERGE_RESOLUTION|>--- conflicted
+++ resolved
@@ -1,935 +1,908 @@
-// Copyright (c) Microsoft Corporation.
-// Licensed under the MIT license.
-
-#include "pch.h"
-#include "AllShortcutActions.h"
-#include "ActionMap.h"
-#include "Command.h"
-#include "AllShortcutActions.h"
-#include <LibraryResources.h>
-
-#include "ActionMap.g.cpp"
-
-using namespace winrt::Microsoft::Terminal::Settings::Model;
-using namespace winrt::Microsoft::Terminal::Control;
-using namespace winrt::Windows::Foundation::Collections;
-
-namespace winrt::Microsoft::Terminal::Settings::Model::implementation
-{
-    static InternalActionID Hash(const Model::ActionAndArgs& actionAndArgs)
-    {
-        til::hasher hasher;
-
-        // action will be hashed last.
-        // This allows us to first seed a til::hasher
-        // with the return value of IActionArgs::Hash().
-        const auto action = actionAndArgs.Action();
-
-        if (const auto args = actionAndArgs.Args())
-        {
-            hasher = til::hasher{ gsl::narrow_cast<size_t>(args.Hash()) };
-        }
-        else
-        {
-            size_t hash = 0;
-
-            // Args are not defined.
-            // Check if the ShortcutAction supports args.
-            switch (action)
-            {
-#define ON_ALL_ACTIONS_WITH_ARGS(action)                               \
-    case ShortcutAction::action:                                       \
-    {                                                                  \
-        /* If it does, hash the default values for the args. */        \
-        static const auto cachedHash = gsl::narrow_cast<size_t>(       \
-            winrt::make_self<implementation::action##Args>()->Hash()); \
-        hash = cachedHash;                                             \
-        break;                                                         \
-    }
-                ALL_SHORTCUT_ACTIONS_WITH_ARGS
-#undef ON_ALL_ACTIONS_WITH_ARGS
-            default:
-                break;
-            }
-
-            hasher = til::hasher{ hash };
-        }
-
-        hasher.write(action);
-        return hasher.finalize();
-    }
-
-    // Method Description:
-    // - Detects if any of the user's actions are identical to the inbox actions,
-    //   and if so, deletes them and redirects their keybindings to the inbox actions
-    // - We have to do this here instead of when loading since we don't actually have
-    //   any parents while loading the user settings, the parents are added after
-    void ActionMap::_FinalizeInheritance()
-    {
-        // first, gather the inbox actions from the relevant parent
-        std::unordered_map<InternalActionID, Model::Command> inboxActions;
-        winrt::com_ptr<implementation::ActionMap> foundParent{ nullptr };
-        for (const auto& parent : _parents)
-        {
-            const auto parentMap = parent->_ActionMap;
-            if (parentMap.begin() != parentMap.end() && parentMap.begin()->second.Origin() == OriginTag::InBox)
-            {
-                // only one parent contains all the inbox actions and that parent contains only inbox actions,
-                // so if we found an inbox action we know this is the parent we are looking for
-                foundParent = parent;
-                break;
-            }
-        }
-
-        if (foundParent)
-        {
-            for (const auto& [_, cmd] : foundParent->_ActionMap)
-            {
-                inboxActions.emplace(Hash(cmd.ActionAndArgs()), cmd);
-            }
-        }
-
-        std::unordered_map<KeyChord, winrt::hstring, KeyChordHash, KeyChordEquality> keysToReassign;
-
-        // now, look through our _ActionMap for commands that
-        // - had an ID generated for them
-        // - do not have a name/icon path
-        // - have a hash that matches a command in the inbox actions
-        std::erase_if(_ActionMap, [&](const auto& pair) {
-            const auto userCmdImpl{ get_self<Command>(pair.second) };
-            if (userCmdImpl->IDWasGenerated() && !userCmdImpl->HasName() && userCmdImpl->IconPath().empty())
-            {
-                const auto userActionHash = Hash(userCmdImpl->ActionAndArgs());
-                if (const auto inboxCmd = inboxActions.find(userActionHash); inboxCmd != inboxActions.end())
-                {
-                    for (const auto& [key, cmdID] : _KeyMap)
-                    {
-                        // for any of our keys that point to the user action, point them to the inbox action instead
-                        if (cmdID == pair.first)
-                        {
-                            keysToReassign.insert_or_assign(key, inboxCmd->second.ID());
-                        }
-                    }
-
-                    // remove this pair
-                    return true;
-                }
-            }
-            return false;
-        });
-
-        for (const auto [key, cmdID] : keysToReassign)
-        {
-            _KeyMap.insert_or_assign(key, cmdID);
-        }
-    }
-
-    bool ActionMap::FixupsAppliedDuringLoad() const
-    {
-        return _fixupsAppliedDuringLoad;
-    }
-
-    // Method Description:
-    // - Retrieves the Command referred to be the given ID
-    // - Will recurse through parents if we don't find it in this layer
-    // Arguments:
-    // - actionID: the internal ID associated with a Command
-    // Return Value:
-    // - The command if it exists in this layer, otherwise nullptr
-    Model::Command ActionMap::_GetActionByID(const winrt::hstring& actionID) const
-    {
-        // Check current layer
-        const auto actionMapPair{ _ActionMap.find(actionID) };
-        if (actionMapPair != _ActionMap.end())
-        {
-            auto& cmd{ actionMapPair->second };
-
-            // ActionMap should never point to nullptr
-            FAIL_FAST_IF_NULL(cmd);
-
-            return cmd;
-        }
-
-        for (const auto& parent : _parents)
-        {
-            if (const auto inheritedCmd = parent->_GetActionByID(actionID))
-            {
-                return inheritedCmd;
-            }
-        }
-
-        // We don't have an answer
-        return nullptr;
-    }
-
-    static void RegisterShortcutAction(ShortcutAction shortcutAction, std::unordered_map<hstring, Model::ActionAndArgs>& list, std::unordered_set<InternalActionID>& visited)
-    {
-        const auto actionAndArgs{ make_self<ActionAndArgs>(shortcutAction) };
-        /*We have a valid action.*/
-        /*Check if the action was already added.*/
-        if (visited.find(Hash(*actionAndArgs)) == visited.end())
-        {
-            /*This is an action that wasn't added!*/
-            /*Let's add it if it has a name.*/
-            if (const auto name{ actionAndArgs->GenerateName() }; !name.empty())
-            {
-                list.insert({ name, *actionAndArgs });
-            }
-        }
-    }
-
-    // Method Description:
-    // - Retrieves a map of actions that can be bound to a key
-    IMapView<hstring, Model::ActionAndArgs> ActionMap::AvailableActions()
-    {
-        if (!_AvailableActionsCache)
-        {
-            // populate _AvailableActionsCache
-            std::unordered_map<hstring, Model::ActionAndArgs> availableActions;
-            std::unordered_set<InternalActionID> visitedActionIDs;
-            _PopulateAvailableActionsWithStandardCommands(availableActions, visitedActionIDs);
-
-// now add any ShortcutActions that we might have missed
-#define ON_ALL_ACTIONS(action) RegisterShortcutAction(ShortcutAction::action, availableActions, visitedActionIDs);
-            ALL_SHORTCUT_ACTIONS
-#undef ON_ALL_ACTIONS
-
-            _AvailableActionsCache = single_threaded_map(std::move(availableActions));
-        }
-        return _AvailableActionsCache.GetView();
-    }
-
-    void ActionMap::_PopulateAvailableActionsWithStandardCommands(std::unordered_map<hstring, Model::ActionAndArgs>& availableActions, std::unordered_set<InternalActionID>& visitedActionIDs) const
-    {
-        // Update AvailableActions and visitedActionIDs with our current layer
-        for (const auto& [_, cmd] : _ActionMap)
-        {
-            // Only populate AvailableActions with actions that haven't been visited already.
-            const auto actionID = Hash(cmd.ActionAndArgs());
-            if (!visitedActionIDs.contains(actionID))
-            {
-                const auto name{ cmd.Name() };
-                if (!name.empty())
-                {
-                    // Update AvailableActions.
-                    const auto actionAndArgsImpl{ get_self<ActionAndArgs>(cmd.ActionAndArgs()) };
-                    availableActions.insert_or_assign(name, *actionAndArgsImpl->Copy());
-                }
-
-                // Record that we already handled adding this action to the NameMap.
-                visitedActionIDs.insert(actionID);
-            }
-        }
-
-        // Update NameMap and visitedActionIDs with our parents
-        for (const auto& parent : _parents)
-        {
-            parent->_PopulateAvailableActionsWithStandardCommands(availableActions, visitedActionIDs);
-        }
-    }
-
-    // Method Description:
-    // - Retrieves a map of command names to the commands themselves
-    // - These commands should not be modified directly because they may result in
-    //    an invalid state for the `ActionMap`
-    IMapView<hstring, Model::Command> ActionMap::NameMap()
-    {
-        if (!_NameMapCache)
-        {
-            if (!_CumulativeActionMapCache)
-            {
-                _RefreshKeyBindingCaches();
-            }
-            // populate _NameMapCache
-            std::unordered_map<hstring, Model::Command> nameMap{};
-            _PopulateNameMapWithSpecialCommands(nameMap);
-            _PopulateNameMapWithStandardCommands(nameMap);
-
-            _NameMapCache = single_threaded_map(std::move(nameMap));
-        }
-        return _NameMapCache.GetView();
-    }
-
-    // Method Description:
-    // - Populates the provided nameMap with all of our special commands and our parent's special commands.
-    // - Special commands include nested and iterable commands.
-    // - Performs a top-down approach by going to the root first, then recursively adding the nested commands layer-by-layer.
-    // Arguments:
-    // - nameMap: the nameMap we're populating. This maps the name (hstring) of a command to the command itself.
-    void ActionMap::_PopulateNameMapWithSpecialCommands(std::unordered_map<hstring, Model::Command>& nameMap) const
-    {
-        // Update NameMap with our parents.
-        // Starting with this means we're doing a top-down approach.
-        for (const auto& parent : _parents)
-        {
-            parent->_PopulateNameMapWithSpecialCommands(nameMap);
-        }
-
-        // Add NestedCommands to NameMap _after_ we handle our parents.
-        // This allows us to override whatever our parents tell us.
-        for (const auto& [name, cmd] : _NestedCommands)
-        {
-            if (cmd.HasNestedCommands())
-            {
-                // add a valid cmd
-                nameMap.insert_or_assign(name, cmd);
-            }
-            else
-            {
-                // remove the invalid cmd
-                nameMap.erase(name);
-            }
-        }
-
-        // Add IterableCommands to NameMap
-        for (const auto& cmd : _IterableCommands)
-        {
-            nameMap.insert_or_assign(cmd.Name(), cmd);
-        }
-    }
-
-    // Method Description:
-    // - Populates the provided nameMap with all of our actions and our parents actions
-    //    while omitting the actions that were already added before
-    // Arguments:
-    // - nameMap: the nameMap we're populating, this maps the name (hstring) of a command to the command itself
-    void ActionMap::_PopulateNameMapWithStandardCommands(std::unordered_map<hstring, Model::Command>& nameMap) const
-    {
-        for (const auto& [_, cmd] : _CumulativeActionMapCache)
-        {
-            const auto& name{ cmd.Name() };
-            if (!name.empty())
-            {
-                // there might be a collision here, where there could be 2 different commands with the same name
-                // in this case, prioritize the user's action
-                // TODO GH #17166: we should no longer use Command.Name to identify commands anywhere
-                if (!nameMap.contains(name) || cmd.Origin() == OriginTag::User)
-                {
-                    // either a command with this name does not exist, or this is a user-defined command with a name
-                    // in either case, update the name map with the command (if this is a user-defined command with
-                    // the same name as an existing command, the existing one will get overwritten)
-                    nameMap.insert_or_assign(name, cmd);
-                }
-            }
-        }
-    }
-
-    // Method Description:
-    // - Recursively populate keyBindingsMap with ours and our parents' key -> id pairs
-    // - This is a bottom-up approach
-    // - Keybindings of the parents are overridden by the children
-    void ActionMap::_PopulateCumulativeKeyMap(std::unordered_map<Control::KeyChord, winrt::hstring, KeyChordHash, KeyChordEquality>& keyBindingsMap)
-    {
-        for (const auto& [keys, cmdID] : _KeyMap)
-        {
-            if (!keyBindingsMap.contains(keys))
-            {
-                keyBindingsMap.emplace(keys, cmdID);
-            }
-        }
-
-        for (const auto& parent : _parents)
-        {
-            parent->_PopulateCumulativeKeyMap(keyBindingsMap);
-        }
-    }
-
-    // Method Description:
-    // - Recursively populate actionMap with ours and our parents' id -> command pairs
-    // - This is a bottom-up approach
-    // - Actions of the parents are overridden by the children
-    void ActionMap::_PopulateCumulativeActionMap(std::unordered_map<hstring, Model::Command>& actionMap)
-    {
-        for (const auto& [cmdID, cmd] : _ActionMap)
-        {
-            if (!actionMap.contains(cmdID))
-            {
-                actionMap.emplace(cmdID, cmd);
-            }
-        }
-
-        for (const auto& parent : _parents)
-        {
-            parent->_PopulateCumulativeActionMap(actionMap);
-        }
-    }
-
-    IMapView<Control::KeyChord, Model::Command> ActionMap::GlobalHotkeys()
-    {
-        if (!_GlobalHotkeysCache)
-        {
-            _RefreshKeyBindingCaches();
-        }
-        return _GlobalHotkeysCache.GetView();
-    }
-
-    IMapView<Control::KeyChord, Model::Command> ActionMap::KeyBindings()
-    {
-        if (!_ResolvedKeyActionMapCache)
-        {
-            _RefreshKeyBindingCaches();
-        }
-        return _ResolvedKeyActionMapCache.GetView();
-    }
-
-    void ActionMap::_RefreshKeyBindingCaches()
-    {
-        std::unordered_map<KeyChord, Model::Command, KeyChordHash, KeyChordEquality> globalHotkeys;
-        std::unordered_map<KeyChord, winrt::hstring, KeyChordHash, KeyChordEquality> accumulatedKeybindingsMap;
-        std::unordered_map<winrt::hstring, Model::Command> accumulatedActionsMap;
-        std::unordered_map<KeyChord, Model::Command, KeyChordHash, KeyChordEquality> resolvedKeyActionMap;
-
-        _PopulateCumulativeKeyMap(accumulatedKeybindingsMap);
-        _PopulateCumulativeActionMap(accumulatedActionsMap);
-
-        for (const auto& [keys, cmdID] : accumulatedKeybindingsMap)
-        {
-            if (const auto idCmdPair = accumulatedActionsMap.find(cmdID); idCmdPair != accumulatedActionsMap.end())
-            {
-                resolvedKeyActionMap.emplace(keys, idCmdPair->second);
-
-                // Only populate GlobalHotkeys with actions whose
-                // ShortcutAction is GlobalSummon or QuakeMode
-                if (idCmdPair->second.ActionAndArgs().Action() == ShortcutAction::GlobalSummon || idCmdPair->second.ActionAndArgs().Action() == ShortcutAction::QuakeMode)
-                {
-                    globalHotkeys.emplace(keys, idCmdPair->second);
-                }
-            }
-        }
-
-        _CumulativeKeyMapCache = single_threaded_map(std::move(accumulatedKeybindingsMap));
-        _CumulativeActionMapCache = single_threaded_map(std::move(accumulatedActionsMap));
-        _ResolvedKeyActionMapCache = single_threaded_map(std::move(resolvedKeyActionMap));
-        _GlobalHotkeysCache = single_threaded_map(std::move(globalHotkeys));
-    }
-
-    com_ptr<ActionMap> ActionMap::Copy() const
-    {
-        auto actionMap{ make_self<ActionMap>() };
-
-        // KeyChord --> ID
-        actionMap->_KeyMap = _KeyMap;
-
-        // ID --> Command
-        actionMap->_ActionMap.reserve(_ActionMap.size());
-        for (const auto& [actionID, cmd] : _ActionMap)
-        {
-            actionMap->_ActionMap.emplace(actionID, *winrt::get_self<Command>(cmd)->Copy());
-        }
-
-        // Name --> Command
-        actionMap->_NestedCommands.reserve(_NestedCommands.size());
-        for (const auto& [name, cmd] : _NestedCommands)
-        {
-            actionMap->_NestedCommands.emplace(name, *winrt::get_self<Command>(cmd)->Copy());
-        }
-
-        actionMap->_IterableCommands.reserve(_IterableCommands.size());
-        for (const auto& cmd : _IterableCommands)
-        {
-            actionMap->_IterableCommands.emplace_back(*winrt::get_self<Command>(cmd)->Copy());
-        }
-
-        actionMap->_parents.reserve(_parents.size());
-        for (const auto& parent : _parents)
-        {
-            actionMap->_parents.emplace_back(parent->Copy());
-        }
-
-        return actionMap;
-    }
-
-    // Method Description:
-    // - Adds a command to the ActionMap
-    // Arguments:
-    // - cmd: the command we're adding
-    void ActionMap::AddAction(const Model::Command& cmd, const Control::KeyChord& keys)
-    {
-        // _Never_ add null to the ActionMap
-        if (!cmd)
-        {
-            return;
-        }
-
-        // invalidate caches
-        _NameMapCache = nullptr;
-        _GlobalHotkeysCache = nullptr;
-        _CumulativeKeyMapCache = nullptr;
-        _CumulativeActionMapCache = nullptr;
-        _ResolvedKeyActionMapCache = nullptr;
-
-        // Handle nested commands
-        const auto cmdImpl{ get_self<Command>(cmd) };
-        if (cmdImpl->IsNestedCommand())
-        {
-            // But check if it actually has a name to bind to first
-            const auto name{ cmd.Name() };
-            if (!name.empty())
-            {
-                _NestedCommands.emplace(name, cmd);
-            }
-            return;
-        }
-
-        // Handle iterable commands
-        if (cmdImpl->IterateOn() != ExpandCommandType::None)
-        {
-            _IterableCommands.emplace_back(cmd);
-            return;
-        }
-
-        // General Case:
-        //  Add the new command to the _ActionMap
-        //  Add the new keybinding to the _KeyMap
-
-        _TryUpdateActionMap(cmd);
-        _TryUpdateKeyChord(cmd, keys);
-    }
-
-    // Method Description:
-    // - Try to add the new command to _ActionMap
-    // Arguments:
-    // - cmd: the action we're trying to register
-    void ActionMap::_TryUpdateActionMap(const Model::Command& cmd)
-    {
-        // if the shortcut action is invalid, then this is for unbinding and _TryUpdateKeyChord will handle that
-        if (cmd.ActionAndArgs().Action() != ShortcutAction::Invalid)
-        {
-            const auto cmdImpl{ get_self<implementation::Command>(cmd) };
-            if (cmd.Origin() == OriginTag::User && cmd.ID().empty())
-            {
-                // the user did not define an ID for their non-nested, non-iterable, valid command - generate one for them
-                cmdImpl->GenerateID();
-            }
-
-            // only add to the _ActionMap if there is an ID
-            if (auto cmdID = cmd.ID(); !cmdID.empty())
-            {
-                // in the legacy scenario, a user might have several of the same action but only one of them has defined an icon or a name
-                // eg. { "command": "paste", "name": "myPaste", "keys":"ctrl+a" }
-                //     { "command": "paste", "keys": "ctrl+b" }
-                // once they port over to the new implementation, we will reduce it to just one Command object with a generated ID
-                // but several key binding entries, like so
-                //     { "command": "newTab", "id": "User.paste" } -> in the actions map
-                //     { "keys": "ctrl+a", "id": "User.paste" }    -> in the keybindings map
-                //     { "keys": "ctrl+b", "id": "User.paste" }    -> in the keybindings map
-                // however, we have to make sure that we preserve the icon/name that might have been there in one of the command objects
-                // to do that, we check if this command we're adding had an ID that was generated
-                // if so, we check if there already exists a command with that generated ID, and if there is we port over any name/icon there might be
-                // (this may cause us to overwrite in scenarios where the user has an existing command that has the same generated ID but
-                //  performs a different action or has different args, but that falls under "play stupid games")
-                if (cmdImpl->IDWasGenerated())
-                {
-                    if (const auto foundCmd{ _GetActionByID(cmdID) })
-                    {
-                        const auto foundCmdImpl{ get_self<implementation::Command>(foundCmd) };
-                        if (foundCmdImpl->HasName() && !cmdImpl->HasName())
-                        {
-                            cmdImpl->Name(foundCmdImpl->Name());
-                        }
-                        if (!foundCmdImpl->IconPath().empty() && cmdImpl->IconPath().empty())
-                        {
-                            cmdImpl->IconPath(foundCmdImpl->IconPath());
-                        }
-                    }
-                }
-                _ActionMap.insert_or_assign(cmdID, cmd);
-            }
-        }
-    }
-
-    // Method Description:
-    // - Update our internal state with the key chord of the newly registered action
-    // Arguments:
-    // - cmd: the action we're trying to register
-    void ActionMap::_TryUpdateKeyChord(const Model::Command& cmd, const Control::KeyChord& keys)
-    {
-        // Example (this is a legacy case, where the keys are provided in the same block as the command):
-        //   {                "command": "copy", "keys": "ctrl+c" } --> we are registering a new key chord
-        //   { "name": "foo", "command": "copy" }                   --> no change to keys, exit early
-        if (!keys)
-        {
-            // the user is not trying to update the keys.
-            return;
-        }
-
-        // Assign the new action in the _KeyMap
-        // However, there's a strange edge case here - since we're parsing a legacy or modern block,
-        // the user might have { "command": null, "id": "someID", "keys": "ctrl+c" }
-        // i.e. they provided an ID for a null command (which they really shouldn't, there's no purpose)
-        // in this case, we do _not_ want to use the id they provided, we want to use an empty id
-        // (empty id in the _KeyMap indicates the keychord was explicitly unbound)
-        const auto action = cmd.ActionAndArgs().Action();
-        const auto id = action == ShortcutAction::Invalid ? hstring{} : cmd.ID();
-        _KeyMap.insert_or_assign(keys, id);
-    }
-
-    // Method Description:
-    // - Determines whether the given key chord is explicitly unbound
-    // Arguments:
-    // - keys: the key chord to check
-    // Return value:
-    // - true if the keychord is explicitly unbound
-    // - false if either the keychord is bound, or not bound at all
-    bool ActionMap::IsKeyChordExplicitlyUnbound(const Control::KeyChord& keys) const
-    {
-        // We use the fact that the ..Internal call returns nullptr for explicitly unbound
-        // key chords, and nullopt for keychord that are not bound - it allows us to distinguish
-        // between unbound and lack of binding.
-        return _GetActionByKeyChordInternal(keys) == nullptr;
-    }
-
-    // Method Description:
-    // - Retrieves the assigned command that can be invoked with the given key chord
-    // Arguments:
-    // - keys: the key chord of the command to search for
-    // Return Value:
-    // - the command with the given key chord
-    // - nullptr if the key chord doesn't exist
-    Model::Command ActionMap::GetActionByKeyChord(const Control::KeyChord& keys) const
-    {
-        return _GetActionByKeyChordInternal(keys).value_or(nullptr);
-    }
-
-    Model::Command ActionMap::GetActionById(const winrt::hstring& cmdID) const
-    {
-        return _GetActionByID(cmdID);
-    }
-
-    // Method Description:
-    // - Retrieves the assigned command ID with the given key chord.
-    // - Can return nullopt to differentiate explicit unbinding vs lack of binding.
-    // Arguments:
-    // - keys: the key chord of the command to search for
-    // Return Value:
-    // - the command ID with the given key chord
-    // - an empty string if the key chord is explicitly unbound
-    // - nullopt if it is not bound
-    std::optional<winrt::hstring> ActionMap::_GetActionIdByKeyChordInternal(const Control::KeyChord& keys) const
-    {
-        if (const auto keyIDPair = _KeyMap.find(keys); keyIDPair != _KeyMap.end())
-        {
-            // the keychord is defined in this layer, return the ID
-            return keyIDPair->second;
-        }
-
-        // search through our parents
-        for (const auto& parent : _parents)
-        {
-            if (const auto foundCmdID = parent->_GetActionIdByKeyChordInternal(keys))
-            {
-                return foundCmdID;
-            }
-        }
-
-        // we did not find the keychord anywhere, it's not bound and not explicitly unbound either
-        return std::nullopt;
-    }
-
-    // Method Description:
-    // - Retrieves the assigned command with the given key chord.
-    // - Can return nullopt to differentiate explicit unbinding vs lack of binding.
-    // Arguments:
-    // - keys: the key chord of the command to search for
-    // Return Value:
-    // - the command with the given key chord
-    // - nullptr if the key chord is explicitly unbound
-    // - nullopt if it is not bound
-    std::optional<Model::Command> ActionMap::_GetActionByKeyChordInternal(const Control::KeyChord& keys) const
-    {
-        if (const auto actionIDOptional = _GetActionIdByKeyChordInternal(keys))
-        {
-            if (!actionIDOptional->empty())
-            {
-                // there is an ID associated with these keys, find the command
-                if (const auto foundCmd = _GetActionByID(*actionIDOptional))
-                {
-                    return foundCmd;
-                }
-            }
-            // the ID is an empty string, these keys are explicitly unbound
-            return nullptr;
-        }
-
-        return std::nullopt;
-    }
-
-    // Method Description:
-    // - Retrieves the key chord for the provided action
-    // Arguments:
-    // - cmdID: the ID of the command we're looking for
-    // Return Value:
-    // - the key chord that executes the given action
-    // - nullptr if the action is not bound to a key chord
-    Control::KeyChord ActionMap::GetKeyBindingForAction(const winrt::hstring& cmdID)
-    {
-        if (!_ResolvedKeyActionMapCache)
-        {
-            _RefreshKeyBindingCaches();
-        }
-
-        // I dislike that we have to do an O(n) lookup every time we want to get the keybinding for an action -
-        // an alternative is having the key->action map be a bi-map (would require a dependency), or store another map that is just
-        // the reverse direction (action->key) which would be mean storing the same data twice but getting faster lookup
-        for (const auto [key, action] : _ResolvedKeyActionMapCache)
-        {
-            if (action.ID() == cmdID)
-            {
-                // if there are multiple keys bound to this action, we will just return the first one we find
-                return key;
-            }
-        }
-
-        // This key binding does not exist
-        return nullptr;
-    }
-
-    // Method Description:
-    // - Rebinds a key binding to a new key chord
-    // Arguments:
-    // - oldKeys: the key binding that we are rebinding
-    // - newKeys: the new key chord that is being used to replace oldKeys
-    // Return Value:
-    // - true, if successful. False, otherwise.
-    bool ActionMap::RebindKeys(const Control::KeyChord& oldKeys, const Control::KeyChord& newKeys)
-    {
-        const auto cmd{ GetActionByKeyChord(oldKeys) };
-        if (!cmd)
-        {
-            // oldKeys must be bound. Otherwise, we don't know what action to bind.
-            return false;
-        }
-
-        if (auto oldKeyPair = _KeyMap.find(oldKeys); oldKeyPair != _KeyMap.end())
-        {
-            // oldKeys is bound in our layer, replace it with newKeys
-            _KeyMap.insert_or_assign(newKeys, cmd.ID());
-            _KeyMap.erase(oldKeyPair);
-        }
-        else
-        {
-            // oldKeys is bound in some other layer, set newKeys to cmd in this layer, and oldKeys to unbound in this layer
-            _KeyMap.insert_or_assign(newKeys, cmd.ID());
-            _KeyMap.insert_or_assign(oldKeys, L"");
-        }
-
-        return true;
-    }
-
-    // Method Description:
-    // - Unbind a key chord
-    // Arguments:
-    // - keys: the key chord that is being unbound
-    // Return Value:
-    // - <none>
-    void ActionMap::DeleteKeyBinding(const KeyChord& keys)
-    {
-        if (auto keyPair = _KeyMap.find(keys); keyPair != _KeyMap.end())
-        {
-            // this keychord is bound in our layer, delete it
-            _KeyMap.erase(keyPair);
-        }
-
-        // either the keychord was never in this layer or we just deleted it above,
-        // if GetActionByKeyChord still returns a command that means the keychord is bound in another layer
-        if (GetActionByKeyChord(keys))
-        {
-            // set to unbound in this layer
-            _KeyMap.emplace(keys, L"");
-        }
-    }
-
-    // Method Description:
-    // - Add a new key binding
-    // - If the key chord is already in use, the conflicting command is overwritten.
-    // Arguments:
-    // - keys: the key chord that is being bound
-    // - action: the action that the keys are being bound to
-    // Return Value:
-    // - <none>
-    void ActionMap::RegisterKeyBinding(Control::KeyChord keys, Model::ActionAndArgs action)
-    {
-        auto cmd{ make_self<Command>() };
-        cmd->ActionAndArgs(action);
-<<<<<<< HEAD
-        cmd->GenerateID();
-        AddAction(*cmd, keys);
-=======
-        AddAction(*cmd);
-    }
-
-    void ActionMap::AddSendInputAction(winrt::hstring name, winrt::hstring input, const Control::KeyChord keys)
-    {
-        auto newAction = winrt::make<ActionAndArgs>();
-        newAction.Action(ShortcutAction::SendInput);
-        auto sendInputArgs = winrt::make<SendInputArgs>(input);
-        newAction.Args(sendInputArgs);
-        auto cmd{ make_self<Command>() };
-        cmd->ActionAndArgs(newAction);
-        if (!name.empty())
-        {
-            cmd->Name(name);
-        }
-        cmd->RegisterKey(keys);
-        AddAction(*cmd);
-    }
-
-    void ActionMap::_recursiveUpdateCommandKeybindingLabels()
-    {
-        const auto& commands{ _ExpandedCommandsCache };
-
-        for (const auto& command : commands)
-        {
-            if (command.HasNestedCommands())
-            {
-                _recursiveUpdateCommandKeybindingLabels();
-            }
-            else
-            {
-                // If there's a keybinding that's bound to exactly this command,
-                // then get the keychord and display it as a
-                // part of the command in the UI.
-                // We specifically need to do this for nested commands.
-                const auto keyChord{ GetKeyBindingForAction(command.ActionAndArgs().Action(),
-                                                            command.ActionAndArgs().Args()) };
-                command.RegisterKey(keyChord);
-            }
-        }
->>>>>>> 3f15d6e4
-    }
-
-    // This is a helper to aid in sorting commands by their `Name`s, alphabetically.
-    static bool _compareSchemeNames(const ColorScheme& lhs, const ColorScheme& rhs)
-    {
-        std::wstring leftName{ lhs.Name() };
-        std::wstring rightName{ rhs.Name() };
-        return leftName.compare(rightName) < 0;
-    }
-
-    void ActionMap::ExpandCommands(const IVectorView<Model::Profile>& profiles,
-                                   const IMapView<winrt::hstring, Model::ColorScheme>& schemes)
-    {
-        // TODO in review - It's a little weird to stash the expanded commands
-        // into a separate map. Is it possible to just replace the name map with
-        // the post-expanded commands?
-        //
-        // WHILE also making sure that upon re-saving the commands, we don't
-        // actually serialize the results of the expansion. I don't think it is.
-
-        std::vector<Model::ColorScheme> sortedSchemes;
-        sortedSchemes.reserve(schemes.Size());
-
-        for (const auto& nameAndScheme : schemes)
-        {
-            sortedSchemes.push_back(nameAndScheme.Value());
-        }
-        std::sort(sortedSchemes.begin(),
-                  sortedSchemes.end(),
-                  _compareSchemeNames);
-
-        auto copyOfCommands = winrt::single_threaded_map<winrt::hstring, Model::Command>();
-
-        const auto& commandsToExpand{ NameMap() };
-        for (auto nameAndCommand : commandsToExpand)
-        {
-            copyOfCommands.Insert(nameAndCommand.Key(), nameAndCommand.Value());
-        }
-
-        implementation::Command::ExpandCommands(copyOfCommands,
-                                                profiles,
-                                                winrt::param::vector_view<Model::ColorScheme>{ sortedSchemes });
-
-        _ExpandedCommandsCache = winrt::single_threaded_vector<Model::Command>();
-        for (const auto& [_, command] : copyOfCommands)
-        {
-            _ExpandedCommandsCache.Append(command);
-        }
-    }
-    IVector<Model::Command> ActionMap::ExpandedCommands()
-    {
-        return _ExpandedCommandsCache;
-    }
-
-    IVector<Model::Command> _filterToSendInput(IMapView<hstring, Model::Command> nameMap,
-                                               winrt::hstring currentCommandline)
-    {
-        auto results = winrt::single_threaded_vector<Model::Command>();
-
-        const auto numBackspaces = currentCommandline.size();
-        // Helper to clone a sendInput command into a new Command, with the
-        // input trimmed to account for the currentCommandline
-        auto createInputAction = [&](const Model::Command& command) -> Model::Command {
-            winrt::com_ptr<implementation::Command> cmdImpl;
-            cmdImpl.copy_from(winrt::get_self<implementation::Command>(command));
-
-            const auto inArgs{ command.ActionAndArgs().Args().try_as<Model::SendInputArgs>() };
-            const auto inputString{ inArgs ? inArgs.Input() : L"" };
-            auto args = winrt::make_self<SendInputArgs>(
-                winrt::hstring{ fmt::format(FMT_COMPILE(L"{:\x7f^{}}{}"),
-                                            L"",
-                                            numBackspaces,
-                                            inputString) });
-            Model::ActionAndArgs actionAndArgs{ ShortcutAction::SendInput, *args };
-
-            auto copy = cmdImpl->Copy();
-            copy->ActionAndArgs(actionAndArgs);
-
-            if (!copy->HasName())
-            {
-                // Here, we want to manually generate a send input name, but
-                // without visualizing space and backspace
-                //
-                // This is exactly the body of SendInputArgs::GenerateName, but
-                // with visualize_nonspace_control_codes instead of
-                // visualize_control_codes, to make filtering in the suggestions
-                // UI easier.
-
-                const auto escapedInput = til::visualize_nonspace_control_codes(std::wstring{ inputString });
-                const auto name = fmt::format(std::wstring_view(RS_(L"SendInputCommandKey")), escapedInput);
-                copy->Name(winrt::hstring{ name });
-            }
-
-            return *copy;
-        };
-
-        // iterate over all the commands in all our actions...
-        for (auto&& [name, command] : nameMap)
-        {
-            // If this is not a nested command, and it's a sendInput command...
-            if (!command.HasNestedCommands() &&
-                command.ActionAndArgs().Action() == ShortcutAction::SendInput)
-            {
-                // copy it into the results.
-                results.Append(createInputAction(command));
-            }
-            // If this is nested...
-            else if (command.HasNestedCommands())
-            {
-                // Look for any sendInput commands nested underneath us
-                auto innerResults = _filterToSendInput(command.NestedCommands(), currentCommandline);
-
-                if (innerResults.Size() > 0)
-                {
-                    // This command did have at least one sendInput under it
-
-                    // Create a new Command, which is a copy of this Command,
-                    // which only has SendInputs in it
-                    winrt::com_ptr<implementation::Command> cmdImpl;
-                    cmdImpl.copy_from(winrt::get_self<implementation::Command>(command));
-                    auto copy = cmdImpl->Copy();
-                    copy->NestedCommands(innerResults.GetView());
-
-                    results.Append(*copy);
-                }
-            }
-        }
-
-        return results;
-    }
-
-    IVector<Model::Command> ActionMap::FilterToSendInput(
-        winrt::hstring currentCommandline)
-    {
-        return _filterToSendInput(NameMap(), currentCommandline);
-    }
-}
+// Copyright (c) Microsoft Corporation.
+// Licensed under the MIT license.
+
+#include "pch.h"
+#include "AllShortcutActions.h"
+#include "ActionMap.h"
+#include "Command.h"
+#include "AllShortcutActions.h"
+#include <LibraryResources.h>
+
+#include "ActionMap.g.cpp"
+
+using namespace winrt::Microsoft::Terminal::Settings::Model;
+using namespace winrt::Microsoft::Terminal::Control;
+using namespace winrt::Windows::Foundation::Collections;
+
+namespace winrt::Microsoft::Terminal::Settings::Model::implementation
+{
+    static InternalActionID Hash(const Model::ActionAndArgs& actionAndArgs)
+    {
+        til::hasher hasher;
+
+        // action will be hashed last.
+        // This allows us to first seed a til::hasher
+        // with the return value of IActionArgs::Hash().
+        const auto action = actionAndArgs.Action();
+
+        if (const auto args = actionAndArgs.Args())
+        {
+            hasher = til::hasher{ gsl::narrow_cast<size_t>(args.Hash()) };
+        }
+        else
+        {
+            size_t hash = 0;
+
+            // Args are not defined.
+            // Check if the ShortcutAction supports args.
+            switch (action)
+            {
+#define ON_ALL_ACTIONS_WITH_ARGS(action)                               \
+    case ShortcutAction::action:                                       \
+    {                                                                  \
+        /* If it does, hash the default values for the args. */        \
+        static const auto cachedHash = gsl::narrow_cast<size_t>(       \
+            winrt::make_self<implementation::action##Args>()->Hash()); \
+        hash = cachedHash;                                             \
+        break;                                                         \
+    }
+                ALL_SHORTCUT_ACTIONS_WITH_ARGS
+#undef ON_ALL_ACTIONS_WITH_ARGS
+            default:
+                break;
+            }
+
+            hasher = til::hasher{ hash };
+        }
+
+        hasher.write(action);
+        return hasher.finalize();
+    }
+
+    // Method Description:
+    // - Detects if any of the user's actions are identical to the inbox actions,
+    //   and if so, deletes them and redirects their keybindings to the inbox actions
+    // - We have to do this here instead of when loading since we don't actually have
+    //   any parents while loading the user settings, the parents are added after
+    void ActionMap::_FinalizeInheritance()
+    {
+        // first, gather the inbox actions from the relevant parent
+        std::unordered_map<InternalActionID, Model::Command> inboxActions;
+        winrt::com_ptr<implementation::ActionMap> foundParent{ nullptr };
+        for (const auto& parent : _parents)
+        {
+            const auto parentMap = parent->_ActionMap;
+            if (parentMap.begin() != parentMap.end() && parentMap.begin()->second.Origin() == OriginTag::InBox)
+            {
+                // only one parent contains all the inbox actions and that parent contains only inbox actions,
+                // so if we found an inbox action we know this is the parent we are looking for
+                foundParent = parent;
+                break;
+            }
+        }
+
+        if (foundParent)
+        {
+            for (const auto& [_, cmd] : foundParent->_ActionMap)
+            {
+                inboxActions.emplace(Hash(cmd.ActionAndArgs()), cmd);
+            }
+        }
+
+        std::unordered_map<KeyChord, winrt::hstring, KeyChordHash, KeyChordEquality> keysToReassign;
+
+        // now, look through our _ActionMap for commands that
+        // - had an ID generated for them
+        // - do not have a name/icon path
+        // - have a hash that matches a command in the inbox actions
+        std::erase_if(_ActionMap, [&](const auto& pair) {
+            const auto userCmdImpl{ get_self<Command>(pair.second) };
+            if (userCmdImpl->IDWasGenerated() && !userCmdImpl->HasName() && userCmdImpl->IconPath().empty())
+            {
+                const auto userActionHash = Hash(userCmdImpl->ActionAndArgs());
+                if (const auto inboxCmd = inboxActions.find(userActionHash); inboxCmd != inboxActions.end())
+                {
+                    for (const auto& [key, cmdID] : _KeyMap)
+                    {
+                        // for any of our keys that point to the user action, point them to the inbox action instead
+                        if (cmdID == pair.first)
+                        {
+                            keysToReassign.insert_or_assign(key, inboxCmd->second.ID());
+                        }
+                    }
+
+                    // remove this pair
+                    return true;
+                }
+            }
+            return false;
+        });
+
+        for (const auto [key, cmdID] : keysToReassign)
+        {
+            _KeyMap.insert_or_assign(key, cmdID);
+        }
+    }
+
+    bool ActionMap::FixupsAppliedDuringLoad() const
+    {
+        return _fixupsAppliedDuringLoad;
+    }
+
+    // Method Description:
+    // - Retrieves the Command referred to be the given ID
+    // - Will recurse through parents if we don't find it in this layer
+    // Arguments:
+    // - actionID: the internal ID associated with a Command
+    // Return Value:
+    // - The command if it exists in this layer, otherwise nullptr
+    Model::Command ActionMap::_GetActionByID(const winrt::hstring& actionID) const
+    {
+        // Check current layer
+        const auto actionMapPair{ _ActionMap.find(actionID) };
+        if (actionMapPair != _ActionMap.end())
+        {
+            auto& cmd{ actionMapPair->second };
+
+            // ActionMap should never point to nullptr
+            FAIL_FAST_IF_NULL(cmd);
+
+            return cmd;
+        }
+
+        for (const auto& parent : _parents)
+        {
+            if (const auto inheritedCmd = parent->_GetActionByID(actionID))
+            {
+                return inheritedCmd;
+            }
+        }
+
+        // We don't have an answer
+        return nullptr;
+    }
+
+    static void RegisterShortcutAction(ShortcutAction shortcutAction, std::unordered_map<hstring, Model::ActionAndArgs>& list, std::unordered_set<InternalActionID>& visited)
+    {
+        const auto actionAndArgs{ make_self<ActionAndArgs>(shortcutAction) };
+        /*We have a valid action.*/
+        /*Check if the action was already added.*/
+        if (visited.find(Hash(*actionAndArgs)) == visited.end())
+        {
+            /*This is an action that wasn't added!*/
+            /*Let's add it if it has a name.*/
+            if (const auto name{ actionAndArgs->GenerateName() }; !name.empty())
+            {
+                list.insert({ name, *actionAndArgs });
+            }
+        }
+    }
+
+    // Method Description:
+    // - Retrieves a map of actions that can be bound to a key
+    IMapView<hstring, Model::ActionAndArgs> ActionMap::AvailableActions()
+    {
+        if (!_AvailableActionsCache)
+        {
+            // populate _AvailableActionsCache
+            std::unordered_map<hstring, Model::ActionAndArgs> availableActions;
+            std::unordered_set<InternalActionID> visitedActionIDs;
+            _PopulateAvailableActionsWithStandardCommands(availableActions, visitedActionIDs);
+
+// now add any ShortcutActions that we might have missed
+#define ON_ALL_ACTIONS(action) RegisterShortcutAction(ShortcutAction::action, availableActions, visitedActionIDs);
+            ALL_SHORTCUT_ACTIONS
+#undef ON_ALL_ACTIONS
+
+            _AvailableActionsCache = single_threaded_map(std::move(availableActions));
+        }
+        return _AvailableActionsCache.GetView();
+    }
+
+    void ActionMap::_PopulateAvailableActionsWithStandardCommands(std::unordered_map<hstring, Model::ActionAndArgs>& availableActions, std::unordered_set<InternalActionID>& visitedActionIDs) const
+    {
+        // Update AvailableActions and visitedActionIDs with our current layer
+        for (const auto& [_, cmd] : _ActionMap)
+        {
+            // Only populate AvailableActions with actions that haven't been visited already.
+            const auto actionID = Hash(cmd.ActionAndArgs());
+            if (!visitedActionIDs.contains(actionID))
+            {
+                const auto name{ cmd.Name() };
+                if (!name.empty())
+                {
+                    // Update AvailableActions.
+                    const auto actionAndArgsImpl{ get_self<ActionAndArgs>(cmd.ActionAndArgs()) };
+                    availableActions.insert_or_assign(name, *actionAndArgsImpl->Copy());
+                }
+
+                // Record that we already handled adding this action to the NameMap.
+                visitedActionIDs.insert(actionID);
+            }
+        }
+
+        // Update NameMap and visitedActionIDs with our parents
+        for (const auto& parent : _parents)
+        {
+            parent->_PopulateAvailableActionsWithStandardCommands(availableActions, visitedActionIDs);
+        }
+    }
+
+    // Method Description:
+    // - Retrieves a map of command names to the commands themselves
+    // - These commands should not be modified directly because they may result in
+    //    an invalid state for the `ActionMap`
+    IMapView<hstring, Model::Command> ActionMap::NameMap()
+    {
+        if (!_NameMapCache)
+        {
+            if (!_CumulativeActionMapCache)
+            {
+                _RefreshKeyBindingCaches();
+            }
+            // populate _NameMapCache
+            std::unordered_map<hstring, Model::Command> nameMap{};
+            _PopulateNameMapWithSpecialCommands(nameMap);
+            _PopulateNameMapWithStandardCommands(nameMap);
+
+            _NameMapCache = single_threaded_map(std::move(nameMap));
+        }
+        return _NameMapCache.GetView();
+    }
+
+    // Method Description:
+    // - Populates the provided nameMap with all of our special commands and our parent's special commands.
+    // - Special commands include nested and iterable commands.
+    // - Performs a top-down approach by going to the root first, then recursively adding the nested commands layer-by-layer.
+    // Arguments:
+    // - nameMap: the nameMap we're populating. This maps the name (hstring) of a command to the command itself.
+    void ActionMap::_PopulateNameMapWithSpecialCommands(std::unordered_map<hstring, Model::Command>& nameMap) const
+    {
+        // Update NameMap with our parents.
+        // Starting with this means we're doing a top-down approach.
+        for (const auto& parent : _parents)
+        {
+            parent->_PopulateNameMapWithSpecialCommands(nameMap);
+        }
+
+        // Add NestedCommands to NameMap _after_ we handle our parents.
+        // This allows us to override whatever our parents tell us.
+        for (const auto& [name, cmd] : _NestedCommands)
+        {
+            if (cmd.HasNestedCommands())
+            {
+                // add a valid cmd
+                nameMap.insert_or_assign(name, cmd);
+            }
+            else
+            {
+                // remove the invalid cmd
+                nameMap.erase(name);
+            }
+        }
+
+        // Add IterableCommands to NameMap
+        for (const auto& cmd : _IterableCommands)
+        {
+            nameMap.insert_or_assign(cmd.Name(), cmd);
+        }
+    }
+
+    // Method Description:
+    // - Populates the provided nameMap with all of our actions and our parents actions
+    //    while omitting the actions that were already added before
+    // Arguments:
+    // - nameMap: the nameMap we're populating, this maps the name (hstring) of a command to the command itself
+    void ActionMap::_PopulateNameMapWithStandardCommands(std::unordered_map<hstring, Model::Command>& nameMap) const
+    {
+        for (const auto& [_, cmd] : _CumulativeActionMapCache)
+        {
+            const auto& name{ cmd.Name() };
+            if (!name.empty())
+            {
+                // there might be a collision here, where there could be 2 different commands with the same name
+                // in this case, prioritize the user's action
+                // TODO GH #17166: we should no longer use Command.Name to identify commands anywhere
+                if (!nameMap.contains(name) || cmd.Origin() == OriginTag::User)
+                {
+                    // either a command with this name does not exist, or this is a user-defined command with a name
+                    // in either case, update the name map with the command (if this is a user-defined command with
+                    // the same name as an existing command, the existing one will get overwritten)
+                    nameMap.insert_or_assign(name, cmd);
+                }
+            }
+        }
+    }
+
+    // Method Description:
+    // - Recursively populate keyBindingsMap with ours and our parents' key -> id pairs
+    // - This is a bottom-up approach
+    // - Keybindings of the parents are overridden by the children
+    void ActionMap::_PopulateCumulativeKeyMap(std::unordered_map<Control::KeyChord, winrt::hstring, KeyChordHash, KeyChordEquality>& keyBindingsMap)
+    {
+        for (const auto& [keys, cmdID] : _KeyMap)
+        {
+            if (!keyBindingsMap.contains(keys))
+            {
+                keyBindingsMap.emplace(keys, cmdID);
+            }
+        }
+
+        for (const auto& parent : _parents)
+        {
+            parent->_PopulateCumulativeKeyMap(keyBindingsMap);
+        }
+    }
+
+    // Method Description:
+    // - Recursively populate actionMap with ours and our parents' id -> command pairs
+    // - This is a bottom-up approach
+    // - Actions of the parents are overridden by the children
+    void ActionMap::_PopulateCumulativeActionMap(std::unordered_map<hstring, Model::Command>& actionMap)
+    {
+        for (const auto& [cmdID, cmd] : _ActionMap)
+        {
+            if (!actionMap.contains(cmdID))
+            {
+                actionMap.emplace(cmdID, cmd);
+            }
+        }
+
+        for (const auto& parent : _parents)
+        {
+            parent->_PopulateCumulativeActionMap(actionMap);
+        }
+    }
+
+    IMapView<Control::KeyChord, Model::Command> ActionMap::GlobalHotkeys()
+    {
+        if (!_GlobalHotkeysCache)
+        {
+            _RefreshKeyBindingCaches();
+        }
+        return _GlobalHotkeysCache.GetView();
+    }
+
+    IMapView<Control::KeyChord, Model::Command> ActionMap::KeyBindings()
+    {
+        if (!_ResolvedKeyActionMapCache)
+        {
+            _RefreshKeyBindingCaches();
+        }
+        return _ResolvedKeyActionMapCache.GetView();
+    }
+
+    void ActionMap::_RefreshKeyBindingCaches()
+    {
+        std::unordered_map<KeyChord, Model::Command, KeyChordHash, KeyChordEquality> globalHotkeys;
+        std::unordered_map<KeyChord, winrt::hstring, KeyChordHash, KeyChordEquality> accumulatedKeybindingsMap;
+        std::unordered_map<winrt::hstring, Model::Command> accumulatedActionsMap;
+        std::unordered_map<KeyChord, Model::Command, KeyChordHash, KeyChordEquality> resolvedKeyActionMap;
+
+        _PopulateCumulativeKeyMap(accumulatedKeybindingsMap);
+        _PopulateCumulativeActionMap(accumulatedActionsMap);
+
+        for (const auto& [keys, cmdID] : accumulatedKeybindingsMap)
+        {
+            if (const auto idCmdPair = accumulatedActionsMap.find(cmdID); idCmdPair != accumulatedActionsMap.end())
+            {
+                resolvedKeyActionMap.emplace(keys, idCmdPair->second);
+
+                // Only populate GlobalHotkeys with actions whose
+                // ShortcutAction is GlobalSummon or QuakeMode
+                if (idCmdPair->second.ActionAndArgs().Action() == ShortcutAction::GlobalSummon || idCmdPair->second.ActionAndArgs().Action() == ShortcutAction::QuakeMode)
+                {
+                    globalHotkeys.emplace(keys, idCmdPair->second);
+                }
+            }
+        }
+
+        _CumulativeKeyMapCache = single_threaded_map(std::move(accumulatedKeybindingsMap));
+        _CumulativeActionMapCache = single_threaded_map(std::move(accumulatedActionsMap));
+        _ResolvedKeyActionMapCache = single_threaded_map(std::move(resolvedKeyActionMap));
+        _GlobalHotkeysCache = single_threaded_map(std::move(globalHotkeys));
+    }
+
+    com_ptr<ActionMap> ActionMap::Copy() const
+    {
+        auto actionMap{ make_self<ActionMap>() };
+
+        // KeyChord --> ID
+        actionMap->_KeyMap = _KeyMap;
+
+        // ID --> Command
+        actionMap->_ActionMap.reserve(_ActionMap.size());
+        for (const auto& [actionID, cmd] : _ActionMap)
+        {
+            actionMap->_ActionMap.emplace(actionID, *winrt::get_self<Command>(cmd)->Copy());
+        }
+
+        // Name --> Command
+        actionMap->_NestedCommands.reserve(_NestedCommands.size());
+        for (const auto& [name, cmd] : _NestedCommands)
+        {
+            actionMap->_NestedCommands.emplace(name, *winrt::get_self<Command>(cmd)->Copy());
+        }
+
+        actionMap->_IterableCommands.reserve(_IterableCommands.size());
+        for (const auto& cmd : _IterableCommands)
+        {
+            actionMap->_IterableCommands.emplace_back(*winrt::get_self<Command>(cmd)->Copy());
+        }
+
+        actionMap->_parents.reserve(_parents.size());
+        for (const auto& parent : _parents)
+        {
+            actionMap->_parents.emplace_back(parent->Copy());
+        }
+
+        return actionMap;
+    }
+
+    // Method Description:
+    // - Adds a command to the ActionMap
+    // Arguments:
+    // - cmd: the command we're adding
+    void ActionMap::AddAction(const Model::Command& cmd, const Control::KeyChord& keys)
+    {
+        // _Never_ add null to the ActionMap
+        if (!cmd)
+        {
+            return;
+        }
+
+        // invalidate caches
+        _NameMapCache = nullptr;
+        _GlobalHotkeysCache = nullptr;
+        _CumulativeKeyMapCache = nullptr;
+        _CumulativeActionMapCache = nullptr;
+        _ResolvedKeyActionMapCache = nullptr;
+
+        // Handle nested commands
+        const auto cmdImpl{ get_self<Command>(cmd) };
+        if (cmdImpl->IsNestedCommand())
+        {
+            // But check if it actually has a name to bind to first
+            const auto name{ cmd.Name() };
+            if (!name.empty())
+            {
+                _NestedCommands.emplace(name, cmd);
+            }
+            return;
+        }
+
+        // Handle iterable commands
+        if (cmdImpl->IterateOn() != ExpandCommandType::None)
+        {
+            _IterableCommands.emplace_back(cmd);
+            return;
+        }
+
+        // General Case:
+        //  Add the new command to the _ActionMap
+        //  Add the new keybinding to the _KeyMap
+
+        _TryUpdateActionMap(cmd);
+        _TryUpdateKeyChord(cmd, keys);
+    }
+
+    // Method Description:
+    // - Try to add the new command to _ActionMap
+    // Arguments:
+    // - cmd: the action we're trying to register
+    void ActionMap::_TryUpdateActionMap(const Model::Command& cmd)
+    {
+        // if the shortcut action is invalid, then this is for unbinding and _TryUpdateKeyChord will handle that
+        if (cmd.ActionAndArgs().Action() != ShortcutAction::Invalid)
+        {
+            const auto cmdImpl{ get_self<implementation::Command>(cmd) };
+            if (cmd.Origin() == OriginTag::User && cmd.ID().empty())
+            {
+                // the user did not define an ID for their non-nested, non-iterable, valid command - generate one for them
+                cmdImpl->GenerateID();
+            }
+
+            // only add to the _ActionMap if there is an ID
+            if (auto cmdID = cmd.ID(); !cmdID.empty())
+            {
+                // in the legacy scenario, a user might have several of the same action but only one of them has defined an icon or a name
+                // eg. { "command": "paste", "name": "myPaste", "keys":"ctrl+a" }
+                //     { "command": "paste", "keys": "ctrl+b" }
+                // once they port over to the new implementation, we will reduce it to just one Command object with a generated ID
+                // but several key binding entries, like so
+                //     { "command": "newTab", "id": "User.paste" } -> in the actions map
+                //     { "keys": "ctrl+a", "id": "User.paste" }    -> in the keybindings map
+                //     { "keys": "ctrl+b", "id": "User.paste" }    -> in the keybindings map
+                // however, we have to make sure that we preserve the icon/name that might have been there in one of the command objects
+                // to do that, we check if this command we're adding had an ID that was generated
+                // if so, we check if there already exists a command with that generated ID, and if there is we port over any name/icon there might be
+                // (this may cause us to overwrite in scenarios where the user has an existing command that has the same generated ID but
+                //  performs a different action or has different args, but that falls under "play stupid games")
+                if (cmdImpl->IDWasGenerated())
+                {
+                    if (const auto foundCmd{ _GetActionByID(cmdID) })
+                    {
+                        const auto foundCmdImpl{ get_self<implementation::Command>(foundCmd) };
+                        if (foundCmdImpl->HasName() && !cmdImpl->HasName())
+                        {
+                            cmdImpl->Name(foundCmdImpl->Name());
+                        }
+                        if (!foundCmdImpl->IconPath().empty() && cmdImpl->IconPath().empty())
+                        {
+                            cmdImpl->IconPath(foundCmdImpl->IconPath());
+                        }
+                    }
+                }
+                _ActionMap.insert_or_assign(cmdID, cmd);
+            }
+        }
+    }
+
+    // Method Description:
+    // - Update our internal state with the key chord of the newly registered action
+    // Arguments:
+    // - cmd: the action we're trying to register
+    void ActionMap::_TryUpdateKeyChord(const Model::Command& cmd, const Control::KeyChord& keys)
+    {
+        // Example (this is a legacy case, where the keys are provided in the same block as the command):
+        //   {                "command": "copy", "keys": "ctrl+c" } --> we are registering a new key chord
+        //   { "name": "foo", "command": "copy" }                   --> no change to keys, exit early
+        if (!keys)
+        {
+            // the user is not trying to update the keys.
+            return;
+        }
+
+        // Assign the new action in the _KeyMap
+        // However, there's a strange edge case here - since we're parsing a legacy or modern block,
+        // the user might have { "command": null, "id": "someID", "keys": "ctrl+c" }
+        // i.e. they provided an ID for a null command (which they really shouldn't, there's no purpose)
+        // in this case, we do _not_ want to use the id they provided, we want to use an empty id
+        // (empty id in the _KeyMap indicates the keychord was explicitly unbound)
+        const auto action = cmd.ActionAndArgs().Action();
+        const auto id = action == ShortcutAction::Invalid ? hstring{} : cmd.ID();
+        _KeyMap.insert_or_assign(keys, id);
+    }
+
+    // Method Description:
+    // - Determines whether the given key chord is explicitly unbound
+    // Arguments:
+    // - keys: the key chord to check
+    // Return value:
+    // - true if the keychord is explicitly unbound
+    // - false if either the keychord is bound, or not bound at all
+    bool ActionMap::IsKeyChordExplicitlyUnbound(const Control::KeyChord& keys) const
+    {
+        // We use the fact that the ..Internal call returns nullptr for explicitly unbound
+        // key chords, and nullopt for keychord that are not bound - it allows us to distinguish
+        // between unbound and lack of binding.
+        return _GetActionByKeyChordInternal(keys) == nullptr;
+    }
+
+    // Method Description:
+    // - Retrieves the assigned command that can be invoked with the given key chord
+    // Arguments:
+    // - keys: the key chord of the command to search for
+    // Return Value:
+    // - the command with the given key chord
+    // - nullptr if the key chord doesn't exist
+    Model::Command ActionMap::GetActionByKeyChord(const Control::KeyChord& keys) const
+    {
+        return _GetActionByKeyChordInternal(keys).value_or(nullptr);
+    }
+
+    Model::Command ActionMap::GetActionById(const winrt::hstring& cmdID) const
+    {
+        return _GetActionByID(cmdID);
+    }
+
+    // Method Description:
+    // - Retrieves the assigned command ID with the given key chord.
+    // - Can return nullopt to differentiate explicit unbinding vs lack of binding.
+    // Arguments:
+    // - keys: the key chord of the command to search for
+    // Return Value:
+    // - the command ID with the given key chord
+    // - an empty string if the key chord is explicitly unbound
+    // - nullopt if it is not bound
+    std::optional<winrt::hstring> ActionMap::_GetActionIdByKeyChordInternal(const Control::KeyChord& keys) const
+    {
+        if (const auto keyIDPair = _KeyMap.find(keys); keyIDPair != _KeyMap.end())
+        {
+            // the keychord is defined in this layer, return the ID
+            return keyIDPair->second;
+        }
+
+        // search through our parents
+        for (const auto& parent : _parents)
+        {
+            if (const auto foundCmdID = parent->_GetActionIdByKeyChordInternal(keys))
+            {
+                return foundCmdID;
+            }
+        }
+
+        // we did not find the keychord anywhere, it's not bound and not explicitly unbound either
+        return std::nullopt;
+    }
+
+    // Method Description:
+    // - Retrieves the assigned command with the given key chord.
+    // - Can return nullopt to differentiate explicit unbinding vs lack of binding.
+    // Arguments:
+    // - keys: the key chord of the command to search for
+    // Return Value:
+    // - the command with the given key chord
+    // - nullptr if the key chord is explicitly unbound
+    // - nullopt if it is not bound
+    std::optional<Model::Command> ActionMap::_GetActionByKeyChordInternal(const Control::KeyChord& keys) const
+    {
+        if (const auto actionIDOptional = _GetActionIdByKeyChordInternal(keys))
+        {
+            if (!actionIDOptional->empty())
+            {
+                // there is an ID associated with these keys, find the command
+                if (const auto foundCmd = _GetActionByID(*actionIDOptional))
+                {
+                    return foundCmd;
+                }
+            }
+            // the ID is an empty string, these keys are explicitly unbound
+            return nullptr;
+        }
+
+        return std::nullopt;
+    }
+
+    // Method Description:
+    // - Retrieves the key chord for the provided action
+    // Arguments:
+    // - cmdID: the ID of the command we're looking for
+    // Return Value:
+    // - the key chord that executes the given action
+    // - nullptr if the action is not bound to a key chord
+    Control::KeyChord ActionMap::GetKeyBindingForAction(const winrt::hstring& cmdID)
+    {
+        if (!_ResolvedKeyActionMapCache)
+        {
+            _RefreshKeyBindingCaches();
+        }
+
+        // I dislike that we have to do an O(n) lookup every time we want to get the keybinding for an action -
+        // an alternative is having the key->action map be a bi-map (would require a dependency), or store another map that is just
+        // the reverse direction (action->key) which would be mean storing the same data twice but getting faster lookup
+        for (const auto [key, action] : _ResolvedKeyActionMapCache)
+        {
+            if (action.ID() == cmdID)
+            {
+                // if there are multiple keys bound to this action, we will just return the first one we find
+                return key;
+            }
+        }
+
+        // This key binding does not exist
+        return nullptr;
+    }
+
+    // Method Description:
+    // - Rebinds a key binding to a new key chord
+    // Arguments:
+    // - oldKeys: the key binding that we are rebinding
+    // - newKeys: the new key chord that is being used to replace oldKeys
+    // Return Value:
+    // - true, if successful. False, otherwise.
+    bool ActionMap::RebindKeys(const Control::KeyChord& oldKeys, const Control::KeyChord& newKeys)
+    {
+        const auto cmd{ GetActionByKeyChord(oldKeys) };
+        if (!cmd)
+        {
+            // oldKeys must be bound. Otherwise, we don't know what action to bind.
+            return false;
+        }
+
+        if (auto oldKeyPair = _KeyMap.find(oldKeys); oldKeyPair != _KeyMap.end())
+        {
+            // oldKeys is bound in our layer, replace it with newKeys
+            _KeyMap.insert_or_assign(newKeys, cmd.ID());
+            _KeyMap.erase(oldKeyPair);
+        }
+        else
+        {
+            // oldKeys is bound in some other layer, set newKeys to cmd in this layer, and oldKeys to unbound in this layer
+            _KeyMap.insert_or_assign(newKeys, cmd.ID());
+            _KeyMap.insert_or_assign(oldKeys, L"");
+        }
+
+        return true;
+    }
+
+    // Method Description:
+    // - Unbind a key chord
+    // Arguments:
+    // - keys: the key chord that is being unbound
+    // Return Value:
+    // - <none>
+    void ActionMap::DeleteKeyBinding(const KeyChord& keys)
+    {
+        if (auto keyPair = _KeyMap.find(keys); keyPair != _KeyMap.end())
+        {
+            // this keychord is bound in our layer, delete it
+            _KeyMap.erase(keyPair);
+        }
+
+        // either the keychord was never in this layer or we just deleted it above,
+        // if GetActionByKeyChord still returns a command that means the keychord is bound in another layer
+        if (GetActionByKeyChord(keys))
+        {
+            // set to unbound in this layer
+            _KeyMap.emplace(keys, L"");
+        }
+    }
+
+    // Method Description:
+    // - Add a new key binding
+    // - If the key chord is already in use, the conflicting command is overwritten.
+    // Arguments:
+    // - keys: the key chord that is being bound
+    // - action: the action that the keys are being bound to
+    // Return Value:
+    // - <none>
+    void ActionMap::RegisterKeyBinding(Control::KeyChord keys, Model::ActionAndArgs action)
+    {
+        auto cmd{ make_self<Command>() };
+        cmd->ActionAndArgs(action);
+        cmd->GenerateID();
+        AddAction(*cmd, keys);
+    }
+
+    void ActionMap::AddSendInputAction(winrt::hstring name, winrt::hstring input, const Control::KeyChord keys)
+    {
+        auto newAction = winrt::make<ActionAndArgs>();
+        newAction.Action(ShortcutAction::SendInput);
+        auto sendInputArgs = winrt::make<SendInputArgs>(input);
+        newAction.Args(sendInputArgs);
+        auto cmd{ make_self<Command>() };
+        cmd->ActionAndArgs(newAction);
+        if (!name.empty())
+        {
+            cmd->Name(name);
+        }
+        cmd->GenerateID();
+        AddAction(*cmd, keys);
+    }
+
+    // This is a helper to aid in sorting commands by their `Name`s, alphabetically.
+    static bool _compareSchemeNames(const ColorScheme& lhs, const ColorScheme& rhs)
+    {
+        std::wstring leftName{ lhs.Name() };
+        std::wstring rightName{ rhs.Name() };
+        return leftName.compare(rightName) < 0;
+    }
+
+    void ActionMap::ExpandCommands(const IVectorView<Model::Profile>& profiles,
+                                   const IMapView<winrt::hstring, Model::ColorScheme>& schemes)
+    {
+        // TODO in review - It's a little weird to stash the expanded commands
+        // into a separate map. Is it possible to just replace the name map with
+        // the post-expanded commands?
+        //
+        // WHILE also making sure that upon re-saving the commands, we don't
+        // actually serialize the results of the expansion. I don't think it is.
+
+        std::vector<Model::ColorScheme> sortedSchemes;
+        sortedSchemes.reserve(schemes.Size());
+
+        for (const auto& nameAndScheme : schemes)
+        {
+            sortedSchemes.push_back(nameAndScheme.Value());
+        }
+        std::sort(sortedSchemes.begin(),
+                  sortedSchemes.end(),
+                  _compareSchemeNames);
+
+        auto copyOfCommands = winrt::single_threaded_map<winrt::hstring, Model::Command>();
+
+        const auto& commandsToExpand{ NameMap() };
+        for (auto nameAndCommand : commandsToExpand)
+        {
+            copyOfCommands.Insert(nameAndCommand.Key(), nameAndCommand.Value());
+        }
+
+        implementation::Command::ExpandCommands(copyOfCommands,
+                                                profiles,
+                                                winrt::param::vector_view<Model::ColorScheme>{ sortedSchemes });
+
+        _ExpandedCommandsCache = winrt::single_threaded_vector<Model::Command>();
+        for (const auto& [_, command] : copyOfCommands)
+        {
+            _ExpandedCommandsCache.Append(command);
+        }
+    }
+    IVector<Model::Command> ActionMap::ExpandedCommands()
+    {
+        return _ExpandedCommandsCache;
+    }
+
+    IVector<Model::Command> _filterToSendInput(IMapView<hstring, Model::Command> nameMap,
+                                               winrt::hstring currentCommandline)
+    {
+        auto results = winrt::single_threaded_vector<Model::Command>();
+
+        const auto numBackspaces = currentCommandline.size();
+        // Helper to clone a sendInput command into a new Command, with the
+        // input trimmed to account for the currentCommandline
+        auto createInputAction = [&](const Model::Command& command) -> Model::Command {
+            winrt::com_ptr<implementation::Command> cmdImpl;
+            cmdImpl.copy_from(winrt::get_self<implementation::Command>(command));
+
+            const auto inArgs{ command.ActionAndArgs().Args().try_as<Model::SendInputArgs>() };
+            const auto inputString{ inArgs ? inArgs.Input() : L"" };
+            auto args = winrt::make_self<SendInputArgs>(
+                winrt::hstring{ fmt::format(FMT_COMPILE(L"{:\x7f^{}}{}"),
+                                            L"",
+                                            numBackspaces,
+                                            inputString) });
+            Model::ActionAndArgs actionAndArgs{ ShortcutAction::SendInput, *args };
+
+            auto copy = cmdImpl->Copy();
+            copy->ActionAndArgs(actionAndArgs);
+
+            if (!copy->HasName())
+            {
+                // Here, we want to manually generate a send input name, but
+                // without visualizing space and backspace
+                //
+                // This is exactly the body of SendInputArgs::GenerateName, but
+                // with visualize_nonspace_control_codes instead of
+                // visualize_control_codes, to make filtering in the suggestions
+                // UI easier.
+
+                const auto escapedInput = til::visualize_nonspace_control_codes(std::wstring{ inputString });
+                const auto name = fmt::format(std::wstring_view(RS_(L"SendInputCommandKey")), escapedInput);
+                copy->Name(winrt::hstring{ name });
+            }
+
+            return *copy;
+        };
+
+        // iterate over all the commands in all our actions...
+        for (auto&& [name, command] : nameMap)
+        {
+            // If this is not a nested command, and it's a sendInput command...
+            if (!command.HasNestedCommands() &&
+                command.ActionAndArgs().Action() == ShortcutAction::SendInput)
+            {
+                // copy it into the results.
+                results.Append(createInputAction(command));
+            }
+            // If this is nested...
+            else if (command.HasNestedCommands())
+            {
+                // Look for any sendInput commands nested underneath us
+                auto innerResults = _filterToSendInput(command.NestedCommands(), currentCommandline);
+
+                if (innerResults.Size() > 0)
+                {
+                    // This command did have at least one sendInput under it
+
+                    // Create a new Command, which is a copy of this Command,
+                    // which only has SendInputs in it
+                    winrt::com_ptr<implementation::Command> cmdImpl;
+                    cmdImpl.copy_from(winrt::get_self<implementation::Command>(command));
+                    auto copy = cmdImpl->Copy();
+                    copy->NestedCommands(innerResults.GetView());
+
+                    results.Append(*copy);
+                }
+            }
+        }
+
+        return results;
+    }
+
+    IVector<Model::Command> ActionMap::FilterToSendInput(
+        winrt::hstring currentCommandline)
+    {
+        return _filterToSendInput(NameMap(), currentCommandline);
+    }
+}
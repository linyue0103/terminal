// Copyright (c) Microsoft Corporation.
// Licensed under the MIT license.

namespace TerminalApp
{
    interface IActionArgs
    {
        Boolean Equals(IActionArgs other);
        String GenerateName();
    };

    interface IActionEventArgs
    {
        Boolean Handled;
        IActionArgs ActionArgs { get; };
    };

    enum Direction
    {
        None = 0,
        Left,
        Right,
        Up,
        Down
    };

    enum SplitState
    {
        Automatic = -1,
        None = 0,
        Vertical = 1,
        Horizontal = 2
    };

    enum SplitType
    {
        Manual = 0,
        Duplicate = 1
    };

    enum SettingsTarget
    {
        SettingsFile = 0,
        DefaultsFile,
        AllFiles
    };

    [default_interface] runtimeclass NewTerminalArgs {
        NewTerminalArgs();
        String Commandline;
        String StartingDirectory;
        String TabTitle;
        String Profile; // Either a GUID or a profile's name if the GUID isn't a match
        // ProfileIndex can be null (for "use the default"), so this needs to be
        // a IReference, so it's nullable
        Windows.Foundation.IReference<Int32> ProfileIndex { get; };

        Boolean Equals(NewTerminalArgs other);
        String GenerateName();
    };

    [default_interface] runtimeclass ActionEventArgs : IActionEventArgs
    {
        ActionEventArgs(IActionArgs args);
    };

    [default_interface] runtimeclass CopyTextArgs : IActionArgs
    {
        Boolean SingleLine { get; };
    };

    [default_interface] runtimeclass NewTabArgs : IActionArgs
    {
        NewTerminalArgs TerminalArgs { get; };
    };

    [default_interface] runtimeclass SwitchToTabArgs : IActionArgs
    {
        UInt32 TabIndex { get; };
    };

    [default_interface] runtimeclass ResizePaneArgs : IActionArgs
    {
        Direction Direction { get; };
    };

    [default_interface] runtimeclass MoveFocusArgs : IActionArgs
    {
        Direction Direction { get; };
    };

    [default_interface] runtimeclass AdjustFontSizeArgs : IActionArgs
    {
        Int32 Delta { get; };
    };

    [default_interface] runtimeclass SplitPaneArgs : IActionArgs
    {
        SplitState SplitStyle { get; };
        NewTerminalArgs TerminalArgs { get; };
        SplitType SplitMode { get; };
    };

<<<<<<< HEAD
    [default_interface] runtimeclass ExecuteCommandlineArgs : IActionArgs
    {
        String Commandline;
=======
    [default_interface] runtimeclass OpenSettingsArgs : IActionArgs
    {
        SettingsTarget Target { get; };
    };

    [default_interface] runtimeclass SetTabColorArgs : IActionArgs
    {
        Windows.Foundation.IReference<UInt32> TabColor { get; };
    };

    [default_interface] runtimeclass RenameTabArgs : IActionArgs
    {
        String Title { get; };
>>>>>>> 177cf1ca
    };
}
<|MERGE_RESOLUTION|>--- conflicted
+++ resolved
@@ -1,124 +1,123 @@
-// Copyright (c) Microsoft Corporation.
-// Licensed under the MIT license.
-
-namespace TerminalApp
-{
-    interface IActionArgs
-    {
-        Boolean Equals(IActionArgs other);
-        String GenerateName();
-    };
-
-    interface IActionEventArgs
-    {
-        Boolean Handled;
-        IActionArgs ActionArgs { get; };
-    };
-
-    enum Direction
-    {
-        None = 0,
-        Left,
-        Right,
-        Up,
-        Down
-    };
-
-    enum SplitState
-    {
-        Automatic = -1,
-        None = 0,
-        Vertical = 1,
-        Horizontal = 2
-    };
-
-    enum SplitType
-    {
-        Manual = 0,
-        Duplicate = 1
-    };
-
-    enum SettingsTarget
-    {
-        SettingsFile = 0,
-        DefaultsFile,
-        AllFiles
-    };
-
-    [default_interface] runtimeclass NewTerminalArgs {
-        NewTerminalArgs();
-        String Commandline;
-        String StartingDirectory;
-        String TabTitle;
-        String Profile; // Either a GUID or a profile's name if the GUID isn't a match
-        // ProfileIndex can be null (for "use the default"), so this needs to be
-        // a IReference, so it's nullable
-        Windows.Foundation.IReference<Int32> ProfileIndex { get; };
-
-        Boolean Equals(NewTerminalArgs other);
-        String GenerateName();
-    };
-
-    [default_interface] runtimeclass ActionEventArgs : IActionEventArgs
-    {
-        ActionEventArgs(IActionArgs args);
-    };
-
-    [default_interface] runtimeclass CopyTextArgs : IActionArgs
-    {
-        Boolean SingleLine { get; };
-    };
-
-    [default_interface] runtimeclass NewTabArgs : IActionArgs
-    {
-        NewTerminalArgs TerminalArgs { get; };
-    };
-
-    [default_interface] runtimeclass SwitchToTabArgs : IActionArgs
-    {
-        UInt32 TabIndex { get; };
-    };
-
-    [default_interface] runtimeclass ResizePaneArgs : IActionArgs
-    {
-        Direction Direction { get; };
-    };
-
-    [default_interface] runtimeclass MoveFocusArgs : IActionArgs
-    {
-        Direction Direction { get; };
-    };
-
-    [default_interface] runtimeclass AdjustFontSizeArgs : IActionArgs
-    {
-        Int32 Delta { get; };
-    };
-
-    [default_interface] runtimeclass SplitPaneArgs : IActionArgs
-    {
-        SplitState SplitStyle { get; };
-        NewTerminalArgs TerminalArgs { get; };
-        SplitType SplitMode { get; };
-    };
-
-<<<<<<< HEAD
-    [default_interface] runtimeclass ExecuteCommandlineArgs : IActionArgs
-    {
-        String Commandline;
-=======
-    [default_interface] runtimeclass OpenSettingsArgs : IActionArgs
-    {
-        SettingsTarget Target { get; };
-    };
-
-    [default_interface] runtimeclass SetTabColorArgs : IActionArgs
-    {
-        Windows.Foundation.IReference<UInt32> TabColor { get; };
-    };
-
-    [default_interface] runtimeclass RenameTabArgs : IActionArgs
-    {
-        String Title { get; };
->>>>>>> 177cf1ca
-    };
-}
+// Copyright (c) Microsoft Corporation.
+// Licensed under the MIT license.
+
+namespace TerminalApp
+{
+    interface IActionArgs
+    {
+        Boolean Equals(IActionArgs other);
+        String GenerateName();
+    };
+
+    interface IActionEventArgs
+    {
+        Boolean Handled;
+        IActionArgs ActionArgs { get; };
+    };
+
+    enum Direction
+    {
+        None = 0,
+        Left,
+        Right,
+        Up,
+        Down
+    };
+
+    enum SplitState
+    {
+        Automatic = -1,
+        None = 0,
+        Vertical = 1,
+        Horizontal = 2
+    };
+
+    enum SplitType
+    {
+        Manual = 0,
+        Duplicate = 1
+    };
+
+    enum SettingsTarget
+    {
+        SettingsFile = 0,
+        DefaultsFile,
+        AllFiles
+    };
+
+    [default_interface] runtimeclass NewTerminalArgs {
+        NewTerminalArgs();
+        String Commandline;
+        String StartingDirectory;
+        String TabTitle;
+        String Profile; // Either a GUID or a profile's name if the GUID isn't a match
+        // ProfileIndex can be null (for "use the default"), so this needs to be
+        // a IReference, so it's nullable
+        Windows.Foundation.IReference<Int32> ProfileIndex { get; };
+
+        Boolean Equals(NewTerminalArgs other);
+        String GenerateName();
+    };
+
+    [default_interface] runtimeclass ActionEventArgs : IActionEventArgs
+    {
+        ActionEventArgs(IActionArgs args);
+    };
+
+    [default_interface] runtimeclass CopyTextArgs : IActionArgs
+    {
+        Boolean SingleLine { get; };
+    };
+
+    [default_interface] runtimeclass NewTabArgs : IActionArgs
+    {
+        NewTerminalArgs TerminalArgs { get; };
+    };
+
+    [default_interface] runtimeclass SwitchToTabArgs : IActionArgs
+    {
+        UInt32 TabIndex { get; };
+    };
+
+    [default_interface] runtimeclass ResizePaneArgs : IActionArgs
+    {
+        Direction Direction { get; };
+    };
+
+    [default_interface] runtimeclass MoveFocusArgs : IActionArgs
+    {
+        Direction Direction { get; };
+    };
+
+    [default_interface] runtimeclass AdjustFontSizeArgs : IActionArgs
+    {
+        Int32 Delta { get; };
+    };
+
+    [default_interface] runtimeclass SplitPaneArgs : IActionArgs
+    {
+        SplitState SplitStyle { get; };
+        NewTerminalArgs TerminalArgs { get; };
+        SplitType SplitMode { get; };
+    };
+
+    [default_interface] runtimeclass ExecuteCommandlineArgs : IActionArgs
+    {
+        String Commandline;
+    }
+
+    [default_interface] runtimeclass OpenSettingsArgs : IActionArgs
+    {
+        SettingsTarget Target { get; };
+    };
+
+    [default_interface] runtimeclass SetTabColorArgs : IActionArgs
+    {
+        Windows.Foundation.IReference<UInt32> TabColor { get; };
+    };
+
+    [default_interface] runtimeclass RenameTabArgs : IActionArgs
+    {
+        String Title { get; };
+    };
+}
// Copyright (c) Microsoft Corporation.
// Licensed under the MIT license.

#pragma once
#include "ScratchpadContent.g.h"

namespace winrt::TerminalApp::implementation
{
    struct ScratchpadContent : ScratchpadContentT<ScratchpadContent>
    {
        ScratchpadContent();

        winrt::Windows::UI::Xaml::FrameworkElement GetRoot();

        void UpdateSettings(const winrt::Microsoft::Terminal::Settings::Model::CascadiaSettings& settings);

        winrt::Windows::Foundation::Size MinimumSize();
<<<<<<< HEAD
=======

>>>>>>> 7b84041a
        void Focus(winrt::Windows::UI::Xaml::FocusState reason = winrt::Windows::UI::Xaml::FocusState::Programmatic);
        void Close();
        winrt::Microsoft::Terminal::Settings::Model::NewTerminalArgs GetNewTerminalArgs(const bool asContent) const;

        winrt::hstring Title() { return L"Scratchpad"; }
        uint64_t TaskbarState() { return 0; }
        uint64_t TaskbarProgress() { return 0; }
        bool ReadOnly() { return false; }
        winrt::hstring Icon() const;
        Windows::Foundation::IReference<winrt::Windows::UI::Color> TabColor() const noexcept { return nullptr; }
        winrt::Windows::UI::Xaml::Media::Brush BackgroundBrush();

        til::typed_event<> ConnectionStateChanged;
        til::typed_event<IPaneContent> CloseRequested;
        til::typed_event<IPaneContent, winrt::TerminalApp::BellEventArgs> BellRequested;
        til::typed_event<IPaneContent> TitleChanged;
        til::typed_event<IPaneContent> TabColorChanged;
        til::typed_event<IPaneContent> TaskbarProgressChanged;
        til::typed_event<IPaneContent> ReadOnlyChanged;
        til::typed_event<IPaneContent> FocusRequested;

    private:
        winrt::Windows::UI::Xaml::Controls::Grid _root{ nullptr };
        winrt::Windows::UI::Xaml::Controls::TextBox _box{ nullptr };
    };
}
<|MERGE_RESOLUTION|>--- conflicted
+++ resolved
@@ -1,47 +1,44 @@
-// Copyright (c) Microsoft Corporation.
-// Licensed under the MIT license.
-
-#pragma once
-#include "ScratchpadContent.g.h"
-
-namespace winrt::TerminalApp::implementation
-{
-    struct ScratchpadContent : ScratchpadContentT<ScratchpadContent>
-    {
-        ScratchpadContent();
-
-        winrt::Windows::UI::Xaml::FrameworkElement GetRoot();
-
-        void UpdateSettings(const winrt::Microsoft::Terminal::Settings::Model::CascadiaSettings& settings);
-
-        winrt::Windows::Foundation::Size MinimumSize();
-<<<<<<< HEAD
-=======
-
->>>>>>> 7b84041a
-        void Focus(winrt::Windows::UI::Xaml::FocusState reason = winrt::Windows::UI::Xaml::FocusState::Programmatic);
-        void Close();
-        winrt::Microsoft::Terminal::Settings::Model::NewTerminalArgs GetNewTerminalArgs(const bool asContent) const;
-
-        winrt::hstring Title() { return L"Scratchpad"; }
-        uint64_t TaskbarState() { return 0; }
-        uint64_t TaskbarProgress() { return 0; }
-        bool ReadOnly() { return false; }
-        winrt::hstring Icon() const;
-        Windows::Foundation::IReference<winrt::Windows::UI::Color> TabColor() const noexcept { return nullptr; }
-        winrt::Windows::UI::Xaml::Media::Brush BackgroundBrush();
-
-        til::typed_event<> ConnectionStateChanged;
-        til::typed_event<IPaneContent> CloseRequested;
-        til::typed_event<IPaneContent, winrt::TerminalApp::BellEventArgs> BellRequested;
-        til::typed_event<IPaneContent> TitleChanged;
-        til::typed_event<IPaneContent> TabColorChanged;
-        til::typed_event<IPaneContent> TaskbarProgressChanged;
-        til::typed_event<IPaneContent> ReadOnlyChanged;
-        til::typed_event<IPaneContent> FocusRequested;
-
-    private:
-        winrt::Windows::UI::Xaml::Controls::Grid _root{ nullptr };
-        winrt::Windows::UI::Xaml::Controls::TextBox _box{ nullptr };
-    };
-}
+// Copyright (c) Microsoft Corporation.
+// Licensed under the MIT license.
+
+#pragma once
+#include "ScratchpadContent.g.h"
+
+namespace winrt::TerminalApp::implementation
+{
+    struct ScratchpadContent : ScratchpadContentT<ScratchpadContent>
+    {
+        ScratchpadContent();
+
+        winrt::Windows::UI::Xaml::FrameworkElement GetRoot();
+
+        void UpdateSettings(const winrt::Microsoft::Terminal::Settings::Model::CascadiaSettings& settings);
+
+        winrt::Windows::Foundation::Size MinimumSize();
+
+        void Focus(winrt::Windows::UI::Xaml::FocusState reason = winrt::Windows::UI::Xaml::FocusState::Programmatic);
+        void Close();
+        winrt::Microsoft::Terminal::Settings::Model::NewTerminalArgs GetNewTerminalArgs(const bool asContent) const;
+
+        winrt::hstring Title() { return L"Scratchpad"; }
+        uint64_t TaskbarState() { return 0; }
+        uint64_t TaskbarProgress() { return 0; }
+        bool ReadOnly() { return false; }
+        winrt::hstring Icon() const;
+        Windows::Foundation::IReference<winrt::Windows::UI::Color> TabColor() const noexcept { return nullptr; }
+        winrt::Windows::UI::Xaml::Media::Brush BackgroundBrush();
+
+        til::typed_event<> ConnectionStateChanged;
+        til::typed_event<IPaneContent> CloseRequested;
+        til::typed_event<IPaneContent, winrt::TerminalApp::BellEventArgs> BellRequested;
+        til::typed_event<IPaneContent> TitleChanged;
+        til::typed_event<IPaneContent> TabColorChanged;
+        til::typed_event<IPaneContent> TaskbarProgressChanged;
+        til::typed_event<IPaneContent> ReadOnlyChanged;
+        til::typed_event<IPaneContent> FocusRequested;
+
+    private:
+        winrt::Windows::UI::Xaml::Controls::Grid _root{ nullptr };
+        winrt::Windows::UI::Xaml::Controls::TextBox _box{ nullptr };
+    };
+}

// Copyright (c) Microsoft Corporation.
// Licensed under the MIT license.

#include "pch.h"
#include "TerminalPage.h"
#include "TerminalPage.g.cpp"
#include "LastTabClosedEventArgs.g.cpp"
#include "RenameWindowRequestedArgs.g.cpp"
#include "RequestMoveContentArgs.g.cpp"
#include "RequestReceiveContentArgs.g.cpp"

#include <filesystem>

#include <inc/WindowingBehavior.h>
#include <LibraryResources.h>
#include <TerminalCore/ControlKeyStates.hpp>
#include <til/latch.h>

#include "../../types/inc/utils.hpp"
#include "ColorHelper.h"
#include "DebugTapConnection.h"
#include "SettingsTab.h"
#include "TabRowControl.h"
#include "Utils.h"

using namespace winrt;
using namespace winrt::Microsoft::Terminal::Control;
using namespace winrt::Microsoft::Terminal::Settings::Model;
using namespace winrt::Microsoft::Terminal::TerminalConnection;
using namespace winrt::Microsoft::Terminal;
using namespace winrt::Windows::ApplicationModel::DataTransfer;
using namespace winrt::Windows::Foundation::Collections;
using namespace winrt::Windows::System;
using namespace winrt::Windows::System;
using namespace winrt::Windows::UI;
using namespace winrt::Windows::UI::Core;
using namespace winrt::Windows::UI::Text;
using namespace winrt::Windows::UI::Xaml::Controls;
using namespace winrt::Windows::UI::Xaml;
using namespace winrt::Windows::UI::Xaml::Media;
using namespace ::TerminalApp;
using namespace ::Microsoft::Console;
using namespace ::Microsoft::Terminal::Core;
using namespace std::chrono_literals;

#define HOOKUP_ACTION(action) _actionDispatch->action({ this, &TerminalPage::_Handle##action });

namespace winrt
{
    namespace MUX = Microsoft::UI::Xaml;
    namespace WUX = Windows::UI::Xaml;
    using IInspectable = Windows::Foundation::IInspectable;
    using VirtualKeyModifiers = Windows::System::VirtualKeyModifiers;
}

namespace winrt::TerminalApp::implementation
{
    TerminalPage::TerminalPage(TerminalApp::WindowProperties properties, const TerminalApp::ContentManager& manager) :
        _tabs{ winrt::single_threaded_observable_vector<TerminalApp::TabBase>() },
        _mruTabs{ winrt::single_threaded_observable_vector<TerminalApp::TabBase>() },
        _startupActions{ winrt::single_threaded_vector<ActionAndArgs>() },
        _manager{ manager },
        _hostingHwnd{},
        _WindowProperties{ std::move(properties) }
    {
        InitializeComponent();

        _WindowProperties.PropertyChanged({ get_weak(), &TerminalPage::_windowPropertyChanged });
    }

    // Method Description:
    // - implements the IInitializeWithWindow interface from shobjidl_core.
    // - We're going to use this HWND as the owner for the ConPTY windows, via
    //   ConptyConnection::ReparentWindow. We need this for applications that
    //   call GetConsoleWindow, and attempt to open a MessageBox for the
    //   console. By marking the conpty windows as owned by the Terminal HWND,
    //   the message box will be owned by the Terminal window as well.
    //   - see GH#2988
    HRESULT TerminalPage::Initialize(HWND hwnd)
    {
        if (!_hostingHwnd.has_value())
        {
            // GH#13211 - if we haven't yet set the owning hwnd, reparent all the controls now.
            for (const auto& tab : _tabs)
            {
                if (auto terminalTab{ _GetTerminalTabImpl(tab) })
                {
                    terminalTab->GetRootPane()->WalkTree([&](auto&& pane) {
                        if (const auto& term{ pane->GetTerminalControl() })
                        {
                            term.OwningHwnd(reinterpret_cast<uint64_t>(hwnd));
                        }
                    });
                }
                // We don't need to worry about resetting the owning hwnd for the
                // SUI here. GH#13211 only repros for a defterm connection, where
                // the tab is spawned before the window is created. It's not
                // possible to make a SUI tab like that, before the window is
                // created. The SUI could be spawned as a part of a window restore,
                // but that would still work fine. The window would be created
                // before restoring previous tabs in that scenario.
            }
        }
        _hostingHwnd = hwnd;
        return S_OK;
    }

    // INVARIANT: This needs to be called on OUR UI thread!
    void TerminalPage::SetSettings(CascadiaSettings settings, bool needRefreshUI)
    {
        assert(Dispatcher().HasThreadAccess());

        _settings = settings;

        // Make sure to _UpdateCommandsForPalette before
        // _RefreshUIForSettingsReload. _UpdateCommandsForPalette will make
        // sure the KeyChordText of Commands is updated, which needs to
        // happen before the Settings UI is reloaded and tries to re-read
        // those values.
        _UpdateCommandsForPalette();
        CommandPalette().SetActionMap(_settings.ActionMap());

        if (needRefreshUI)
        {
            _RefreshUIForSettingsReload();
        }

        // Upon settings update we reload the system settings for scrolling as well.
        // TODO: consider reloading this value periodically.
        _systemRowsToScroll = _ReadSystemRowsToScroll();
    }

    bool TerminalPage::IsRunningElevated() const noexcept
    {
        // GH#2455 - Make sure to try/catch calls to Application::Current,
        // because that _won't_ be an instance of TerminalApp::App in the
        // LocalTests
        try
        {
            return Application::Current().as<TerminalApp::App>().Logic().IsRunningElevated();
        }
        CATCH_LOG();
        return false;
    }
    bool TerminalPage::CanDragDrop() const noexcept
    {
        try
        {
            return Application::Current().as<TerminalApp::App>().Logic().CanDragDrop();
        }
        CATCH_LOG();
        return true;
    }

    void TerminalPage::Create()
    {
        // Hookup the key bindings
        _HookupKeyBindings(_settings.ActionMap());

        _tabContent = this->TabContent();
        _tabRow = this->TabRow();
        _tabView = _tabRow.TabView();
        _rearranging = false;

        const auto canDragDrop = CanDragDrop();

        _tabRow.PointerMoved({ get_weak(), &TerminalPage::_RestorePointerCursorHandler });
        _tabView.CanReorderTabs(canDragDrop);
        _tabView.CanDragTabs(canDragDrop);
        _tabView.TabDragStarting({ get_weak(), &TerminalPage::_TabDragStarted });
        _tabView.TabDragCompleted({ get_weak(), &TerminalPage::_TabDragCompleted });

        auto tabRowImpl = winrt::get_self<implementation::TabRowControl>(_tabRow);
        _newTabButton = tabRowImpl->NewTabButton();

        if (_settings.GlobalSettings().ShowTabsInTitlebar())
        {
            // Remove the TabView from the page. We'll hang on to it, we need to
            // put it in the titlebar.
            uint32_t index = 0;
            if (this->Root().Children().IndexOf(_tabRow, index))
            {
                this->Root().Children().RemoveAt(index);
            }

            // Inform the host that our titlebar content has changed.
            _SetTitleBarContentHandlers(*this, _tabRow);

            // GH#13143 Manually set the tab row's background to transparent here.
            //
            // We're doing it this way because ThemeResources are tricky. We
            // default in XAML to using the appropriate ThemeResource background
            // color for our TabRow. When tabs in the titlebar are _disabled_,
            // this will ensure that the tab row has the correct theme-dependent
            // value. When tabs in the titlebar are _enabled_ (the default),
            // we'll switch the BG to Transparent, to let the Titlebar Control's
            // background be used as the BG for the tab row.
            //
            // We can't do it the other way around (default to Transparent, only
            // switch to a color when disabling tabs in the titlebar), because
            // looking up the correct ThemeResource from and App dictionary is a
            // capital-H Hard problem.
            const auto transparent = Media::SolidColorBrush();
            transparent.Color(Windows::UI::Colors::Transparent());
            _tabRow.Background(transparent);
        }
        _updateThemeColors();

        // Initialize the state of the CloseButtonOverlayMode property of
        // our TabView, to match the tab.showCloseButton property in the theme.
        if (const auto theme = _settings.GlobalSettings().CurrentTheme())
        {
            const auto visibility = theme.Tab() ? theme.Tab().ShowCloseButton() : Settings::Model::TabCloseButtonVisibility::Always;

            switch (visibility)
            {
            case Settings::Model::TabCloseButtonVisibility::Never:
                _tabView.CloseButtonOverlayMode(MUX::Controls::TabViewCloseButtonOverlayMode::Auto);
                break;
            case Settings::Model::TabCloseButtonVisibility::Hover:
                _tabView.CloseButtonOverlayMode(MUX::Controls::TabViewCloseButtonOverlayMode::OnPointerOver);
                break;
            default:
                _tabView.CloseButtonOverlayMode(MUX::Controls::TabViewCloseButtonOverlayMode::Always);
                break;
            }
        }

        // Hookup our event handlers to the ShortcutActionDispatch
        _RegisterActionCallbacks();

        //Event Bindings (Early)
        _newTabButton.Click([weakThis{ get_weak() }](auto&&, auto&&) {
            if (auto page{ weakThis.get() })
            {
                page->_OpenNewTerminalViaDropdown(NewTerminalArgs());
            }
        });
        _newTabButton.Drop([weakThis{ get_weak() }](const Windows::Foundation::IInspectable&, winrt::Windows::UI::Xaml::DragEventArgs e) {
            if (auto page{ weakThis.get() })
            {
                page->NewTerminalByDrop(e);
            }
        });
        _tabView.SelectionChanged({ this, &TerminalPage::_OnTabSelectionChanged });
        _tabView.TabCloseRequested({ this, &TerminalPage::_OnTabCloseRequested });
        _tabView.TabItemsChanged({ this, &TerminalPage::_OnTabItemsChanged });

        _tabView.TabDragStarting({ this, &TerminalPage::_onTabDragStarting });
        _tabView.TabStripDragOver({ this, &TerminalPage::_onTabStripDragOver });
        _tabView.TabStripDrop({ this, &TerminalPage::_onTabStripDrop });
        _tabView.TabDroppedOutside({ this, &TerminalPage::_onTabDroppedOutside });

        _CreateNewTabFlyout();

        _UpdateTabWidthMode();

        // When the visibility of the command palette changes to "collapsed",
        // the palette has been closed. Toss focus back to the currently active
        // control.
        CommandPalette().RegisterPropertyChangedCallback(UIElement::VisibilityProperty(), [this](auto&&, auto&&) {
            if (CommandPalette().Visibility() == Visibility::Collapsed)
            {
                _FocusActiveControl(nullptr, nullptr);
            }
        });
        CommandPalette().DispatchCommandRequested({ this, &TerminalPage::_OnDispatchCommandRequested });
        CommandPalette().CommandLineExecutionRequested({ this, &TerminalPage::_OnCommandLineExecutionRequested });
        CommandPalette().SwitchToTabRequested({ this, &TerminalPage::_OnSwitchToTabRequested });
        CommandPalette().PreviewAction({ this, &TerminalPage::_PreviewActionHandler });

        // Settings AllowDependentAnimations will affect whether animations are
        // enabled application-wide, so we don't need to check it each time we
        // want to create an animation.
        WUX::Media::Animation::Timeline::AllowDependentAnimations(!_settings.GlobalSettings().DisableAnimations());

        // Once the page is actually laid out on the screen, trigger all our
        // startup actions. Things like Panes need to know at least how big the
        // window will be, so they can subdivide that space.
        //
        // _OnFirstLayout will remove this handler so it doesn't get called more than once.
        _layoutUpdatedRevoker = _tabContent.LayoutUpdated(winrt::auto_revoke, { this, &TerminalPage::_OnFirstLayout });

        _isAlwaysOnTop = _settings.GlobalSettings().AlwaysOnTop();

        // DON'T set up Toasts/TeachingTips here. They should be loaded and
        // initialized the first time they're opened, in whatever method opens
        // them.

        // Setup mouse vanish attributes
        SystemParametersInfoW(SPI_GETMOUSEVANISH, 0, &_shouldMouseVanish, false);

        _tabRow.ShowElevationShield(IsRunningElevated() && _settings.GlobalSettings().ShowAdminShield());

        // Store cursor, so we can restore it, e.g., after mouse vanishing
        // (we'll need to adapt this logic once we make cursor context aware)
        try
        {
            _defaultPointerCursor = CoreWindow::GetForCurrentThread().PointerCursor();
        }
        CATCH_LOG();

        ShowSetAsDefaultInfoBar();
    }

    // Method Description:
    // - This is a bit of trickiness: If we're running unelevated, and the user
    //   passed in only --elevate actions, the we don't _actually_ want to
    //   restore the layouts here. We're not _actually_ about to create the
    //   window. We're simply going to toss the commandlines
    // Arguments:
    // - <none>
    // Return Value:
    // - true if we're not elevated but all relevant pane-spawning actions are elevated
    bool TerminalPage::ShouldImmediatelyHandoffToElevated(const CascadiaSettings& settings) const
    {
        // GH#12267: Don't forget about defterm handoff here. If we're being
        // created for embedding, then _yea_, we don't need to handoff to an
        // elevated window.
        if (!_startupActions || IsRunningElevated() || _shouldStartInboundListener || _startupActions.Size() == 0)
        {
            // there aren't startup actions, or we're elevated. In that case, go for it.
            return false;
        }

        // Check that there's at least one action that's not just an elevated newTab action.
        for (const auto& action : _startupActions)
        {
            NewTerminalArgs newTerminalArgs{ nullptr };

            if (action.Action() == ShortcutAction::NewTab)
            {
                const auto& args{ action.Args().try_as<NewTabArgs>() };
                if (args)
                {
                    newTerminalArgs = args.TerminalArgs();
                }
                else
                {
                    // This was a nt action that didn't have any args. The default
                    // profile may want to be elevated, so don't just early return.
                }
            }
            else if (action.Action() == ShortcutAction::SplitPane)
            {
                const auto& args{ action.Args().try_as<SplitPaneArgs>() };
                if (args)
                {
                    newTerminalArgs = args.TerminalArgs();
                }
                else
                {
                    // This was a nt action that didn't have any args. The default
                    // profile may want to be elevated, so don't just early return.
                }
            }
            else
            {
                // This was not a new tab or split pane action.
                // This doesn't affect the outcome
                continue;
            }

            // It's possible that newTerminalArgs is null here.
            // GetProfileForArgs should be resilient to that.
            const auto profile{ settings.GetProfileForArgs(newTerminalArgs) };
            if (profile.Elevate())
            {
                continue;
            }

            // The profile didn't want to be elevated, and we aren't elevated.
            // We're going to open at least one tab, so return false.
            return false;
        }
        return true;
    }

    // Method Description:
    // - Escape hatch for immediately dispatching requests to elevated windows
    //   when first launched. At this point in startup, the window doesn't exist
    //   yet, XAML hasn't been started, but we need to dispatch these actions.
    //   We can't just go through ProcessStartupActions, because that processes
    //   the actions async using the XAML dispatcher (which doesn't exist yet)
    // - DON'T CALL THIS if you haven't already checked
    //   ShouldImmediatelyHandoffToElevated. If you're thinking about calling
    //   this outside of the one place it's used, that's probably the wrong
    //   solution.
    // Arguments:
    // - settings: the settings we should use for dispatching these actions. At
    //   this point in startup, we hadn't otherwise been initialized with these,
    //   so use them now.
    // Return Value:
    // - <none>
    void TerminalPage::HandoffToElevated(const CascadiaSettings& settings)
    {
        if (!_startupActions)
        {
            return;
        }

        // Hookup our event handlers to the ShortcutActionDispatch
        _settings = settings;
        _HookupKeyBindings(_settings.ActionMap());
        _RegisterActionCallbacks();

        for (const auto& action : _startupActions)
        {
            // only process new tabs and split panes. They're all going to the elevated window anyways.
            if (action.Action() == ShortcutAction::NewTab || action.Action() == ShortcutAction::SplitPane)
            {
                _actionDispatch->DoAction(action);
            }
        }
    }

    winrt::fire_and_forget TerminalPage::NewTerminalByDrop(winrt::Windows::UI::Xaml::DragEventArgs& e)
    {
        Windows::Foundation::Collections::IVectorView<Windows::Storage::IStorageItem> items;
        try
        {
            items = co_await e.DataView().GetStorageItemsAsync();
        }
        CATCH_LOG();

        if (items.Size() == 1)
        {
            std::filesystem::path path(items.GetAt(0).Path().c_str());
            if (!std::filesystem::is_directory(path))
            {
                path = path.parent_path();
            }

            NewTerminalArgs args;
            args.StartingDirectory(winrt::hstring{ path.wstring() });
            this->_OpenNewTerminalViaDropdown(args);

            TraceLoggingWrite(
                g_hTerminalAppProvider,
                "NewTabByDragDrop",
                TraceLoggingDescription("Event emitted when the user drag&drops onto the new tab button"),
                TraceLoggingKeyword(MICROSOFT_KEYWORD_MEASURES),
                TelemetryPrivacyDataTag(PDT_ProductAndServiceUsage));
        }
    }

    // Method Description:
    // - This method is called once command palette action was chosen for dispatching
    //   We'll use this event to dispatch this command.
    // Arguments:
    // - command - command to dispatch
    // Return Value:
    // - <none>
    void TerminalPage::_OnDispatchCommandRequested(const IInspectable& /*sender*/, const Microsoft::Terminal::Settings::Model::Command& command)
    {
        const auto& actionAndArgs = command.ActionAndArgs();
        _actionDispatch->DoAction(actionAndArgs);
    }

    // Method Description:
    // - This method is called once command palette command line was chosen for execution
    //   We'll use this event to create a command line execution command and dispatch it.
    // Arguments:
    // - command - command to dispatch
    // Return Value:
    // - <none>
    void TerminalPage::_OnCommandLineExecutionRequested(const IInspectable& /*sender*/, const winrt::hstring& commandLine)
    {
        ExecuteCommandlineArgs args{ commandLine };
        ActionAndArgs actionAndArgs{ ShortcutAction::ExecuteCommandline, args };
        _actionDispatch->DoAction(actionAndArgs);
    }

    // Method Description:
    // - This method is called once on startup, on the first LayoutUpdated event.
    //   We'll use this event to know that we have an ActualWidth and
    //   ActualHeight, so we can now attempt to process our list of startup
    //   actions.
    // - We'll remove this event handler when the event is first handled.
    // - If there are no startup actions, we'll open a single tab with the
    //   default profile.
    // Arguments:
    // - <unused>
    // Return Value:
    // - <none>
    void TerminalPage::_OnFirstLayout(const IInspectable& /*sender*/, const IInspectable& /*eventArgs*/)
    {
        // Only let this succeed once.
        _layoutUpdatedRevoker.revoke();

        // This event fires every time the layout changes, but it is always the
        // last one to fire in any layout change chain. That gives us great
        // flexibility in finding the right point at which to initialize our
        // renderer (and our terminal). Any earlier than the last layout update
        // and we may not know the terminal's starting size.
        if (_startupState == StartupState::NotInitialized)
        {
            _startupState = StartupState::InStartup;

            ProcessStartupActions(_startupActions, true);

            // If we were told that the COM server needs to be started to listen for incoming
            // default application connections, start it now.
            // This MUST be done after we've registered the event listener for the new connections
            // or the COM server might start receiving requests on another thread and dispatch
            // them to nowhere.
            _StartInboundListener();
        }
    }

    // Routine Description:
    // - Will start the listener for inbound console handoffs if we have already determined
    //   that we should do so.
    // NOTE: Must be after TerminalPage::_OnNewConnection has been connected up.
    // Arguments:
    // - <unused> - Looks at _shouldStartInboundListener
    // Return Value:
    // - <none> - May fail fast if setup fails as that would leave us in a weird state.
    void TerminalPage::_StartInboundListener()
    {
        if (_shouldStartInboundListener)
        {
            _shouldStartInboundListener = false;

            // Hook up inbound connection event handler
            _newConnectionRevoker = ConptyConnection::NewConnection(winrt::auto_revoke, { this, &TerminalPage::_OnNewConnection });

            try
            {
                winrt::Microsoft::Terminal::TerminalConnection::ConptyConnection::StartInboundListener();
            }
            // If we failed to start the listener, it will throw.
            // We don't want to fail fast here because if a peasant has some trouble with
            // starting the listener, we don't want it to crash and take all its tabs down
            // with it.
            catch (...)
            {
                LOG_CAUGHT_EXCEPTION();
            }
        }
    }

    // Method Description:
    // - Process all the startup actions in the provided list of startup
    //   actions. We'll do this all at once here.
    // Arguments:
    // - actions: a winrt vector of actions to process. Note that this must NOT
    //   be an IVector&, because we need the collection to be accessible on the
    //   other side of the co_await.
    // - initial: if true, we're parsing these args during startup, and we
    //   should fire an Initialized event.
    // - cwd: If not empty, we should try switching to this provided directory
    //   while processing these actions. This will allow something like `wt -w 0
    //   nt -d .` from inside another directory to work as expected.
    // Return Value:
    // - <none>
    winrt::fire_and_forget TerminalPage::ProcessStartupActions(Windows::Foundation::Collections::IVector<ActionAndArgs> actions,
                                                               const bool initial,
                                                               const winrt::hstring cwd)
    {
        auto weakThis{ get_weak() };

        // Handle it on a subsequent pass of the UI thread.
        co_await wil::resume_foreground(Dispatcher(), CoreDispatcherPriority::Normal);

        // If the caller provided a CWD, switch to that directory, then switch
        // back once we're done. This looks weird though, because we have to set
        // up the scope_exit _first_. We'll release the scope_exit if we don't
        // actually need it.
        auto originalCwd{ wil::GetCurrentDirectoryW<std::wstring>() };
        auto restoreCwd = wil::scope_exit([&originalCwd]() {
            // ignore errors, we'll just power on through. We'd rather do
            // something rather than fail silently if the directory doesn't
            // actually exist.
            LOG_IF_WIN32_BOOL_FALSE(SetCurrentDirectory(originalCwd.c_str()));
        });
        if (cwd.empty())
        {
            restoreCwd.release();
        }
        else
        {
            // ignore errors, we'll just power on through. We'd rather do
            // something rather than fail silently if the directory doesn't
            // actually exist.
            LOG_IF_WIN32_BOOL_FALSE(SetCurrentDirectory(cwd.c_str()));
        }

        if (auto page{ weakThis.get() })
        {
            for (const auto& action : actions)
            {
                if (auto page{ weakThis.get() })
                {
                    _actionDispatch->DoAction(action);
                }
                else
                {
                    co_return;
                }
            }

            // GH#6586: now that we're done processing all startup commands,
            // focus the active control. This will work as expected for both
            // commandline invocations and for `wt` action invocations.
            if (const auto control = _GetActiveControl())
            {
                control.Focus(FocusState::Programmatic);
            }
        }
        if (initial)
        {
            _CompleteInitialization();
        }
    }

    // Method Description:
    // - Perform and steps that need to be done once our initial state is all
    //   set up. This includes entering fullscreen mode and firing our
    //   Initialized event.
    // Arguments:
    // - <none>
    // Return Value:
    // - <none>
    winrt::fire_and_forget TerminalPage::_CompleteInitialization()
    {
        _startupState = StartupState::Initialized;

        // GH#632 - It's possible that the user tried to create the terminal
        // with only one tab, with only an elevated profile. If that happens,
        // we'll create _another_ process to host the elevated version of that
        // profile. This can happen from the jumplist, or if the default profile
        // is `elevate:true`, or from the commandline.
        //
        // However, we need to make sure to close this window in that scenario.
        // Since there aren't any _tabs_ in this window, we won't ever get a
        // closed event. So do it manually.
        //
        // GH#12267: Make sure that we don't instantly close ourselves when
        // we're readying to accept a defterm connection. In that case, we don't
        // have a tab yet, but will once we're initialized.
        if (_tabs.Size() == 0 && !(_shouldStartInboundListener || _isEmbeddingInboundListener))
        {
<<<<<<< HEAD
            _LastTabClosedHandlers(*this, nullptr);
            co_return;
=======
            _LastTabClosedHandlers(*this, winrt::make<LastTabClosedEventArgs>(false));
>>>>>>> 62448969
        }
        else
        {
            // GH#11561: When we start up, our window is initially just a frame
            // with a transparent content area. We're gonna do all this startup
            // init on the UI thread, so the UI won't actually paint till it's
            // all done. This results in a few frames where the frame is
            // visible, before the page paints for the first time, before any
            // tabs appears, etc.
            //
            // To mitigate this, we're gonna wait for the UI thread to finish
            // everything it's gotta do for the initial init, and _then_ fire
            // our Initialized event. By waiting for everything else to finish
            // (CoreDispatcherPriority::Low), we let all the tabs and panes
            // actually get created. In the window layer, we're gonna cloak the
            // window till this event is fired, so we don't actually see this
            // frame until we're actually all ready to go.
            //
            // This will result in the window seemingly not loading as fast, but
            // it will actually take exactly the same amount of time before it's
            // usable.
            //
            // We also experimented with drawing a solid BG color before the
            // initialization is finished. However, there are still a few frames
            // after the frame is displayed before the XAML content first draws,
            // so that didn't actually resolve any issues.

            auto weak{ get_weak() };

            // Switch to the BG thread -
            co_await winrt::resume_background();

            if (auto self{ weak.get() })
            {
                // Then enqueue the rest of this function for after the UI thread settles.
                co_await wil::resume_foreground(self->Dispatcher(), CoreDispatcherPriority::Low);
            }
            else
            {
                // We don't exist anymore? Well, we probably don't need to fire
                // off an Initialized event then...
                co_return;
            }

            if (auto self{ weak.get() })
            {
                self->_InitializedHandlers(*self, nullptr);
            }
        }
    }

    // Method Description:
    // - Show a dialog with "About" information. Displays the app's Display
    //   Name, version, getting started link, source code link, documentation link, release
    //   Notes link, send feedback link and privacy policy link.
    void TerminalPage::_ShowAboutDialog()
    {
        _ShowDialogHelper(L"AboutDialog");
    }

    winrt::hstring TerminalPage::ApplicationDisplayName()
    {
        return CascadiaSettings::ApplicationDisplayName();
    }

    winrt::hstring TerminalPage::ApplicationVersion()
    {
        return CascadiaSettings::ApplicationVersion();
    }

    void TerminalPage::_SendFeedbackOnClick(const IInspectable& /*sender*/, const Windows::UI::Xaml::Controls::ContentDialogButtonClickEventArgs& /*eventArgs*/)
    {
#if defined(WT_BRANDING_RELEASE)
        ShellExecute(nullptr, nullptr, L"https://go.microsoft.com/fwlink/?linkid=2125419", nullptr, nullptr, SW_SHOW);
#else
        ShellExecute(nullptr, nullptr, L"https://go.microsoft.com/fwlink/?linkid=2204904", nullptr, nullptr, SW_SHOW);
#endif
    }

    void TerminalPage::_ThirdPartyNoticesOnClick(const IInspectable& /*sender*/, const Windows::UI::Xaml::RoutedEventArgs& /*eventArgs*/)
    {
        std::filesystem::path currentPath{ wil::GetModuleFileNameW<std::wstring>(nullptr) };
        currentPath.replace_filename(L"NOTICE.html");
        ShellExecute(nullptr, nullptr, currentPath.c_str(), nullptr, nullptr, SW_SHOW);
    }

    // Method Description:
    // - Helper to show a content dialog
    // - We only open a content dialog if there isn't one open already
    winrt::Windows::Foundation::IAsyncOperation<ContentDialogResult> TerminalPage::_ShowDialogHelper(const std::wstring_view& name)
    {
        if (auto presenter{ _dialogPresenter.get() })
        {
            co_return co_await presenter.ShowDialog(FindName(name).try_as<WUX::Controls::ContentDialog>());
        }
        co_return ContentDialogResult::None;
    }

    // Method Description:
    // - Displays a dialog to warn the user that they are about to close all open windows.
    //   Once the user clicks the OK button, shut down the application.
    //   If cancel is clicked, the dialog will close.
    // - Only one dialog can be visible at a time. If another dialog is visible
    //   when this is called, nothing happens. See _ShowDialog for details
    winrt::Windows::Foundation::IAsyncOperation<ContentDialogResult> TerminalPage::_ShowQuitDialog()
    {
        return _ShowDialogHelper(L"QuitDialog");
    }

    // Method Description:
    // - Displays a dialog for warnings found while closing the terminal app using
    //   key binding with multiple tabs opened. Display messages to warn user
    //   that more than 1 tab is opened, and once the user clicks the OK button, remove
    //   all the tabs and shut down and app. If cancel is clicked, the dialog will close
    // - Only one dialog can be visible at a time. If another dialog is visible
    //   when this is called, nothing happens. See _ShowDialog for details
    winrt::Windows::Foundation::IAsyncOperation<ContentDialogResult> TerminalPage::_ShowCloseWarningDialog()
    {
        return _ShowDialogHelper(L"CloseAllDialog");
    }

    // Method Description:
    // - Displays a dialog for warnings found while closing the terminal tab marked as read-only
    winrt::Windows::Foundation::IAsyncOperation<ContentDialogResult> TerminalPage::_ShowCloseReadOnlyDialog()
    {
        return _ShowDialogHelper(L"CloseReadOnlyDialog");
    }

    // Method Description:
    // - Displays a dialog to warn the user about the fact that the text that
    //   they are trying to paste contains the "new line" character which can
    //   have the effect of starting commands without the user's knowledge if
    //   it is pasted on a shell where the "new line" character marks the end
    //   of a command.
    // - Only one dialog can be visible at a time. If another dialog is visible
    //   when this is called, nothing happens. See _ShowDialog for details
    winrt::Windows::Foundation::IAsyncOperation<ContentDialogResult> TerminalPage::_ShowMultiLinePasteWarningDialog()
    {
        return _ShowDialogHelper(L"MultiLinePasteDialog");
    }

    // Method Description:
    // - Displays a dialog to warn the user about the fact that the text that
    //   they are trying to paste is very long, in case they did not mean to
    //   paste it but pressed the paste shortcut by accident.
    // - Only one dialog can be visible at a time. If another dialog is visible
    //   when this is called, nothing happens. See _ShowDialog for details
    winrt::Windows::Foundation::IAsyncOperation<ContentDialogResult> TerminalPage::_ShowLargePasteWarningDialog()
    {
        return _ShowDialogHelper(L"LargePasteDialog");
    }

    // Method Description:
    // - Builds the flyout (dropdown) attached to the new tab button, and
    //   attaches it to the button. Populates the flyout with one entry per
    //   Profile, displaying the profile's name. Clicking each flyout item will
    //   open a new tab with that profile.
    //   Below the profiles are the static menu items: settings, command palette
    void TerminalPage::_CreateNewTabFlyout()
    {
        auto newTabFlyout = WUX::Controls::MenuFlyout{};
        newTabFlyout.Placement(WUX::Controls::Primitives::FlyoutPlacementMode::BottomEdgeAlignedLeft);

        // Create profile entries from the NewTabMenu configuration using a
        // recursive helper function. This returns a std::vector of FlyoutItemBases,
        // that we then add to our Flyout.
        auto entries = _settings.GlobalSettings().NewTabMenu();
        auto items = _CreateNewTabFlyoutItems(entries);
        for (const auto& item : items)
        {
            newTabFlyout.Items().Append(item);
        }

        // add menu separator
        auto separatorItem = WUX::Controls::MenuFlyoutSeparator{};
        newTabFlyout.Items().Append(separatorItem);

        // add static items
        {
            // GH#2455 - Make sure to try/catch calls to Application::Current,
            // because that _won't_ be an instance of TerminalApp::App in the
            // LocalTests
            auto isUwp = false;
            try
            {
                isUwp = ::winrt::Windows::UI::Xaml::Application::Current().as<::winrt::TerminalApp::App>().Logic().IsUwp();
            }
            CATCH_LOG();

            if (!isUwp)
            {
                // Create the settings button.
                auto settingsItem = WUX::Controls::MenuFlyoutItem{};
                settingsItem.Text(RS_(L"SettingsMenuItem"));
                const auto settingsToolTip = RS_(L"SettingsToolTip");

                WUX::Controls::ToolTipService::SetToolTip(settingsItem, box_value(settingsToolTip));
                Automation::AutomationProperties::SetHelpText(settingsItem, settingsToolTip);

                WUX::Controls::SymbolIcon ico{};
                ico.Symbol(WUX::Controls::Symbol::Setting);
                settingsItem.Icon(ico);

                settingsItem.Click({ this, &TerminalPage::_SettingsButtonOnClick });
                newTabFlyout.Items().Append(settingsItem);

                auto actionMap = _settings.ActionMap();
                const auto settingsKeyChord{ actionMap.GetKeyBindingForAction(ShortcutAction::OpenSettings, OpenSettingsArgs{ SettingsTarget::SettingsUI }) };
                if (settingsKeyChord)
                {
                    _SetAcceleratorForMenuItem(settingsItem, settingsKeyChord);
                }

                // Create the command palette button.
                auto commandPaletteFlyout = WUX::Controls::MenuFlyoutItem{};
                commandPaletteFlyout.Text(RS_(L"CommandPaletteMenuItem"));
                const auto commandPaletteToolTip = RS_(L"CommandPaletteToolTip");

                WUX::Controls::ToolTipService::SetToolTip(commandPaletteFlyout, box_value(commandPaletteToolTip));
                Automation::AutomationProperties::SetHelpText(commandPaletteFlyout, commandPaletteToolTip);

                WUX::Controls::FontIcon commandPaletteIcon{};
                commandPaletteIcon.Glyph(L"\xE945");
                commandPaletteIcon.FontFamily(Media::FontFamily{ L"Segoe Fluent Icons, Segoe MDL2 Assets" });
                commandPaletteFlyout.Icon(commandPaletteIcon);

                commandPaletteFlyout.Click({ this, &TerminalPage::_CommandPaletteButtonOnClick });
                newTabFlyout.Items().Append(commandPaletteFlyout);

                const auto commandPaletteKeyChord{ actionMap.GetKeyBindingForAction(ShortcutAction::ToggleCommandPalette) };
                if (commandPaletteKeyChord)
                {
                    _SetAcceleratorForMenuItem(commandPaletteFlyout, commandPaletteKeyChord);
                }
            }

            // Create the about button.
            auto aboutFlyout = WUX::Controls::MenuFlyoutItem{};
            aboutFlyout.Text(RS_(L"AboutMenuItem"));
            const auto aboutToolTip = RS_(L"AboutToolTip");

            WUX::Controls::ToolTipService::SetToolTip(aboutFlyout, box_value(aboutToolTip));
            Automation::AutomationProperties::SetHelpText(aboutFlyout, aboutToolTip);

            WUX::Controls::SymbolIcon aboutIcon{};
            aboutIcon.Symbol(WUX::Controls::Symbol::Help);
            aboutFlyout.Icon(aboutIcon);

            aboutFlyout.Click({ this, &TerminalPage::_AboutButtonOnClick });
            newTabFlyout.Items().Append(aboutFlyout);
        }

        // Before opening the fly-out set focus on the current tab
        // so no matter how fly-out is closed later on the focus will return to some tab.
        // We cannot do it on closing because if the window loses focus (alt+tab)
        // the closing event is not fired.
        // It is important to set the focus on the tab
        // Since the previous focus location might be discarded in the background,
        // e.g., the command palette will be dismissed by the menu,
        // and then closing the fly-out will move the focus to wrong location.
        newTabFlyout.Opening([this](auto&&, auto&&) {
            _FocusCurrentTab(true);
        });
        _newTabButton.Flyout(newTabFlyout);
    }

    // Method Description:
    // - For a given list of tab menu entries, this method will create the corresponding
    //   list of flyout items. This is a recursive method that calls itself when it comes
    //   across a folder entry.
    std::vector<WUX::Controls::MenuFlyoutItemBase> TerminalPage::_CreateNewTabFlyoutItems(IVector<NewTabMenuEntry> entries)
    {
        std::vector<WUX::Controls::MenuFlyoutItemBase> items;

        if (entries == nullptr || entries.Size() == 0)
        {
            return items;
        }

        for (const auto& entry : entries)
        {
            if (entry == nullptr)
            {
                continue;
            }

            switch (entry.Type())
            {
            case NewTabMenuEntryType::Separator:
            {
                items.push_back(WUX::Controls::MenuFlyoutSeparator{});
                break;
            }
            // A folder has a custom name and icon, and has a number of entries that require
            // us to call this method recursively.
            case NewTabMenuEntryType::Folder:
            {
                const auto folderEntry = entry.as<FolderEntry>();
                const auto folderEntries = folderEntry.Entries();

                // If the folder is empty, we should skip the entry if AllowEmpty is false, or
                // when the folder should inline.
                // The IsEmpty check includes semantics for nested (empty) folders
                if (folderEntries.Size() == 0 && (!folderEntry.AllowEmpty() || folderEntry.Inlining() == FolderEntryInlining::Auto))
                {
                    break;
                }

                // Recursively generate flyout items
                auto folderEntryItems = _CreateNewTabFlyoutItems(folderEntries);

                // If the folder should auto-inline and there is only one item, do so.
                if (folderEntry.Inlining() == FolderEntryInlining::Auto && folderEntries.Size() == 1)
                {
                    for (auto const& folderEntryItem : folderEntryItems)
                    {
                        items.push_back(folderEntryItem);
                    }

                    break;
                }

                // Otherwise, create a flyout
                auto folderItem = WUX::Controls::MenuFlyoutSubItem{};
                folderItem.Text(folderEntry.Name());

                auto icon = _CreateNewTabFlyoutIcon(folderEntry.Icon());
                folderItem.Icon(icon);

                for (const auto& folderEntryItem : folderEntryItems)
                {
                    folderItem.Items().Append(folderEntryItem);
                }

                // If the folder is empty, and by now we know we set AllowEmpty to true,
                // create a placeholder item here
                if (folderEntries.Size() == 0)
                {
                    auto placeholder = WUX::Controls::MenuFlyoutItem{};
                    placeholder.Text(RS_(L"NewTabMenuFolderEmpty"));
                    placeholder.IsEnabled(false);

                    folderItem.Items().Append(placeholder);
                }

                items.push_back(folderItem);
                break;
            }
            // Any "collection entry" will simply make us add each profile in the collection
            // separately. This collection is stored as a map <int, Profile>, so the correct
            // profile index is already known.
            case NewTabMenuEntryType::RemainingProfiles:
            case NewTabMenuEntryType::MatchProfiles:
            {
                const auto remainingProfilesEntry = entry.as<ProfileCollectionEntry>();
                if (remainingProfilesEntry.Profiles() == nullptr)
                {
                    break;
                }

                for (auto&& [profileIndex, remainingProfile] : remainingProfilesEntry.Profiles())
                {
                    items.push_back(_CreateNewTabFlyoutProfile(remainingProfile, profileIndex));
                }

                break;
            }
            // A single profile, the profile index is also given in the entry
            case NewTabMenuEntryType::Profile:
            {
                const auto profileEntry = entry.as<ProfileEntry>();
                if (profileEntry.Profile() == nullptr)
                {
                    break;
                }

                auto profileItem = _CreateNewTabFlyoutProfile(profileEntry.Profile(), profileEntry.ProfileIndex());
                items.push_back(profileItem);
                break;
            }
            }
        }

        return items;
    }

    // Method Description:
    // - This method creates a flyout menu item for a given profile with the given index.
    //   It makes sure to set the correct icon, keybinding, and click-action.
    WUX::Controls::MenuFlyoutItem TerminalPage::_CreateNewTabFlyoutProfile(const Profile profile, int profileIndex)
    {
        auto profileMenuItem = WUX::Controls::MenuFlyoutItem{};

        // Add the keyboard shortcuts based on the number of profiles defined
        // Look for a keychord that is bound to the equivalent
        // NewTab(ProfileIndex=N) action
        NewTerminalArgs newTerminalArgs{ profileIndex };
        NewTabArgs newTabArgs{ newTerminalArgs };
        auto profileKeyChord{ _settings.ActionMap().GetKeyBindingForAction(ShortcutAction::NewTab, newTabArgs) };

        // make sure we find one to display
        if (profileKeyChord)
        {
            _SetAcceleratorForMenuItem(profileMenuItem, profileKeyChord);
        }

        auto profileName = profile.Name();
        profileMenuItem.Text(profileName);

        // If there's an icon set for this profile, set it as the icon for
        // this flyout item
        if (!profile.Icon().empty())
        {
            const auto icon = _CreateNewTabFlyoutIcon(profile.Icon());
            profileMenuItem.Icon(icon);
        }

        if (profile.Guid() == _settings.GlobalSettings().DefaultProfile())
        {
            // Contrast the default profile with others in font weight.
            profileMenuItem.FontWeight(FontWeights::Bold());
        }

        auto newTabRun = WUX::Documents::Run();
        newTabRun.Text(RS_(L"NewTabRun/Text"));
        auto newPaneRun = WUX::Documents::Run();
        newPaneRun.Text(RS_(L"NewPaneRun/Text"));
        newPaneRun.FontStyle(FontStyle::Italic);
        auto newWindowRun = WUX::Documents::Run();
        newWindowRun.Text(RS_(L"NewWindowRun/Text"));
        newWindowRun.FontStyle(FontStyle::Italic);
        auto elevatedRun = WUX::Documents::Run();
        elevatedRun.Text(RS_(L"ElevatedRun/Text"));
        elevatedRun.FontStyle(FontStyle::Italic);

        auto textBlock = WUX::Controls::TextBlock{};
        textBlock.Inlines().Append(newTabRun);
        textBlock.Inlines().Append(WUX::Documents::LineBreak{});
        textBlock.Inlines().Append(newPaneRun);
        textBlock.Inlines().Append(WUX::Documents::LineBreak{});
        textBlock.Inlines().Append(newWindowRun);
        textBlock.Inlines().Append(WUX::Documents::LineBreak{});
        textBlock.Inlines().Append(elevatedRun);

        auto toolTip = WUX::Controls::ToolTip{};
        toolTip.Content(textBlock);
        WUX::Controls::ToolTipService::SetToolTip(profileMenuItem, toolTip);

        profileMenuItem.Click([profileIndex, weakThis{ get_weak() }](auto&&, auto&&) {
            if (auto page{ weakThis.get() })
            {
                NewTerminalArgs newTerminalArgs{ profileIndex };
                page->_OpenNewTerminalViaDropdown(newTerminalArgs);
            }
        });

        return profileMenuItem;
    }

    // Method Description:
    // - Helper method to create an IconElement that can be passed to MenuFlyoutItems and
    //   MenuFlyoutSubItems
    IconElement TerminalPage::_CreateNewTabFlyoutIcon(const winrt::hstring& iconSource)
    {
        if (iconSource.empty())
        {
            return nullptr;
        }

        auto icon = IconPathConverter::IconWUX(iconSource);
        Automation::AutomationProperties::SetAccessibilityView(icon, Automation::Peers::AccessibilityView::Raw);

        return icon;
    }

    // Function Description:
    // Called when the openNewTabDropdown keybinding is used.
    // Shows the dropdown flyout.
    void TerminalPage::_OpenNewTabDropdown()
    {
        _newTabButton.Flyout().ShowAt(_newTabButton);
    }

    void TerminalPage::_OpenNewTerminalViaDropdown(const NewTerminalArgs newTerminalArgs)
    {
        // if alt is pressed, open a pane
        const auto window = CoreWindow::GetForCurrentThread();
        const auto rAltState = window.GetKeyState(VirtualKey::RightMenu);
        const auto lAltState = window.GetKeyState(VirtualKey::LeftMenu);
        const auto altPressed = WI_IsFlagSet(lAltState, CoreVirtualKeyStates::Down) ||
                                WI_IsFlagSet(rAltState, CoreVirtualKeyStates::Down);

        const auto shiftState{ window.GetKeyState(VirtualKey::Shift) };
        const auto rShiftState = window.GetKeyState(VirtualKey::RightShift);
        const auto lShiftState = window.GetKeyState(VirtualKey::LeftShift);
        const auto shiftPressed{ WI_IsFlagSet(shiftState, CoreVirtualKeyStates::Down) ||
                                 WI_IsFlagSet(lShiftState, CoreVirtualKeyStates::Down) ||
                                 WI_IsFlagSet(rShiftState, CoreVirtualKeyStates::Down) };

        const auto ctrlState{ window.GetKeyState(VirtualKey::Control) };
        const auto rCtrlState = window.GetKeyState(VirtualKey::RightControl);
        const auto lCtrlState = window.GetKeyState(VirtualKey::LeftControl);
        const auto ctrlPressed{ WI_IsFlagSet(ctrlState, CoreVirtualKeyStates::Down) ||
                                WI_IsFlagSet(rCtrlState, CoreVirtualKeyStates::Down) ||
                                WI_IsFlagSet(lCtrlState, CoreVirtualKeyStates::Down) };

        // Check for DebugTap
        auto debugTap = this->_settings.GlobalSettings().DebugFeaturesEnabled() &&
                        WI_IsFlagSet(lAltState, CoreVirtualKeyStates::Down) &&
                        WI_IsFlagSet(rAltState, CoreVirtualKeyStates::Down);

        const auto dispatchToElevatedWindow = ctrlPressed && !IsRunningElevated();

        if ((shiftPressed || dispatchToElevatedWindow) && !debugTap)
        {
            // Manually fill in the evaluated profile.
            if (newTerminalArgs.ProfileIndex() != nullptr)
            {
                // We want to promote the index to a GUID because there is no "launch to profile index" command.
                const auto profile = _settings.GetProfileForArgs(newTerminalArgs);
                if (profile)
                {
                    newTerminalArgs.Profile(::Microsoft::Console::Utils::GuidToString(profile.Guid()));
                }
            }

            if (dispatchToElevatedWindow)
            {
                _OpenElevatedWT(newTerminalArgs);
            }
            else
            {
                _OpenNewWindow(newTerminalArgs);
            }
        }
        else
        {
            const auto newPane = _MakePane(newTerminalArgs);
            // If the newTerminalArgs caused us to open an elevated window
            // instead of creating a pane, it may have returned nullptr. Just do
            // nothing then.
            if (!newPane)
            {
                return;
            }
            if (altPressed && !debugTap)
            {
                this->_SplitPane(SplitDirection::Automatic,
                                 0.5f,
                                 newPane);
            }
            else
            {
                _CreateNewTabFromPane(newPane);
            }
        }
    }

    winrt::fire_and_forget TerminalPage::_RemoveOnCloseRoutine(Microsoft::UI::Xaml::Controls::TabViewItem tabViewItem, winrt::com_ptr<TerminalPage> page)
    {
        co_await wil::resume_foreground(page->_tabView.Dispatcher());

        if (auto tab{ _GetTabByTabViewItem(tabViewItem) })
        {
            _RemoveTab(tab);
        }
    }

    // Method Description:
    // - Creates a new connection based on the profile settings
    // Arguments:
    // - the profile we want the settings from
    // - the terminal settings
    // Return value:
    // - the desired connection
    TerminalConnection::ITerminalConnection TerminalPage::_CreateConnectionFromSettings(Profile profile,
                                                                                        TerminalSettings settings)
    {
        TerminalConnection::ITerminalConnection connection{ nullptr };

        auto connectionType = profile.ConnectionType();
        winrt::guid sessionGuid{};

        if (connectionType == TerminalConnection::AzureConnection::ConnectionType() &&
            TerminalConnection::AzureConnection::IsAzureConnectionAvailable())
        {
            std::filesystem::path azBridgePath{ wil::GetModuleFileNameW<std::wstring>(nullptr) };
            azBridgePath.replace_filename(L"TerminalAzBridge.exe");
            if constexpr (Feature_AzureConnectionInProc::IsEnabled())
            {
                connection = TerminalConnection::AzureConnection{};
            }
            else
            {
                connection = TerminalConnection::ConptyConnection{};
            }

            auto valueSet = TerminalConnection::ConptyConnection::CreateSettings(azBridgePath.wstring(),
                                                                                 L".",
                                                                                 L"Azure",
                                                                                 nullptr,
                                                                                 settings.InitialRows(),
                                                                                 settings.InitialCols(),
                                                                                 winrt::guid());

            if constexpr (Feature_VtPassthroughMode::IsEnabled())
            {
                valueSet.Insert(L"passthroughMode", Windows::Foundation::PropertyValue::CreateBoolean(settings.VtPassthrough()));
            }

            connection.Initialize(valueSet);
        }

        else
        {
            // profile is guaranteed to exist here
            auto guidWString = Utils::GuidToString(profile.Guid());

            StringMap envMap{};
            envMap.Insert(L"WT_PROFILE_ID", guidWString);
            envMap.Insert(L"WSLENV", L"WT_PROFILE_ID");

            // Update the path to be relative to whatever our CWD is.
            //
            // Refer to the examples in
            // https://en.cppreference.com/w/cpp/filesystem/path/append
            //
            // We need to do this here, to ensure we tell the ConptyConnection
            // the correct starting path. If we're being invoked from another
            // terminal instance (e.g. wt -w 0 -d .), then we have switched our
            // CWD to the provided path. We should treat the StartingDirectory
            // as relative to the current CWD.
            //
            // The connection must be informed of the current CWD on
            // construction, because the connection might not spawn the child
            // process until later, on another thread, after we've already
            // restored the CWD to its original value.
            auto newWorkingDirectory{ settings.StartingDirectory() };
            if (newWorkingDirectory.size() == 0 || newWorkingDirectory.size() == 1 &&
                                                       !(newWorkingDirectory[0] == L'~' || newWorkingDirectory[0] == L'/'))
            { // We only want to resolve the new WD against the CWD if it doesn't look like a Linux path (see GH#592)
                auto cwdString{ wil::GetCurrentDirectoryW<std::wstring>() };
                std::filesystem::path cwd{ cwdString };
                cwd /= settings.StartingDirectory().c_str();
                newWorkingDirectory = winrt::hstring{ cwd.wstring() };
            }

            auto conhostConn = TerminalConnection::ConptyConnection();
            auto valueSet = TerminalConnection::ConptyConnection::CreateSettings(settings.Commandline(),
                                                                                 newWorkingDirectory,
                                                                                 settings.StartingTitle(),
                                                                                 envMap.GetView(),
                                                                                 settings.InitialRows(),
                                                                                 settings.InitialCols(),
                                                                                 winrt::guid());

            valueSet.Insert(L"passthroughMode", Windows::Foundation::PropertyValue::CreateBoolean(settings.VtPassthrough()));
            valueSet.Insert(L"reloadEnvironmentVariables",
                            Windows::Foundation::PropertyValue::CreateBoolean(_settings.GlobalSettings().ReloadEnvironmentVariables()));

            conhostConn.Initialize(valueSet);

            sessionGuid = conhostConn.Guid();
            connection = conhostConn;
        }

        TraceLoggingWrite(
            g_hTerminalAppProvider,
            "ConnectionCreated",
            TraceLoggingDescription("Event emitted upon the creation of a connection"),
            TraceLoggingGuid(connectionType, "ConnectionTypeGuid", "The type of the connection"),
            TraceLoggingGuid(profile.Guid(), "ProfileGuid", "The profile's GUID"),
            TraceLoggingGuid(sessionGuid, "SessionGuid", "The WT_SESSION's GUID"),
            TraceLoggingKeyword(MICROSOFT_KEYWORD_MEASURES),
            TelemetryPrivacyDataTag(PDT_ProductAndServiceUsage));

        return connection;
    }

    // Method Description:
    // - Called when the settings button is clicked. Launches a background
    //   thread to open the settings file in the default JSON editor.
    // Arguments:
    // - <none>
    // Return Value:
    // - <none>
    void TerminalPage::_SettingsButtonOnClick(const IInspectable&,
                                              const RoutedEventArgs&)
    {
        const auto window = CoreWindow::GetForCurrentThread();

        // check alt state
        const auto rAltState{ window.GetKeyState(VirtualKey::RightMenu) };
        const auto lAltState{ window.GetKeyState(VirtualKey::LeftMenu) };
        const auto altPressed{ WI_IsFlagSet(lAltState, CoreVirtualKeyStates::Down) ||
                               WI_IsFlagSet(rAltState, CoreVirtualKeyStates::Down) };

        // check shift state
        const auto shiftState{ window.GetKeyState(VirtualKey::Shift) };
        const auto lShiftState{ window.GetKeyState(VirtualKey::LeftShift) };
        const auto rShiftState{ window.GetKeyState(VirtualKey::RightShift) };
        const auto shiftPressed{ WI_IsFlagSet(shiftState, CoreVirtualKeyStates::Down) ||
                                 WI_IsFlagSet(lShiftState, CoreVirtualKeyStates::Down) ||
                                 WI_IsFlagSet(rShiftState, CoreVirtualKeyStates::Down) };

        auto target{ SettingsTarget::SettingsUI };
        if (shiftPressed)
        {
            target = SettingsTarget::SettingsFile;
        }
        else if (altPressed)
        {
            target = SettingsTarget::DefaultsFile;
        }
        _LaunchSettings(target);
    }

    // Method Description:
    // - Called when the command palette button is clicked. Opens the command palette.
    void TerminalPage::_CommandPaletteButtonOnClick(const IInspectable&,
                                                    const RoutedEventArgs&)
    {
        CommandPalette().EnableCommandPaletteMode(CommandPaletteLaunchMode::Action);
        CommandPalette().Visibility(Visibility::Visible);
    }

    // Method Description:
    // - Called when the about button is clicked. See _ShowAboutDialog for more info.
    // Arguments:
    // - <unused>
    // Return Value:
    // - <none>
    void TerminalPage::_AboutButtonOnClick(const IInspectable&,
                                           const RoutedEventArgs&)
    {
        _ShowAboutDialog();
    }

    // Method Description:
    // - Called when the users pressed keyBindings while CommandPalette is open.
    // - As of GH#8480, this is also bound to the TabRowControl's KeyUp event.
    //   That should only fire when focus is in the tab row, which is hard to
    //   do. Notably, that's possible:
    //   - When you have enough tabs to make the little scroll arrows appear,
    //     click one, then hit tab
    //   - When Narrator is in Scan mode (which is the a11y bug we're fixing here)
    // - This method is effectively an extract of TermControl::_KeyHandler and TermControl::_TryHandleKeyBinding.
    // Arguments:
    // - e: the KeyRoutedEventArgs containing info about the keystroke.
    // Return Value:
    // - <none>
    void TerminalPage::_KeyDownHandler(const Windows::Foundation::IInspectable& /*sender*/, const Windows::UI::Xaml::Input::KeyRoutedEventArgs& e)
    {
        const auto keyStatus = e.KeyStatus();
        const auto vkey = gsl::narrow_cast<WORD>(e.OriginalKey());
        const auto scanCode = gsl::narrow_cast<WORD>(keyStatus.ScanCode);
        const auto modifiers = _GetPressedModifierKeys();

        // GH#11076:
        // For some weird reason we sometimes receive a WM_KEYDOWN
        // message without vkey or scanCode if a user drags a tab.
        // The KeyChord constructor has a debug assertion ensuring that all KeyChord
        // either have a valid vkey/scanCode. This is important, because this prevents
        // accidental insertion of invalid KeyChords into classes like ActionMap.
        if (!vkey && !scanCode)
        {
            return;
        }

        // Alt-Numpad# input will send us a character once the user releases
        // Alt, so we should be ignoring the individual keydowns. The character
        // will be sent through the TSFInputControl. See GH#1401 for more
        // details
        if (modifiers.IsAltPressed() && (vkey >= VK_NUMPAD0 && vkey <= VK_NUMPAD9))
        {
            return;
        }

        // GH#2235: Terminal::Settings hasn't been modified to differentiate
        // between AltGr and Ctrl+Alt yet.
        // -> Don't check for key bindings if this is an AltGr key combination.
        if (modifiers.IsAltGrPressed())
        {
            return;
        }

        const auto actionMap = _settings.ActionMap();
        if (!actionMap)
        {
            return;
        }

        const auto cmd = actionMap.GetActionByKeyChord({
            modifiers.IsCtrlPressed(),
            modifiers.IsAltPressed(),
            modifiers.IsShiftPressed(),
            modifiers.IsWinPressed(),
            vkey,
            scanCode,
        });
        if (!cmd)
        {
            return;
        }

        if (!_actionDispatch->DoAction(cmd.ActionAndArgs()))
        {
            return;
        }

        if (const auto p = CommandPalette(); p.Visibility() == Visibility::Visible && cmd.ActionAndArgs().Action() != ShortcutAction::ToggleCommandPalette)
        {
            p.Visibility(Visibility::Collapsed);
        }

        // Let's assume the user has bound the dead key "^" to a sendInput command that sends "b".
        // If the user presses the two keys "^a" it'll produce "bâ", despite us marking the key event as handled.
        // The following is used to manually "consume" such dead keys and clear them from the keyboard state.
        _ClearKeyboardState(vkey, scanCode);
        e.Handled(true);
    }

    bool TerminalPage::OnDirectKeyEvent(const uint32_t vkey, const uint8_t scanCode, const bool down)
    {
        const auto modifiers = _GetPressedModifierKeys();
        if (vkey == VK_SPACE && modifiers.IsAltPressed() && down)
        {
            if (const auto actionMap = _settings.ActionMap())
            {
                if (const auto cmd = actionMap.GetActionByKeyChord({
                        modifiers.IsCtrlPressed(),
                        modifiers.IsAltPressed(),
                        modifiers.IsShiftPressed(),
                        modifiers.IsWinPressed(),
                        gsl::narrow_cast<int32_t>(vkey),
                        scanCode,
                    }))
                {
                    return _actionDispatch->DoAction(cmd.ActionAndArgs());
                }
            }
        }
        return false;
    }

    // Method Description:
    // - Get the modifier keys that are currently pressed. This can be used to
    //   find out which modifiers (ctrl, alt, shift) are pressed in events that
    //   don't necessarily include that state.
    // - This is a copy of TermControl::_GetPressedModifierKeys.
    // Return Value:
    // - The Microsoft::Terminal::Core::ControlKeyStates representing the modifier key states.
    ControlKeyStates TerminalPage::_GetPressedModifierKeys() noexcept
    {
        const auto window = CoreWindow::GetForCurrentThread();
        // DONT USE
        //      != CoreVirtualKeyStates::None
        // OR
        //      == CoreVirtualKeyStates::Down
        // Sometimes with the key down, the state is Down | Locked.
        // Sometimes with the key up, the state is Locked.
        // IsFlagSet(Down) is the only correct solution.

        struct KeyModifier
        {
            VirtualKey vkey;
            ControlKeyStates flags;
        };

        constexpr std::array<KeyModifier, 7> modifiers{ {
            { VirtualKey::RightMenu, ControlKeyStates::RightAltPressed },
            { VirtualKey::LeftMenu, ControlKeyStates::LeftAltPressed },
            { VirtualKey::RightControl, ControlKeyStates::RightCtrlPressed },
            { VirtualKey::LeftControl, ControlKeyStates::LeftCtrlPressed },
            { VirtualKey::Shift, ControlKeyStates::ShiftPressed },
            { VirtualKey::RightWindows, ControlKeyStates::RightWinPressed },
            { VirtualKey::LeftWindows, ControlKeyStates::LeftWinPressed },
        } };

        ControlKeyStates flags;

        for (const auto& mod : modifiers)
        {
            const auto state = window.GetKeyState(mod.vkey);
            const auto isDown = WI_IsFlagSet(state, CoreVirtualKeyStates::Down);

            if (isDown)
            {
                flags |= mod.flags;
            }
        }

        return flags;
    }

    // Method Description:
    // - Discards currently pressed dead keys.
    // - This is a copy of TermControl::_ClearKeyboardState.
    // Arguments:
    // - vkey: The vkey of the key pressed.
    // - scanCode: The scan code of the key pressed.
    void TerminalPage::_ClearKeyboardState(const WORD vkey, const WORD scanCode) noexcept
    {
        std::array<BYTE, 256> keyState;
        if (!GetKeyboardState(keyState.data()))
        {
            return;
        }

        // As described in "Sometimes you *want* to interfere with the keyboard's state buffer":
        //   http://archives.miloush.net/michkap/archive/2006/09/10/748775.html
        // > "The key here is to keep trying to pass stuff to ToUnicode until -1 is not returned."
        std::array<wchar_t, 16> buffer;
        while (ToUnicodeEx(vkey, scanCode, keyState.data(), buffer.data(), gsl::narrow_cast<int>(buffer.size()), 0b1, nullptr) < 0)
        {
        }
    }

    // Method Description:
    // - Configure the AppKeyBindings to use our ShortcutActionDispatch and the updated ActionMap
    //    as the object to handle dispatching ShortcutAction events.
    // Arguments:
    // - bindings: An IActionMapView object to wire up with our event handlers
    void TerminalPage::_HookupKeyBindings(const IActionMapView& actionMap) noexcept
    {
        _bindings->SetDispatch(*_actionDispatch);
        _bindings->SetActionMap(actionMap);
    }

    // Method Description:
    // - Register our event handlers with our ShortcutActionDispatch. The
    //   ShortcutActionDispatch is responsible for raising the appropriate
    //   events for an ActionAndArgs. WE'll handle each possible event in our
    //   own way.
    // Arguments:
    // - <none>
    void TerminalPage::_RegisterActionCallbacks()
    {
        // Hook up the ShortcutActionDispatch object's events to our handlers.
        // They should all be hooked up here, regardless of whether or not
        // there's an actual keychord for them.
#define ON_ALL_ACTIONS(action) HOOKUP_ACTION(action);
        ALL_SHORTCUT_ACTIONS
#undef ON_ALL_ACTIONS
    }

    // Method Description:
    // - Get the title of the currently focused terminal control. If this tab is
    //   the focused tab, then also bubble this title to any listeners of our
    //   TitleChanged event.
    // Arguments:
    // - tab: the Tab to update the title for.
    void TerminalPage::_UpdateTitle(const TerminalTab& tab)
    {
        auto newTabTitle = tab.Title();

        if (tab == _GetFocusedTab())
        {
            _TitleChangedHandlers(*this, newTabTitle);
        }
    }

    // Method Description:
    // - Connects event handlers to the TermControl for events that we want to
    //   handle. This includes:
    //    * the Copy and Paste events, for setting and retrieving clipboard data
    //      on the right thread
    // Arguments:
    // - term: The newly created TermControl to connect the events for
    void TerminalPage::_RegisterTerminalEvents(TermControl term)
    {
        term.RaiseNotice({ this, &TerminalPage::_ControlNoticeRaisedHandler });

        // Add an event handler when the terminal's selection wants to be copied.
        // When the text buffer data is retrieved, we'll copy the data into the Clipboard
        term.CopyToClipboard({ this, &TerminalPage::_CopyToClipboardHandler });

        // Add an event handler when the terminal wants to paste data from the Clipboard.
        term.PasteFromClipboard({ this, &TerminalPage::_PasteFromClipboardHandler });

        term.OpenHyperlink({ this, &TerminalPage::_OpenHyperlinkHandler });

        term.HidePointerCursor({ get_weak(), &TerminalPage::_HidePointerCursorHandler });
        term.RestorePointerCursor({ get_weak(), &TerminalPage::_RestorePointerCursorHandler });
        // Add an event handler for when the terminal or tab wants to set a
        // progress indicator on the taskbar
        term.SetTaskbarProgress({ get_weak(), &TerminalPage::_SetTaskbarProgressHandler });

        term.ConnectionStateChanged({ get_weak(), &TerminalPage::_ConnectionStateChangedHandler });

        term.PropertyChanged([weakThis = get_weak()](auto& /*sender*/, auto& e) {
            if (auto page{ weakThis.get() })
            {
                if (e.PropertyName() == L"BackgroundBrush")
                {
                    page->_updateThemeColors();
                }
            }
        });

        term.ShowWindowChanged({ get_weak(), &TerminalPage::_ShowWindowChangedHandler });

        term.ContextMenu().Opening({ this, &TerminalPage::_ContextMenuOpened });
        term.SelectionContextMenu().Opening({ this, &TerminalPage::_SelectionMenuOpened });
    }

    // Method Description:
    // - Connects event handlers to the TerminalTab for events that we want to
    //   handle. This includes:
    //    * the TitleChanged event, for changing the text of the tab
    //    * the Color{Selected,Cleared} events to change the color of a tab.
    // Arguments:
    // - hostingTab: The Tab that's hosting this TermControl instance
    void TerminalPage::_RegisterTabEvents(TerminalTab& hostingTab)
    {
        auto weakTab{ hostingTab.get_weak() };
        auto weakThis{ get_weak() };
        // PropertyChanged is the generic mechanism by which the Tab
        // communicates changes to any of its observable properties, including
        // the Title
        hostingTab.PropertyChanged([weakTab, weakThis](auto&&, const WUX::Data::PropertyChangedEventArgs& args) {
            auto page{ weakThis.get() };
            auto tab{ weakTab.get() };
            if (page && tab)
            {
                if (args.PropertyName() == L"Title")
                {
                    page->_UpdateTitle(*tab);
                }
                else if (args.PropertyName() == L"Content")
                {
                    if (*tab == page->_GetFocusedTab())
                    {
                        page->_tabContent.Children().Clear();
                        page->_tabContent.Children().Append(tab->Content());

                        tab->Focus(FocusState::Programmatic);
                    }
                }
            }
        });

        hostingTab.ColorPickerRequested([weakTab, weakThis]() {
            auto page{ weakThis.get() };
            auto tab{ weakTab.get() };
            if (page && tab)
            {
                if (!page->_tabColorPicker)
                {
                    page->_tabColorPicker = winrt::make<ColorPickupFlyout>();
                }

                tab->AttachColorPicker(page->_tabColorPicker);
            }
        });

        // Add an event handler for when the terminal or tab wants to set a
        // progress indicator on the taskbar
        hostingTab.TaskbarProgressChanged({ get_weak(), &TerminalPage::_SetTaskbarProgressHandler });
    }

    // Method Description:
    // - Helper to manually exit "zoom" when certain actions take place.
    //   Anything that modifies the state of the pane tree should probably
    //   un-zoom the focused pane first, so that the user can see the full pane
    //   tree again. These actions include:
    //   * Splitting a new pane
    //   * Closing a pane
    //   * Moving focus between panes
    //   * Resizing a pane
    // Arguments:
    // - <none>
    // Return Value:
    // - <none>
    void TerminalPage::_UnZoomIfNeeded()
    {
        if (const auto activeTab{ _GetFocusedTabImpl() })
        {
            if (activeTab->IsZoomed())
            {
                // Remove the content from the tab first, so Pane::UnZoom can
                // re-attach the content to the tree w/in the pane
                _tabContent.Children().Clear();
                // In ExitZoom, we'll change the Tab's Content(), triggering the
                // content changed event, which will re-attach the tab's new content
                // root to the tree.
                activeTab->ExitZoom();
            }
        }
    }

    // Method Description:
    // - Attempt to move focus between panes, as to focus the child on
    //   the other side of the separator. See Pane::NavigateFocus for details.
    // - Moves the focus of the currently focused tab.
    // Arguments:
    // - direction: The direction to move the focus in.
    // Return Value:
    // - Whether changing the focus succeeded. This allows a keychord to propagate
    //   to the terminal when no other panes are present (GH#6219)
    bool TerminalPage::_MoveFocus(const FocusDirection& direction)
    {
        if (const auto terminalTab{ _GetFocusedTabImpl() })
        {
            return terminalTab->NavigateFocus(direction);
        }
        return false;
    }

    // Method Description:
    // - Attempt to swap the positions of the focused pane with another pane.
    //   See Pane::SwapPane for details.
    // Arguments:
    // - direction: The direction to move the focused pane in.
    // Return Value:
    // - true if panes were swapped.
    bool TerminalPage::_SwapPane(const FocusDirection& direction)
    {
        if (const auto terminalTab{ _GetFocusedTabImpl() })
        {
            _UnZoomIfNeeded();
            return terminalTab->SwapPane(direction);
        }
        return false;
    }

    TermControl TerminalPage::_GetActiveControl()
    {
        if (const auto terminalTab{ _GetFocusedTabImpl() })
        {
            return terminalTab->GetActiveTerminalControl();
        }
        return nullptr;
    }
    // Method Description:
    // - Warn the user that they are about to close all open windows, then
    //   signal that we want to close everything.
    fire_and_forget TerminalPage::RequestQuit()
    {
        if (!_displayingCloseDialog)
        {
            _displayingCloseDialog = true;
            auto warningResult = co_await _ShowQuitDialog();
            _displayingCloseDialog = false;

            if (warningResult != ContentDialogResult::Primary)
            {
                co_return;
            }

            _QuitRequestedHandlers(nullptr, nullptr);
        }
    }

    // Method Description:
    // - Saves the window position and tab layout to the application state
    // - This does not create the InitialPosition field, that needs to be
    //   added externally.
    // Arguments:
    // - <none>
    // Return Value:
    // - the window layout
    WindowLayout TerminalPage::GetWindowLayout()
    {
        if (_startupState != StartupState::Initialized)
        {
            return nullptr;
        }

        std::vector<ActionAndArgs> actions;

        for (auto tab : _tabs)
        {
            auto t = winrt::get_self<implementation::TabBase>(tab);
            auto tabActions = t->BuildStartupActions();
            actions.insert(actions.end(), std::make_move_iterator(tabActions.begin()), std::make_move_iterator(tabActions.end()));
        }

        // if the focused tab was not the last tab, restore that
        auto idx = _GetFocusedTabIndex();
        if (idx && idx != _tabs.Size() - 1)
        {
            ActionAndArgs action;
            action.Action(ShortcutAction::SwitchToTab);
            SwitchToTabArgs switchToTabArgs{ idx.value() };
            action.Args(switchToTabArgs);

            actions.emplace_back(std::move(action));
        }

        // If the user set a custom name, save it
        if (const auto& windowName{ _WindowProperties.WindowName() }; !windowName.empty())
        {
            ActionAndArgs action;
            action.Action(ShortcutAction::RenameWindow);
            RenameWindowArgs args{ windowName };
            action.Args(args);

            actions.emplace_back(std::move(action));
        }

        WindowLayout layout{};
        layout.TabLayout(winrt::single_threaded_vector<ActionAndArgs>(std::move(actions)));

        auto mode = LaunchMode::DefaultMode;
        WI_SetFlagIf(mode, LaunchMode::FullscreenMode, _isFullscreen);
        WI_SetFlagIf(mode, LaunchMode::FocusMode, _isInFocusMode);
        WI_SetFlagIf(mode, LaunchMode::MaximizedMode, _isMaximized);

        layout.LaunchMode({ mode });

        // Only save the content size because the tab size will be added on load.
        const auto contentWidth = ::base::saturated_cast<float>(_tabContent.ActualWidth());
        const auto contentHeight = ::base::saturated_cast<float>(_tabContent.ActualHeight());
        const winrt::Windows::Foundation::Size windowSize{ contentWidth, contentHeight };

        layout.InitialSize(windowSize);

        return layout;
    }

    // Method Description:
    // - Close the terminal app. If there is more
    //   than one tab opened, show a warning dialog.
    // Arguments:
    // - bypassDialog: if true a dialog won't be shown even if the user would
    //   normally get confirmation. This is used in the case where the user
    //   has already been prompted by the Quit action.
    fire_and_forget TerminalPage::CloseWindow(bool bypassDialog)
    {
        if (!bypassDialog &&
            _HasMultipleTabs() &&
            _settings.GlobalSettings().ConfirmCloseAllTabs() &&
            !_displayingCloseDialog)
        {
            _displayingCloseDialog = true;
            auto warningResult = co_await _ShowCloseWarningDialog();
            _displayingCloseDialog = false;

            if (warningResult != ContentDialogResult::Primary)
            {
                co_return;
            }
        }

        if (_settings.GlobalSettings().ShouldUsePersistedLayout())
        {
            // Don't delete the ApplicationState when all of the tabs are removed.
            // If there is still a monarch living they will get the event that
            // a window closed and trigger a new save without this window.
            _maintainStateOnTabClose = true;
        }

        _RemoveAllTabs();
    }

    // Method Description:
    // - Move the viewport of the terminal of the currently focused tab up or
    //      down a number of lines.
    // Arguments:
    // - scrollDirection: ScrollUp will move the viewport up, ScrollDown will move the viewport down
    // - rowsToScroll: a number of lines to move the viewport. If not provided we will use a system default.
    void TerminalPage::_Scroll(ScrollDirection scrollDirection, const Windows::Foundation::IReference<uint32_t>& rowsToScroll)
    {
        if (const auto terminalTab{ _GetFocusedTabImpl() })
        {
            uint32_t realRowsToScroll;
            if (rowsToScroll == nullptr)
            {
                // The magic value of WHEEL_PAGESCROLL indicates that we need to scroll the entire page
                realRowsToScroll = _systemRowsToScroll == WHEEL_PAGESCROLL ?
                                       terminalTab->GetActiveTerminalControl().ViewHeight() :
                                       _systemRowsToScroll;
            }
            else
            {
                // use the custom value specified in the command
                realRowsToScroll = rowsToScroll.Value();
            }
            auto scrollDelta = _ComputeScrollDelta(scrollDirection, realRowsToScroll);
            terminalTab->Scroll(scrollDelta);
        }
    }

    // Method Description:
    // - Moves the currently active pane on the currently active tab to the
    //   specified tab. If the tab index is greater than the number of
    //   tabs, then a new tab will be created for the pane. Similarly, if a pane
    //   is the last remaining pane on a tab, that tab will be closed upon moving.
    // - No move will occur if the tabIdx is the same as the current tab, or if
    //   the specified tab is not a host of terminals (such as the settings tab).
    // - If the Window is specified, the pane will instead be detached and moved
    //   to the window with the given name/id.
    // Return Value:
    // - true if the pane was successfully moved to the new tab.
    bool TerminalPage::_MovePane(MovePaneArgs args)
    {
        const auto tabIdx{ args.TabIndex() };
        const auto windowId{ args.Window() };

        auto focusedTab{ _GetFocusedTabImpl() };

        if (!focusedTab)
        {
            return false;
        }

        // If there was a windowId in the action, try to move it to the
        // specified window instead of moving it in our tab row.
        if (!windowId.empty())
        {
            if (const auto terminalTab{ _GetFocusedTabImpl() })
            {
                if (const auto pane{ terminalTab->GetActivePane() })
                {
                    auto startupActions = pane->BuildStartupActions(0, 1, true, true);
                    _DetachPaneFromWindow(pane);
                    _MoveContent(std::move(startupActions.args), args.Window(), args.TabIndex());
                    focusedTab->DetachPane();
                    return true;
                }
            }
        }

        // If we are trying to move from the current tab to the current tab do nothing.
        if (_GetFocusedTabIndex() == tabIdx)
        {
            return false;
        }

        // Moving the pane from the current tab might close it, so get the next
        // tab before its index changes.
        if (_tabs.Size() > tabIdx)
        {
            auto targetTab = _GetTerminalTabImpl(_tabs.GetAt(tabIdx));
            // if the selected tab is not a host of terminals (e.g. settings)
            // don't attempt to add a pane to it.
            if (!targetTab)
            {
                return false;
            }
            auto pane = focusedTab->DetachPane();
            targetTab->AttachPane(pane);
            _SetFocusedTab(*targetTab);
        }
        else
        {
            auto pane = focusedTab->DetachPane();
            _CreateNewTabFromPane(pane);
        }

        return true;
    }

    // Detach a tree of panes from this terminal. Helper used for moving panes
    // and tabs to other windows.
    void TerminalPage::_DetachPaneFromWindow(std::shared_ptr<Pane> pane)
    {
        pane->WalkTree([&](auto p) {
            if (const auto& control{ p->GetTerminalControl() })
            {
                _manager.Detach(control);
            }
        });
    }

    void TerminalPage::_DetachTabFromWindow(const winrt::com_ptr<TabBase>& tab)
    {
        if (const auto terminalTab = tab.try_as<TerminalTab>())
        {
            // Detach the root pane, which will act like the whole tab got detached.
            if (const auto rootPane = terminalTab->GetRootPane())
            {
                _DetachPaneFromWindow(rootPane);
            }
        }
    }

    // Method Description:
    // - Serialize these actions to json, and raise them as a RequestMoveContent
    //   event. Our Window will raise that to the window manager / monarch, who
    //   will dispatch this blob of json back to the window that should handle
    //   this.
    // - `actions` will be emptied into a winrt IVector as a part of this method
    //   and should be expected to be empty after this call.
    void TerminalPage::_MoveContent(std::vector<Settings::Model::ActionAndArgs>&& actions,
                                    const winrt::hstring& windowName,
                                    const uint32_t tabIndex,
                                    const std::optional<til::point>& dragPoint)
    {
        const auto winRtActions{ winrt::single_threaded_vector<ActionAndArgs>(std::move(actions)) };
        const auto str{ ActionAndArgs::Serialize(winRtActions) };
        const auto request = winrt::make_self<RequestMoveContentArgs>(windowName,
                                                                      str,
                                                                      tabIndex);
        if (dragPoint.has_value())
        {
            request->WindowPosition(dragPoint->to_winrt_point());
        }
        _RequestMoveContentHandlers(*this, *request);
    }

    bool TerminalPage::_MoveTab(MoveTabArgs args)
    {
        // If there was a windowId in the action, try to move it to the
        // specified window instead of moving it in our tab row.
        const auto windowId{ args.Window() };
        if (!windowId.empty())
        {
            if (const auto terminalTab{ _GetFocusedTabImpl() })
            {
                auto startupActions = terminalTab->BuildStartupActions(true);
                _DetachTabFromWindow(terminalTab);
                _MoveContent(std::move(startupActions), args.Window(), 0);
                _RemoveTab(*terminalTab);
                return true;
            }
        }

        const auto direction = args.Direction();
        if (direction != MoveTabDirection::None)
        {
            if (auto focusedTabIndex = _GetFocusedTabIndex())
            {
                const auto currentTabIndex = focusedTabIndex.value();
                const auto delta = direction == MoveTabDirection::Forward ? 1 : -1;
                _TryMoveTab(currentTabIndex, currentTabIndex + delta);
            }
        }

        return true;
    }

    uint32_t TerminalPage::NumberOfTabs() const
    {
        return _tabs.Size();
    }

    // Method Description:
    // - Called when it is determined that an existing tab or pane should be
    //   attached to our window. content represents a blob of JSON describing
    //   some startup actions for rebuilding the specified panes. They will
    //   include `__content` properties with the GUID of the existing
    //   ControlInteractivity's we should use, rather than starting new ones.
    // - _MakePane is already enlightened to use the ContentId property to
    //   reattach instead of create new content, so this method simply needs to
    //   parse the JSON and pump it into our action handler. Almost the same as
    //   doing something like `wt -w 0 nt`.
    winrt::fire_and_forget TerminalPage::AttachContent(IVector<Settings::Model::ActionAndArgs> args,
                                                       uint32_t tabIndex)
    {
        if (args == nullptr ||
            args.Size() == 0)
        {
            co_return;
        }

        // Switch to the UI thread before selecting a tab or dispatching actions.
        co_await wil::resume_foreground(Dispatcher(), CoreDispatcherPriority::High);

        const auto& firstAction = args.GetAt(0);
        const bool firstIsSplitPane{ firstAction.Action() == ShortcutAction::SplitPane };

        // `splitPane` allows the user to specify which tab to split. In that
        // case, split specifically the requested pane.
        //
        // If there's not enough tabs, then just turn this pane into a new tab.
        //
        // If the first action is `newTab`, the index is always going to be 0,
        // so don't do anything in that case.
        if (firstIsSplitPane && tabIndex < _tabs.Size())
        {
            _SelectTab(tabIndex);
        }

        for (const auto& action : args)
        {
            _actionDispatch->DoAction(action);
        }

        // After handling all the actions, then re-check the tabIndex. We might
        // have been called as a part of a tab drag/drop. In that case, the
        // tabIndex is actually relevant, and we need to move the tab we just
        // made into position.
        if (!firstIsSplitPane && tabIndex != -1)
        {
            // Move the currently active tab to the requested index Use the
            // currently focused tab index, because we don't know if the new tab
            // opened at the end of the list, or adjacent to the previously
            // active tab. This is affected by the user's "newTabPosition"
            // setting.
            if (const auto focusedTabIndex = _GetFocusedTabIndex())
            {
                const auto source = *focusedTabIndex;
                _TryMoveTab(source, tabIndex);
            }
            // else: This shouldn't really be possible, because the tab we _just_ opened should be active.
        }
    }

    // Method Description:
    // - Split the focused pane either horizontally or vertically, and place the
    //   given pane accordingly in the tree
    // Arguments:
    // - newPane: the pane to add to our tree of panes
    // - splitDirection: one value from the TerminalApp::SplitDirection enum, indicating how the
    //   new pane should be split from its parent.
    // - splitSize: the size of the split
    void TerminalPage::_SplitPane(const SplitDirection splitDirection,
                                  const float splitSize,
                                  std::shared_ptr<Pane> newPane)
    {
        const auto focusedTab{ _GetFocusedTabImpl() };

        // Clever hack for a crash in startup, with multiple sub-commands. Say
        // you have the following commandline:
        //
        //   wtd nt -p "elevated cmd" ; sp -p "elevated cmd" ; sp -p "Command Prompt"
        //
        // Where "elevated cmd" is an elevated profile.
        //
        // In that scenario, we won't dump off the commandline immediately to an
        // elevated window, because it's got the final unelevated split in it.
        // However, when we get to that command, there won't be a tab yet. So
        // we'd crash right about here.
        //
        // Instead, let's just promote this first split to be a tab instead.
        // Crash avoided, and we don't need to worry about inserting a new-tab
        // command in at the start.
        if (!focusedTab)
        {
            if (_tabs.Size() == 0)
            {
                _CreateNewTabFromPane(newPane);
            }
            else
            {
                // The focused tab isn't a terminal tab
                return;
            }
        }
        else
        {
            _SplitPane(*focusedTab, splitDirection, splitSize, newPane);
        }
    }

    // Method Description:
    // - Split the focused pane of the given tab, either horizontally or vertically, and place the
    //   given pane accordingly
    // Arguments:
    // - tab: The tab that is going to be split.
    // - newPane: the pane to add to our tree of panes
    // - splitDirection: one value from the TerminalApp::SplitDirection enum, indicating how the
    //   new pane should be split from its parent.
    // - splitSize: the size of the split
    void TerminalPage::_SplitPane(TerminalTab& tab,
                                  const SplitDirection splitDirection,
                                  const float splitSize,
                                  std::shared_ptr<Pane> newPane)
    {
        // If the caller is calling us with the return value of _MakePane
        // directly, it's possible that nullptr was returned, if the connections
        // was supposed to be launched in an elevated window. In that case, do
        // nothing here. We don't have a pane with which to create the split.
        if (!newPane)
        {
            return;
        }
        const auto contentWidth = ::base::saturated_cast<float>(_tabContent.ActualWidth());
        const auto contentHeight = ::base::saturated_cast<float>(_tabContent.ActualHeight());
        const winrt::Windows::Foundation::Size availableSpace{ contentWidth, contentHeight };

        const auto realSplitType = tab.PreCalculateCanSplit(splitDirection, splitSize, availableSpace);
        if (!realSplitType)
        {
            return;
        }

        _UnZoomIfNeeded();
        tab.SplitPane(*realSplitType, splitSize, newPane);

        // After GH#6586, the control will no longer focus itself
        // automatically when it's finished being laid out. Manually focus
        // the control here instead.
        if (_startupState == StartupState::Initialized)
        {
            if (const auto control = _GetActiveControl())
            {
                control.Focus(FocusState::Programmatic);
            }
        }
    }

    // Method Description:
    // - Switches the split orientation of the currently focused pane.
    // Arguments:
    // - <none>
    // Return Value:
    // - <none>
    void TerminalPage::_ToggleSplitOrientation()
    {
        if (const auto terminalTab{ _GetFocusedTabImpl() })
        {
            _UnZoomIfNeeded();
            terminalTab->ToggleSplitOrientation();
        }
    }

    // Method Description:
    // - Attempt to move a separator between panes, as to resize each child on
    //   either size of the separator. See Pane::ResizePane for details.
    // - Moves a separator on the currently focused tab.
    // Arguments:
    // - direction: The direction to move the separator in.
    // Return Value:
    // - <none>
    void TerminalPage::_ResizePane(const ResizeDirection& direction)
    {
        if (const auto terminalTab{ _GetFocusedTabImpl() })
        {
            _UnZoomIfNeeded();
            terminalTab->ResizePane(direction);
        }
    }

    // Method Description:
    // - Move the viewport of the terminal of the currently focused tab up or
    //      down a page. The page length will be dependent on the terminal view height.
    // Arguments:
    // - scrollDirection: ScrollUp will move the viewport up, ScrollDown will move the viewport down
    void TerminalPage::_ScrollPage(ScrollDirection scrollDirection)
    {
        // Do nothing if for some reason, there's no terminal tab in focus. We don't want to crash.
        if (const auto terminalTab{ _GetFocusedTabImpl() })
        {
            if (const auto& control{ _GetActiveControl() })
            {
                const auto termHeight = control.ViewHeight();
                auto scrollDelta = _ComputeScrollDelta(scrollDirection, termHeight);
                terminalTab->Scroll(scrollDelta);
            }
        }
    }

    void TerminalPage::_ScrollToBufferEdge(ScrollDirection scrollDirection)
    {
        if (const auto terminalTab{ _GetFocusedTabImpl() })
        {
            auto scrollDelta = _ComputeScrollDelta(scrollDirection, INT_MAX);
            terminalTab->Scroll(scrollDelta);
        }
    }

    // Method Description:
    // - Gets the title of the currently focused terminal control. If there
    //   isn't a control selected for any reason, returns "Terminal"
    // Arguments:
    // - <none>
    // Return Value:
    // - the title of the focused control if there is one, else "Terminal"
    hstring TerminalPage::Title()
    {
        if (_settings.GlobalSettings().ShowTitleInTitlebar())
        {
            auto selectedIndex = _tabView.SelectedIndex();
            if (selectedIndex >= 0)
            {
                try
                {
                    if (auto focusedControl{ _GetActiveControl() })
                    {
                        return focusedControl.Title();
                    }
                }
                CATCH_LOG();
            }
        }
        return { L"Terminal" };
    }

    // Method Description:
    // - Handles the special case of providing a text override for the UI shortcut due to VK_OEM issue.
    //      Looks at the flags from the KeyChord modifiers and provides a concatenated string value of all
    //      in the same order that XAML would put them as well.
    // Return Value:
    // - a string representation of the key modifiers for the shortcut
    //NOTE: This needs to be localized with https://github.com/microsoft/terminal/issues/794 if XAML framework issue not resolved before then
    static std::wstring _FormatOverrideShortcutText(VirtualKeyModifiers modifiers)
    {
        std::wstring buffer{ L"" };

        if (WI_IsFlagSet(modifiers, VirtualKeyModifiers::Control))
        {
            buffer += L"Ctrl+";
        }

        if (WI_IsFlagSet(modifiers, VirtualKeyModifiers::Shift))
        {
            buffer += L"Shift+";
        }

        if (WI_IsFlagSet(modifiers, VirtualKeyModifiers::Menu))
        {
            buffer += L"Alt+";
        }

        if (WI_IsFlagSet(modifiers, VirtualKeyModifiers::Windows))
        {
            buffer += L"Win+";
        }

        return buffer;
    }

    // Method Description:
    // - Takes a MenuFlyoutItem and a corresponding KeyChord value and creates the accelerator for UI display.
    //   Takes into account a special case for an error condition for a comma
    // Arguments:
    // - MenuFlyoutItem that will be displayed, and a KeyChord to map an accelerator
    void TerminalPage::_SetAcceleratorForMenuItem(WUX::Controls::MenuFlyoutItem& menuItem,
                                                  const KeyChord& keyChord)
    {
#ifdef DEP_MICROSOFT_UI_XAML_708_FIXED
        // work around https://github.com/microsoft/microsoft-ui-xaml/issues/708 in case of VK_OEM_COMMA
        if (keyChord.Vkey() != VK_OEM_COMMA)
        {
            // use the XAML shortcut to give us the automatic capabilities
            auto menuShortcut = Windows::UI::Xaml::Input::KeyboardAccelerator{};

            // TODO: Modify this when https://github.com/microsoft/terminal/issues/877 is resolved
            menuShortcut.Key(static_cast<Windows::System::VirtualKey>(keyChord.Vkey()));

            // add the modifiers to the shortcut
            menuShortcut.Modifiers(keyChord.Modifiers());

            // add to the menu
            menuItem.KeyboardAccelerators().Append(menuShortcut);
        }
        else // we've got a comma, so need to just use the alternate method
#endif
        {
            // extract the modifier and key to a nice format
            auto overrideString = _FormatOverrideShortcutText(keyChord.Modifiers());
            auto mappedCh = MapVirtualKeyW(keyChord.Vkey(), MAPVK_VK_TO_CHAR);
            if (mappedCh != 0)
            {
                menuItem.KeyboardAcceleratorTextOverride(overrideString + gsl::narrow_cast<wchar_t>(mappedCh));
            }
        }
    }

    // Method Description:
    // - Calculates the appropriate size to snap to in the given direction, for
    //   the given dimension. If the global setting `snapToGridOnResize` is set
    //   to `false`, this will just immediately return the provided dimension,
    //   effectively disabling snapping.
    // - See Pane::CalcSnappedDimension
    float TerminalPage::CalcSnappedDimension(const bool widthOrHeight, const float dimension) const
    {
        if (_settings && _settings.GlobalSettings().SnapToGridOnResize())
        {
            if (const auto terminalTab{ _GetFocusedTabImpl() })
            {
                return terminalTab->CalcSnappedDimension(widthOrHeight, dimension);
            }
        }
        return dimension;
    }

    // Method Description:
    // - Place `copiedData` into the clipboard as text. Triggered when a
    //   terminal control raises its CopyToClipboard event.
    // Arguments:
    // - copiedData: the new string content to place on the clipboard.
    winrt::fire_and_forget TerminalPage::_CopyToClipboardHandler(const IInspectable /*sender*/,
                                                                 const CopyToClipboardEventArgs copiedData)
    {
        co_await wil::resume_foreground(Dispatcher(), CoreDispatcherPriority::High);

        auto dataPack = DataPackage();
        dataPack.RequestedOperation(DataPackageOperation::Copy);

        // The EventArgs.Formats() is an override for the global setting "copyFormatting"
        //   iff it is set
        auto useGlobal = copiedData.Formats() == nullptr;
        auto copyFormats = useGlobal ?
                               _settings.GlobalSettings().CopyFormatting() :
                               copiedData.Formats().Value();

        // copy text to dataPack
        dataPack.SetText(copiedData.Text());

        if (WI_IsFlagSet(copyFormats, CopyFormat::HTML))
        {
            // copy html to dataPack
            const auto htmlData = copiedData.Html();
            if (!htmlData.empty())
            {
                dataPack.SetHtmlFormat(htmlData);
            }
        }

        if (WI_IsFlagSet(copyFormats, CopyFormat::RTF))
        {
            // copy rtf data to dataPack
            const auto rtfData = copiedData.Rtf();
            if (!rtfData.empty())
            {
                dataPack.SetRtf(rtfData);
            }
        }

        try
        {
            Clipboard::SetContent(dataPack);
            Clipboard::Flush();
        }
        CATCH_LOG();
    }

    // Function Description:
    // - This function is called when the `TermControl` requests that we send
    //   it the clipboard's content.
    // - Retrieves the data from the Windows Clipboard and converts it to text.
    // - Shows warnings if the clipboard is too big or contains multiple lines
    //   of text.
    // - Sends the text back to the TermControl through the event's
    //   `HandleClipboardData` member function.
    // - Does some of this in a background thread, as to not hang/crash the UI thread.
    // Arguments:
    // - eventArgs: the PasteFromClipboard event sent from the TermControl
    fire_and_forget TerminalPage::_PasteFromClipboardHandler(const IInspectable /*sender*/,
                                                             const PasteFromClipboardEventArgs eventArgs)
    {
        const auto data = Clipboard::GetContent();

        // This will switch the execution of the function to a background (not
        // UI) thread. This is IMPORTANT, because the getting the clipboard data
        // will crash on the UI thread, because the main thread is a STA.
        co_await winrt::resume_background();

        try
        {
            hstring text = L"";
            if (data.Contains(StandardDataFormats::Text()))
            {
                text = co_await data.GetTextAsync();
            }
            // Windows Explorer's "Copy address" menu item stores a StorageItem in the clipboard, and no text.
            else if (data.Contains(StandardDataFormats::StorageItems()))
            {
                auto items = co_await data.GetStorageItemsAsync();
                if (items.Size() > 0)
                {
                    auto item = items.GetAt(0);
                    text = item.Path();
                }
            }

            if (_settings.GlobalSettings().TrimPaste())
            {
                text = { Utils::TrimPaste(text) };
                if (text.empty())
                {
                    // Text is all white space, nothing to paste
                    co_return;
                }
            }

            // If the requesting terminal is in bracketed paste mode, then we don't need to warn about a multi-line paste.
            auto warnMultiLine = _settings.GlobalSettings().WarnAboutMultiLinePaste() &&
                                 !eventArgs.BracketedPasteEnabled();
            if (warnMultiLine)
            {
                const auto isNewLineLambda = [](auto c) { return c == L'\n' || c == L'\r'; };
                const auto hasNewLine = std::find_if(text.cbegin(), text.cend(), isNewLineLambda) != text.cend();
                warnMultiLine = hasNewLine;
            }

            constexpr const std::size_t minimumSizeForWarning = 1024 * 5; // 5 KiB
            const auto warnLargeText = text.size() > minimumSizeForWarning &&
                                       _settings.GlobalSettings().WarnAboutLargePaste();

            if (warnMultiLine || warnLargeText)
            {
                co_await wil::resume_foreground(Dispatcher());

                // We have to initialize the dialog here to be able to change the text of the text block within it
                FindName(L"MultiLinePasteDialog").try_as<WUX::Controls::ContentDialog>();
                ClipboardText().Text(text);

                // The vertical offset on the scrollbar does not reset automatically, so reset it manually
                ClipboardContentScrollViewer().ScrollToVerticalOffset(0);

                auto warningResult = ContentDialogResult::Primary;
                if (warnMultiLine)
                {
                    warningResult = co_await _ShowMultiLinePasteWarningDialog();
                }
                else if (warnLargeText)
                {
                    warningResult = co_await _ShowLargePasteWarningDialog();
                }

                // Clear the clipboard text so it doesn't lie around in memory
                ClipboardText().Text(L"");

                if (warningResult != ContentDialogResult::Primary)
                {
                    // user rejected the paste
                    co_return;
                }
            }

            eventArgs.HandleClipboardData(text);
        }
        CATCH_LOG();
    }

    void TerminalPage::_OpenHyperlinkHandler(const IInspectable /*sender*/, const Microsoft::Terminal::Control::OpenHyperlinkEventArgs eventArgs)
    {
        try
        {
            auto parsed = winrt::Windows::Foundation::Uri(eventArgs.Uri().c_str());
            if (_IsUriSupported(parsed))
            {
                ShellExecute(nullptr, L"open", eventArgs.Uri().c_str(), nullptr, nullptr, SW_SHOWNORMAL);
            }
            else
            {
                _ShowCouldNotOpenDialog(RS_(L"UnsupportedSchemeText"), eventArgs.Uri());
            }
        }
        catch (...)
        {
            LOG_CAUGHT_EXCEPTION();
            _ShowCouldNotOpenDialog(RS_(L"InvalidUriText"), eventArgs.Uri());
        }
    }

    // Method Description:
    // - Opens up a dialog box explaining why we could not open a URI
    // Arguments:
    // - The reason (unsupported scheme, invalid uri, potentially more in the future)
    // - The uri
    void TerminalPage::_ShowCouldNotOpenDialog(winrt::hstring reason, winrt::hstring uri)
    {
        if (auto presenter{ _dialogPresenter.get() })
        {
            // FindName needs to be called first to actually load the xaml object
            auto unopenedUriDialog = FindName(L"CouldNotOpenUriDialog").try_as<WUX::Controls::ContentDialog>();

            // Insert the reason and the URI
            CouldNotOpenUriReason().Text(reason);
            UnopenedUri().Text(uri);

            // Show the dialog
            presenter.ShowDialog(unopenedUriDialog);
        }
    }

    // Method Description:
    // - Determines if the given URI is currently supported
    // Arguments:
    // - The parsed URI
    // Return value:
    // - True if we support it, false otherwise
    bool TerminalPage::_IsUriSupported(const winrt::Windows::Foundation::Uri& parsedUri)
    {
        if (parsedUri.SchemeName() == L"http" || parsedUri.SchemeName() == L"https")
        {
            return true;
        }
        if (parsedUri.SchemeName() == L"file")
        {
            const auto host = parsedUri.Host();
            // If no hostname was provided or if the hostname was "localhost", Host() will return an empty string
            // and we allow it
            if (host == L"")
            {
                return true;
            }

            // GH#10188: WSL paths are okay. We'll let those through.
            if (host == L"wsl$" || host == L"wsl.localhost")
            {
                return true;
            }

            // TODO: by the OSC 8 spec, if a hostname (other than localhost) is provided, we _should_ be
            // comparing that value against what is returned by GetComputerNameExW and making sure they match.
            // However, ShellExecute does not seem to be happy with file URIs of the form
            //          file://{hostname}/path/to/file.ext
            // and so while we could do the hostname matching, we do not know how to actually open the URI
            // if its given in that form. So for now we ignore all hostnames other than localhost
            return false;
        }

        // In this case, the app manually output a URI other than file:// or
        // http(s)://. We'll trust the user knows what they're doing when
        // clicking on those sorts of links.
        // See discussion in GH#7562 for more details.
        return true;
    }

    // Important! Don't take this eventArgs by reference, we need to extend the
    // lifetime of it to the other side of the co_await!
    winrt::fire_and_forget TerminalPage::_ControlNoticeRaisedHandler(const IInspectable /*sender*/,
                                                                     const Microsoft::Terminal::Control::NoticeEventArgs eventArgs)
    {
        auto weakThis = get_weak();
        co_await wil::resume_foreground(Dispatcher());
        if (auto page = weakThis.get())
        {
            auto message = eventArgs.Message();

            winrt::hstring title;

            switch (eventArgs.Level())
            {
            case NoticeLevel::Debug:
                title = RS_(L"NoticeDebug"); //\xebe8
                break;
            case NoticeLevel::Info:
                title = RS_(L"NoticeInfo"); // \xe946
                break;
            case NoticeLevel::Warning:
                title = RS_(L"NoticeWarning"); //\xe7ba
                break;
            case NoticeLevel::Error:
                title = RS_(L"NoticeError"); //\xe783
                break;
            }

            page->_ShowControlNoticeDialog(title, message);
        }
    }

    void TerminalPage::_ShowControlNoticeDialog(const winrt::hstring& title, const winrt::hstring& message)
    {
        if (auto presenter{ _dialogPresenter.get() })
        {
            // FindName needs to be called first to actually load the xaml object
            auto controlNoticeDialog = FindName(L"ControlNoticeDialog").try_as<WUX::Controls::ContentDialog>();

            ControlNoticeDialog().Title(winrt::box_value(title));

            // Insert the message
            NoticeMessage().Text(message);

            // Show the dialog
            presenter.ShowDialog(controlNoticeDialog);
        }
    }

    // Method Description:
    // - Copy text from the focused terminal to the Windows Clipboard
    // Arguments:
    // - singleLine: if enabled, copy contents as a single line of text
    // - formats: dictate which formats need to be copied
    // Return Value:
    // - true iff we we able to copy text (if a selection was active)
    bool TerminalPage::_CopyText(const bool singleLine, const Windows::Foundation::IReference<CopyFormat>& formats)
    {
        if (const auto& control{ _GetActiveControl() })
        {
            return control.CopySelectionToClipboard(singleLine, formats);
        }
        return false;
    }

    // Method Description:
    // - Send an event (which will be caught by AppHost) to set the progress indicator on the taskbar
    // Arguments:
    // - sender (not used)
    // - eventArgs: the arguments specifying how to set the progress indicator
    winrt::fire_and_forget TerminalPage::_SetTaskbarProgressHandler(const IInspectable /*sender*/, const IInspectable /*eventArgs*/)
    {
        co_await wil::resume_foreground(Dispatcher());
        _SetTaskbarProgressHandlers(*this, nullptr);
    }

    // Method Description:
    // - Send an event (which will be caught by AppHost) to change the show window state of the entire hosting window
    // Arguments:
    // - sender (not used)
    // - args: the arguments specifying how to set the display status to ShowWindow for our window handle
    winrt::fire_and_forget TerminalPage::_ShowWindowChangedHandler(const IInspectable /*sender*/, const Microsoft::Terminal::Control::ShowWindowArgs args)
    {
        co_await resume_foreground(Dispatcher());
        _ShowWindowChangedHandlers(*this, args);
    }

    // Method Description:
    // - Paste text from the Windows Clipboard to the focused terminal
    void TerminalPage::_PasteText()
    {
        if (const auto& control{ _GetActiveControl() })
        {
            control.PasteTextFromClipboard();
        }
    }

    // Function Description:
    // - Called when the settings button is clicked. ShellExecutes the settings
    //   file, as to open it in the default editor for .json files. Does this in
    //   a background thread, as to not hang/crash the UI thread.
    fire_and_forget TerminalPage::_LaunchSettings(const SettingsTarget target)
    {
        if (target == SettingsTarget::SettingsUI)
        {
            OpenSettingsUI();
        }
        else
        {
            // This will switch the execution of the function to a background (not
            // UI) thread. This is IMPORTANT, because the Windows.Storage API's
            // (used for retrieving the path to the file) will crash on the UI
            // thread, because the main thread is a STA.
            co_await winrt::resume_background();

            auto openFile = [](const auto& filePath) {
                HINSTANCE res = ShellExecute(nullptr, nullptr, filePath.c_str(), nullptr, nullptr, SW_SHOW);
                if (static_cast<int>(reinterpret_cast<uintptr_t>(res)) <= 32)
                {
                    ShellExecute(nullptr, nullptr, L"notepad", filePath.c_str(), nullptr, SW_SHOW);
                }
            };

            switch (target)
            {
            case SettingsTarget::DefaultsFile:
                openFile(CascadiaSettings::DefaultSettingsPath());
                break;
            case SettingsTarget::SettingsFile:
                openFile(CascadiaSettings::SettingsPath());
                break;
            case SettingsTarget::AllFiles:
                openFile(CascadiaSettings::DefaultSettingsPath());
                openFile(CascadiaSettings::SettingsPath());
                break;
            }
        }
    }

    // Method Description:
    // - Responds to the TabView control's Tab Closing event by removing
    //      the indicated tab from the set and focusing another one.
    //      The event is cancelled so App maintains control over the
    //      items in the tabview.
    // Arguments:
    // - sender: the control that originated this event
    // - eventArgs: the event's constituent arguments
    void TerminalPage::_OnTabCloseRequested(const IInspectable& /*sender*/, const MUX::Controls::TabViewTabCloseRequestedEventArgs& eventArgs)
    {
        const auto tabViewItem = eventArgs.Tab();
        if (auto tab{ _GetTabByTabViewItem(tabViewItem) })
        {
            _HandleCloseTabRequested(tab);
        }
    }

    TermControl TerminalPage::_CreateNewControlAndContent(const TerminalSettingsCreateResult& settings, const ITerminalConnection& connection)
    {
        // Do any initialization that needs to apply to _every_ TermControl we
        // create here.
        // TermControl will copy the settings out of the settings passed to it.

        const auto content = _manager.CreateCore(settings.DefaultSettings(), settings.UnfocusedSettings(), connection);
        return _SetupControl(TermControl{ content });
    }

    TermControl TerminalPage::_AttachControlToContent(const uint64_t& contentId)
    {
        if (const auto& content{ _manager.TryLookupCore(contentId) })
        {
            // We have to pass in our current keybindings, because that's an
            // object that belongs to this TerminalPage, on this thread. If we
            // don't, then when we move the content to another thread, and it
            // tries to handle a key, it'll callback on the original page's
            // stack, inevitably resulting in a wrong_thread
            return _SetupControl(TermControl::NewControlByAttachingContent(content, *_bindings));
        }
        return nullptr;
    }

    TermControl TerminalPage::_SetupControl(const TermControl& term)
    {
        // GH#12515: ConPTY assumes it's hidden at the start. If we're not, let it know now.
        if (_visible)
        {
            term.WindowVisibilityChanged(_visible);
        }

        // Even in the case of re-attaching content from another window, this
        // will correctly update the control's owning HWND
        if (_hostingHwnd.has_value())
        {
            term.OwningHwnd(reinterpret_cast<uint64_t>(*_hostingHwnd));
        }

        _RegisterTerminalEvents(term);
        return term;
    }

    // Method Description:
    // - Creates a pane and returns a shared_ptr to it
    // - The caller should handle where the pane goes after creation,
    //   either to split an already existing pane or to create a new tab with it
    // Arguments:
    // - newTerminalArgs: an object that may contain a blob of parameters to
    //   control which profile is created and with possible other
    //   configurations. See CascadiaSettings::BuildSettings for more details.
    // - sourceTab: an optional tab reference that indicates that the created
    //   pane should be a duplicate of the tab's focused pane
    // - existingConnection: optionally receives a connection from the outside
    //   world instead of attempting to create one
    // Return Value:
    // - If the newTerminalArgs required us to open the pane as a new elevated
    //   connection, then we'll return nullptr. Otherwise, we'll return a new
    //   Pane for this connection.
    std::shared_ptr<Pane> TerminalPage::_MakePane(const NewTerminalArgs& newTerminalArgs,
                                                  const winrt::TerminalApp::TabBase& sourceTab,
                                                  TerminalConnection::ITerminalConnection existingConnection)
    {
        // First things first - Check for making a pane from content ID.
        if (newTerminalArgs &&
            newTerminalArgs.ContentId() != 0)
        {
            // Don't need to worry about duplicating or anything - we'll
            // serialize the actual profile's GUID along with the content guid.
            const auto& profile = _settings.GetProfileForArgs(newTerminalArgs);

            const auto control = _AttachControlToContent(newTerminalArgs.ContentId());

            return std::make_shared<Pane>(profile, control);
        }

        TerminalSettingsCreateResult controlSettings{ nullptr };
        Profile profile{ nullptr };

        if (const auto& terminalTab{ _GetTerminalTabImpl(sourceTab) })
        {
            profile = terminalTab->GetFocusedProfile();
            if (profile)
            {
                // TODO GH#5047 If we cache the NewTerminalArgs, we no longer need to do this.
                profile = GetClosestProfileForDuplicationOfProfile(profile);
                controlSettings = TerminalSettings::CreateWithProfile(_settings, profile, *_bindings);
                const auto workingDirectory = terminalTab->GetActiveTerminalControl().WorkingDirectory();
                const auto validWorkingDirectory = !workingDirectory.empty();
                if (validWorkingDirectory)
                {
                    controlSettings.DefaultSettings().StartingDirectory(workingDirectory);
                }
            }
        }
        if (!profile)
        {
            profile = _settings.GetProfileForArgs(newTerminalArgs);
            controlSettings = TerminalSettings::CreateWithNewTerminalArgs(_settings, newTerminalArgs, *_bindings);
        }

        // Try to handle auto-elevation
        if (_maybeElevate(newTerminalArgs, controlSettings, profile))
        {
            return nullptr;
        }

        auto connection = existingConnection ? existingConnection : _CreateConnectionFromSettings(profile, controlSettings.DefaultSettings());
        if (existingConnection)
        {
            connection.Resize(controlSettings.DefaultSettings().InitialRows(), controlSettings.DefaultSettings().InitialCols());
        }

        TerminalConnection::ITerminalConnection debugConnection{ nullptr };
        if (_settings.GlobalSettings().DebugFeaturesEnabled())
        {
            const auto window = CoreWindow::GetForCurrentThread();
            const auto rAltState = window.GetKeyState(VirtualKey::RightMenu);
            const auto lAltState = window.GetKeyState(VirtualKey::LeftMenu);
            const auto bothAltsPressed = WI_IsFlagSet(lAltState, CoreVirtualKeyStates::Down) &&
                                         WI_IsFlagSet(rAltState, CoreVirtualKeyStates::Down);
            if (bothAltsPressed)
            {
                std::tie(connection, debugConnection) = OpenDebugTapConnection(connection);
            }
        }

        const auto control = _CreateNewControlAndContent(controlSettings, connection);

        auto resultPane = std::make_shared<Pane>(profile, control);

        if (debugConnection) // this will only be set if global debugging is on and tap is active
        {
            auto newControl = _CreateNewControlAndContent(controlSettings, debugConnection);
            // Split (auto) with the debug tap.
            auto debugPane = std::make_shared<Pane>(profile, newControl);

            // Since we're doing this split directly on the pane (instead of going through TerminalTab,
            // we need to handle the panes 'active' states

            // Set the pane we're splitting to active (otherwise Split will not do anything)
            resultPane->SetActive();
            auto [original, _] = resultPane->Split(SplitDirection::Automatic, 0.5f, debugPane);

            // Set the non-debug pane as active
            resultPane->ClearActive();
            original->SetActive();
        }

        return resultPane;
    }

    // Method Description:
    // - Sets background image and applies its settings (stretch, opacity and alignment)
    // - Checks path validity
    // Arguments:
    // - newAppearance
    // Return Value:
    // - <none>
    void TerminalPage::_SetBackgroundImage(const winrt::Microsoft::Terminal::Settings::Model::IAppearanceConfig& newAppearance)
    {
        if (!_settings.GlobalSettings().UseBackgroundImageForWindow())
        {
            _tabContent.Background(nullptr);
            return;
        }

        const auto path = newAppearance.ExpandedBackgroundImagePath();
        if (path.empty())
        {
            _tabContent.Background(nullptr);
            return;
        }

        Windows::Foundation::Uri imageUri{ nullptr };
        try
        {
            imageUri = Windows::Foundation::Uri{ path };
        }
        catch (...)
        {
            LOG_CAUGHT_EXCEPTION();
            _tabContent.Background(nullptr);
            return;
        }
        // Check if the image brush is already pointing to the image
        // in the modified settings; if it isn't (or isn't there),
        // set a new image source for the brush

        auto brush = _tabContent.Background().try_as<Media::ImageBrush>();
        Media::Imaging::BitmapImage imageSource = brush == nullptr ? nullptr : brush.ImageSource().try_as<Media::Imaging::BitmapImage>();

        if (imageSource == nullptr ||
            imageSource.UriSource() == nullptr ||
            !imageSource.UriSource().Equals(imageUri))
        {
            Media::ImageBrush b{};
            // Note that BitmapImage handles the image load asynchronously,
            // which is especially important since the image
            // may well be both large and somewhere out on the
            // internet.
            Media::Imaging::BitmapImage image(imageUri);
            b.ImageSource(image);
            _tabContent.Background(b);
        }

        // Pull this into a separate block. If the image didn't change, but the
        // properties of the image did, we should still update them.
        if (const auto newBrush{ _tabContent.Background().try_as<Media::ImageBrush>() })
        {
            newBrush.Stretch(newAppearance.BackgroundImageStretchMode());
            newBrush.Opacity(newAppearance.BackgroundImageOpacity());
        }
    }

    // Method Description:
    // - Hook up keybindings, and refresh the UI of the terminal.
    //   This includes update the settings of all the tabs according
    //   to their profiles, update the title and icon of each tab, and
    //   finally create the tab flyout
    void TerminalPage::_RefreshUIForSettingsReload()
    {
        // Re-wire the keybindings to their handlers, as we'll have created a
        // new AppKeyBindings object.
        _HookupKeyBindings(_settings.ActionMap());

        // Refresh UI elements

        // Mapping by GUID isn't _excellent_ because the defaults profile doesn't have a stable GUID; however,
        // when we stabilize its guid this will become fully safe.
        std::unordered_map<winrt::guid, std::pair<Profile, TerminalSettingsCreateResult>> profileGuidSettingsMap;
        const auto profileDefaults{ _settings.ProfileDefaults() };
        const auto allProfiles{ _settings.AllProfiles() };

        profileGuidSettingsMap.reserve(allProfiles.Size() + 1);

        // Include the Defaults profile for consideration
        profileGuidSettingsMap.insert_or_assign(profileDefaults.Guid(), std::pair{ profileDefaults, nullptr });
        for (const auto& newProfile : allProfiles)
        {
            // Avoid creating a TerminalSettings right now. They're not totally cheap, and we suspect that users with many
            // panes may not be using all of their profiles at the same time. Lazy evaluation is king!
            profileGuidSettingsMap.insert_or_assign(newProfile.Guid(), std::pair{ newProfile, nullptr });
        }

        for (const auto& tab : _tabs)
        {
            if (auto terminalTab{ _GetTerminalTabImpl(tab) })
            {
                terminalTab->UpdateSettings();

                // Manually enumerate the panes in each tab; this will let us recycle TerminalSettings
                // objects but only have to iterate one time.
                terminalTab->GetRootPane()->WalkTree([&](auto&& pane) {
                    if (const auto profile{ pane->GetProfile() })
                    {
                        const auto found{ profileGuidSettingsMap.find(profile.Guid()) };
                        // GH#2455: If there are any panes with controls that had been
                        // initialized with a Profile that no longer exists in our list of
                        // profiles, we'll leave it unmodified. The profile doesn't exist
                        // anymore, so we can't possibly update its settings.
                        if (found != profileGuidSettingsMap.cend())
                        {
                            auto& pair{ found->second };
                            if (!pair.second)
                            {
                                pair.second = TerminalSettings::CreateWithProfile(_settings, pair.first, *_bindings);
                            }
                            pane->UpdateSettings(pair.second, pair.first);
                        }
                    }
                });

                // Update the icon of the tab for the currently focused profile in that tab.
                // Only do this for TerminalTabs. Other types of tabs won't have multiple panes
                // and profiles so the Title and Icon will be set once and only once on init.
                _UpdateTabIcon(*terminalTab);

                // Force the TerminalTab to re-grab its currently active control's title.
                terminalTab->UpdateTitle();
            }
            else if (auto settingsTab = tab.try_as<TerminalApp::SettingsTab>())
            {
                settingsTab.UpdateSettings(_settings);
            }

            auto tabImpl{ winrt::get_self<TabBase>(tab) };
            tabImpl->SetActionMap(_settings.ActionMap());
        }

        if (const auto focusedTab{ _GetFocusedTabImpl() })
        {
            if (const auto profile{ focusedTab->GetFocusedProfile() })
            {
                _SetBackgroundImage(profile.DefaultAppearance());
            }
        }

        // repopulate the new tab button's flyout with entries for each
        // profile, which might have changed
        _UpdateTabWidthMode();
        _CreateNewTabFlyout();

        // Reload the current value of alwaysOnTop from the settings file. This
        // will let the user hot-reload this setting, but any runtime changes to
        // the alwaysOnTop setting will be lost.
        _isAlwaysOnTop = _settings.GlobalSettings().AlwaysOnTop();
        _AlwaysOnTopChangedHandlers(*this, nullptr);

        // Settings AllowDependentAnimations will affect whether animations are
        // enabled application-wide, so we don't need to check it each time we
        // want to create an animation.
        WUX::Media::Animation::Timeline::AllowDependentAnimations(!_settings.GlobalSettings().DisableAnimations());

        _tabRow.ShowElevationShield(IsRunningElevated() && _settings.GlobalSettings().ShowAdminShield());

        Media::SolidColorBrush transparent{ Windows::UI::Colors::Transparent() };
        _tabView.Background(transparent);

        ////////////////////////////////////////////////////////////////////////
        // Begin Theme handling
        _updateThemeColors();

        // Update the state of the CloseButtonOverlayMode property of
        // our TabView, to match the tab.showCloseButton property in the theme.
        //
        // Also update every tab's individual IsClosable to match.
        //
        // This is basically the same as _updateTabCloseButton, but with some
        // code moved around to better facilitate updating every tab view item
        // at once
        if (const auto theme = _settings.GlobalSettings().CurrentTheme())
        {
            const auto visibility = theme.Tab() ? theme.Tab().ShowCloseButton() : Settings::Model::TabCloseButtonVisibility::Always;

            for (const auto& tab : _tabs)
            {
                switch (visibility)
                {
                case Settings::Model::TabCloseButtonVisibility::Never:
                    tab.TabViewItem().IsClosable(false);
                    break;
                case Settings::Model::TabCloseButtonVisibility::Hover:
                    tab.TabViewItem().IsClosable(true);
                    break;
                default:
                    tab.TabViewItem().IsClosable(true);
                    break;
                }
            }

            switch (visibility)
            {
            case Settings::Model::TabCloseButtonVisibility::Never:
                _tabView.CloseButtonOverlayMode(MUX::Controls::TabViewCloseButtonOverlayMode::Auto);
                break;
            case Settings::Model::TabCloseButtonVisibility::Hover:
                _tabView.CloseButtonOverlayMode(MUX::Controls::TabViewCloseButtonOverlayMode::OnPointerOver);
                break;
            default:
                _tabView.CloseButtonOverlayMode(MUX::Controls::TabViewCloseButtonOverlayMode::Always);
                break;
            }
        }
    }

    // Method Description:
    // - Repopulates the list of commands in the command palette with the
    //   current commands in the settings. Also updates the keybinding labels to
    //   reflect any matching keybindings.
    // Arguments:
    // - <none>
    // Return Value:
    // - <none>
    void TerminalPage::_UpdateCommandsForPalette()
    {
        // Update the command palette when settings reload
        const auto& expanded{ _settings.GlobalSettings().ActionMap().ExpandedCommands() };
        CommandPalette().SetCommands(expanded);
    }

    // Method Description:
    // - Sets the initial actions to process on startup. We'll make a copy of
    //   this list, and process these actions when we're loaded.
    // - This function will have no effective result after Create() is called.
    // Arguments:
    // - actions: a list of Actions to process on startup.
    // Return Value:
    // - <none>
    void TerminalPage::SetStartupActions(std::vector<ActionAndArgs>& actions)
    {
        // The fastest way to copy all the actions out of the std::vector and
        // put them into a winrt::IVector is by making a copy, then moving the
        // copy into the winrt vector ctor.
        auto listCopy = actions;
        _startupActions = winrt::single_threaded_vector<ActionAndArgs>(std::move(listCopy));
    }

    // Routine Description:
    // - Notifies this Terminal Page that it should start the incoming connection
    //   listener for command-line tools attempting to join this Terminal
    //   through the default application channel.
    // Arguments:
    // - isEmbedding - True if COM started us to be a server. False if we're doing it of our own accord.
    // Return Value:
    // - <none>
    void TerminalPage::SetInboundListener(bool isEmbedding)
    {
        _shouldStartInboundListener = true;
        _isEmbeddingInboundListener = isEmbedding;

        // If the page has already passed the NotInitialized state,
        // then it is ready-enough for us to just start this immediately.
        if (_startupState != StartupState::NotInitialized)
        {
            _StartInboundListener();
        }
    }

    winrt::TerminalApp::IDialogPresenter TerminalPage::DialogPresenter() const
    {
        return _dialogPresenter.get();
    }

    void TerminalPage::DialogPresenter(winrt::TerminalApp::IDialogPresenter dialogPresenter)
    {
        _dialogPresenter = dialogPresenter;
    }

    // Method Description:
    // - Get the combined taskbar state for the page. This is the combination of
    //   all the states of all the tabs, which are themselves a combination of
    //   all their panes. Taskbar states are given a priority based on the rules
    //   in:
    //   https://docs.microsoft.com/en-us/windows/win32/api/shobjidl_core/nf-shobjidl_core-itaskbarlist3-setprogressstate
    //   under "How the Taskbar Button Chooses the Progress Indicator for a Group"
    // Arguments:
    // - <none>
    // Return Value:
    // - A TaskbarState object representing the combined taskbar state and
    //   progress percentage of all our tabs.
    winrt::TerminalApp::TaskbarState TerminalPage::TaskbarState() const
    {
        auto state{ winrt::make<winrt::TerminalApp::implementation::TaskbarState>() };

        for (const auto& tab : _tabs)
        {
            if (auto tabImpl{ _GetTerminalTabImpl(tab) })
            {
                auto tabState{ tabImpl->GetCombinedTaskbarState() };
                // lowest priority wins
                if (tabState.Priority() < state.Priority())
                {
                    state = tabState;
                }
            }
        }

        return state;
    }

    // Method Description:
    // - This is the method that App will call when the titlebar
    //   has been clicked. It dismisses any open flyouts.
    // Arguments:
    // - <none>
    // Return Value:
    // - <none>
    void TerminalPage::TitlebarClicked()
    {
        if (_newTabButton && _newTabButton.Flyout())
        {
            _newTabButton.Flyout().Hide();
        }
        _DismissTabContextMenus();
    }

    // Method Description:
    // - Notifies all attached console controls that the visibility of the
    //   hosting window has changed. The underlying PTYs may need to know this
    //   for the proper response to `::GetConsoleWindow()` from a Win32 console app.
    // Arguments:
    // - showOrHide: Show is true; hide is false.
    // Return Value:
    // - <none>
    void TerminalPage::WindowVisibilityChanged(const bool showOrHide)
    {
        _visible = showOrHide;
        for (const auto& tab : _tabs)
        {
            if (auto terminalTab{ _GetTerminalTabImpl(tab) })
            {
                // Manually enumerate the panes in each tab; this will let us recycle TerminalSettings
                // objects but only have to iterate one time.
                terminalTab->GetRootPane()->WalkTree([&](auto&& pane) {
                    if (auto control = pane->GetTerminalControl())
                    {
                        control.WindowVisibilityChanged(showOrHide);
                    }
                });
            }
        }
    }

    // Method Description:
    // - Called when the user tries to do a search using keybindings.
    //   This will tell the active terminal control of the passed tab
    //   to create a search box and enable find process.
    // Arguments:
    // - tab: the tab where the search box should be created
    // Return Value:
    // - <none>
    void TerminalPage::_Find(const TerminalTab& tab)
    {
        if (const auto& control{ tab.GetActiveTerminalControl() })
        {
            control.CreateSearchBoxControl();
        }
    }

    // Method Description:
    // - Toggles borderless mode. Hides the tab row, and raises our
    //   FocusModeChanged event.
    // Arguments:
    // - <none>
    // Return Value:
    // - <none>
    void TerminalPage::ToggleFocusMode()
    {
        SetFocusMode(!_isInFocusMode);
    }

    void TerminalPage::SetFocusMode(const bool inFocusMode)
    {
        const auto newInFocusMode = inFocusMode;
        if (newInFocusMode != FocusMode())
        {
            _isInFocusMode = newInFocusMode;
            _UpdateTabView();
            _FocusModeChangedHandlers(*this, nullptr);
        }
    }

    // Method Description:
    // - Toggles fullscreen mode. Hides the tab row, and raises our
    //   FullscreenChanged event.
    // Arguments:
    // - <none>
    // Return Value:
    // - <none>
    void TerminalPage::ToggleFullscreen()
    {
        SetFullscreen(!_isFullscreen);
    }

    // Method Description:
    // - Toggles always on top mode. Raises our AlwaysOnTopChanged event.
    // Arguments:
    // - <none>
    // Return Value:
    // - <none>
    void TerminalPage::ToggleAlwaysOnTop()
    {
        _isAlwaysOnTop = !_isAlwaysOnTop;
        _AlwaysOnTopChangedHandlers(*this, nullptr);
    }

    // Method Description:
    // - Sets the tab split button color when a new tab color is selected
    // Arguments:
    // - color: The color of the newly selected tab, used to properly calculate
    //          the foreground color of the split button (to match the font
    //          color of the tab)
    // - accentColor: the actual color we are going to use to paint the tab row and
    //                split button, so that there is some contrast between the tab
    //                and the non-client are behind it
    // Return Value:
    // - <none>
    void TerminalPage::_SetNewTabButtonColor(const Windows::UI::Color& color, const Windows::UI::Color& accentColor)
    {
        // TODO GH#3327: Look at what to do with the tab button when we have XAML theming
        auto IsBrightColor = ColorHelper::IsBrightColor(color);
        auto isLightAccentColor = ColorHelper::IsBrightColor(accentColor);
        winrt::Windows::UI::Color pressedColor{};
        winrt::Windows::UI::Color hoverColor{};
        winrt::Windows::UI::Color foregroundColor{};
        const auto hoverColorAdjustment = 5.f;
        const auto pressedColorAdjustment = 7.f;

        if (IsBrightColor)
        {
            foregroundColor = winrt::Windows::UI::Colors::Black();
        }
        else
        {
            foregroundColor = winrt::Windows::UI::Colors::White();
        }

        if (isLightAccentColor)
        {
            hoverColor = ColorHelper::Darken(accentColor, hoverColorAdjustment);
            pressedColor = ColorHelper::Darken(accentColor, pressedColorAdjustment);
        }
        else
        {
            hoverColor = ColorHelper::Lighten(accentColor, hoverColorAdjustment);
            pressedColor = ColorHelper::Lighten(accentColor, pressedColorAdjustment);
        }

        Media::SolidColorBrush backgroundBrush{ accentColor };
        Media::SolidColorBrush backgroundHoverBrush{ hoverColor };
        Media::SolidColorBrush backgroundPressedBrush{ pressedColor };
        Media::SolidColorBrush foregroundBrush{ foregroundColor };

        _newTabButton.Resources().Insert(winrt::box_value(L"SplitButtonBackground"), backgroundBrush);
        _newTabButton.Resources().Insert(winrt::box_value(L"SplitButtonBackgroundPointerOver"), backgroundHoverBrush);
        _newTabButton.Resources().Insert(winrt::box_value(L"SplitButtonBackgroundPressed"), backgroundPressedBrush);

        // Load bearing: The SplitButton uses SplitButtonForegroundSecondary for
        // the secondary button, but {TemplateBinding Foreground} for the
        // primary button.
        _newTabButton.Resources().Insert(winrt::box_value(L"SplitButtonForeground"), foregroundBrush);
        _newTabButton.Resources().Insert(winrt::box_value(L"SplitButtonForegroundPointerOver"), foregroundBrush);
        _newTabButton.Resources().Insert(winrt::box_value(L"SplitButtonForegroundPressed"), foregroundBrush);
        _newTabButton.Resources().Insert(winrt::box_value(L"SplitButtonForegroundSecondary"), foregroundBrush);
        _newTabButton.Resources().Insert(winrt::box_value(L"SplitButtonForegroundSecondaryPressed"), foregroundBrush);

        _newTabButton.Background(backgroundBrush);
        _newTabButton.Foreground(foregroundBrush);

        // This is just like what we do in TabBase::_RefreshVisualState. We need
        // to manually toggle the visual state, so the setters in the visual
        // state group will re-apply, and set our currently selected colors in
        // the resources.
        VisualStateManager::GoToState(_newTabButton, L"FlyoutOpen", true);
        VisualStateManager::GoToState(_newTabButton, L"Normal", true);
    }

    // Method Description:
    // - Clears the tab split button color to a system color
    //   (or white if none is found) when the tab's color is cleared
    // - Clears the tab row color to a system color
    //   (or white if none is found) when the tab's color is cleared
    // Arguments:
    // - <none>
    // Return Value:
    // - <none>
    void TerminalPage::_ClearNewTabButtonColor()
    {
        // TODO GH#3327: Look at what to do with the tab button when we have XAML theming
        winrt::hstring keys[] = {
            L"SplitButtonBackground",
            L"SplitButtonBackgroundPointerOver",
            L"SplitButtonBackgroundPressed",
            L"SplitButtonForeground",
            L"SplitButtonForegroundSecondary",
            L"SplitButtonForegroundPointerOver",
            L"SplitButtonForegroundPressed",
            L"SplitButtonForegroundSecondaryPressed"
        };

        // simply clear any of the colors in the split button's dict
        for (auto keyString : keys)
        {
            auto key = winrt::box_value(keyString);
            if (_newTabButton.Resources().HasKey(key))
            {
                _newTabButton.Resources().Remove(key);
            }
        }

        const auto res = Application::Current().Resources();

        const auto defaultBackgroundKey = winrt::box_value(L"TabViewItemHeaderBackground");
        const auto defaultForegroundKey = winrt::box_value(L"SystemControlForegroundBaseHighBrush");
        winrt::Windows::UI::Xaml::Media::SolidColorBrush backgroundBrush;
        winrt::Windows::UI::Xaml::Media::SolidColorBrush foregroundBrush;

        // TODO: Related to GH#3917 - I think if the system is set to "Dark"
        // theme, but the app is set to light theme, then this lookup still
        // returns to us the dark theme brushes. There's gotta be a way to get
        // the right brushes...
        // See also GH#5741
        if (res.HasKey(defaultBackgroundKey))
        {
            auto obj = res.Lookup(defaultBackgroundKey);
            backgroundBrush = obj.try_as<winrt::Windows::UI::Xaml::Media::SolidColorBrush>();
        }
        else
        {
            backgroundBrush = winrt::Windows::UI::Xaml::Media::SolidColorBrush{ winrt::Windows::UI::Colors::Black() };
        }

        if (res.HasKey(defaultForegroundKey))
        {
            auto obj = res.Lookup(defaultForegroundKey);
            foregroundBrush = obj.try_as<winrt::Windows::UI::Xaml::Media::SolidColorBrush>();
        }
        else
        {
            foregroundBrush = winrt::Windows::UI::Xaml::Media::SolidColorBrush{ winrt::Windows::UI::Colors::White() };
        }

        _newTabButton.Background(backgroundBrush);
        _newTabButton.Foreground(foregroundBrush);
    }

    // Function Description:
    // - This is a helper method to get the commandline out of a
    //   ExecuteCommandline action, break it into subcommands, and attempt to
    //   parse it into actions. This is used by _HandleExecuteCommandline for
    //   processing commandlines in the current WT window.
    // Arguments:
    // - args: the ExecuteCommandlineArgs to synthesize a list of startup actions for.
    // Return Value:
    // - an empty list if we failed to parse, otherwise a list of actions to execute.
    std::vector<ActionAndArgs> TerminalPage::ConvertExecuteCommandlineToActions(const ExecuteCommandlineArgs& args)
    {
        ::TerminalApp::AppCommandlineArgs appArgs;
        if (appArgs.ParseArgs(args) == 0)
        {
            return appArgs.GetStartupActions();
        }

        return {};
    }

    void TerminalPage::_FocusActiveControl(IInspectable /*sender*/,
                                           IInspectable /*eventArgs*/)
    {
        _FocusCurrentTab(false);
    }

    bool TerminalPage::FocusMode() const
    {
        return _isInFocusMode;
    }

    bool TerminalPage::Fullscreen() const
    {
        return _isFullscreen;
    }

    // Method Description:
    // - Returns true if we're currently in "Always on top" mode. When we're in
    //   always on top mode, the window should be on top of all other windows.
    //   If multiple windows are all "always on top", they'll maintain their own
    //   z-order, with all the windows on top of all other non-topmost windows.
    // Arguments:
    // - <none>
    // Return Value:
    // - true if we should be in "always on top" mode
    bool TerminalPage::AlwaysOnTop() const
    {
        return _isAlwaysOnTop;
    }

    void TerminalPage::SetFullscreen(bool newFullscreen)
    {
        if (_isFullscreen == newFullscreen)
        {
            return;
        }
        _isFullscreen = newFullscreen;
        _UpdateTabView();
        _FullscreenChangedHandlers(*this, nullptr);
    }

    // Method Description:
    // - Updates the page's state for isMaximized when the window changes externally.
    void TerminalPage::Maximized(bool newMaximized)
    {
        _isMaximized = newMaximized;
    }

    // Method Description:
    // - Asks the window to change its maximized state.
    void TerminalPage::RequestSetMaximized(bool newMaximized)
    {
        if (_isMaximized == newMaximized)
        {
            return;
        }
        _isMaximized = newMaximized;
        _ChangeMaximizeRequestedHandlers(*this, nullptr);
    }

    HRESULT TerminalPage::_OnNewConnection(const ConptyConnection& connection)
    {
        _newConnectionRevoker.revoke();

        // We need to be on the UI thread in order for _OpenNewTab to run successfully.
        // HasThreadAccess will return true if we're currently on a UI thread and false otherwise.
        // When we're on a COM thread, we'll need to dispatch the calls to the UI thread
        // and wait on it hence the locking mechanism.
        if (!Dispatcher().HasThreadAccess())
        {
            til::latch latch{ 1 };
            auto finalVal = S_OK;

            Dispatcher().RunAsync(CoreDispatcherPriority::Normal, [&]() {
                finalVal = _OnNewConnection(connection);
                latch.count_down();
            });

            latch.wait();
            return finalVal;
        }

        try
        {
            NewTerminalArgs newTerminalArgs;
            newTerminalArgs.Commandline(connection.Commandline());
            newTerminalArgs.TabTitle(connection.StartingTitle());
            // GH #12370: We absolutely cannot allow a defterm connection to
            // auto-elevate. Defterm doesn't work for elevated scenarios in the
            // first place. If we try accepting the connection, the spawning an
            // elevated version of the Terminal with that profile... that's a
            // recipe for disaster. We won't ever open up a tab in this window.
            newTerminalArgs.Elevate(false);
            const auto newPane = _MakePane(newTerminalArgs, nullptr, connection);
            newPane->WalkTree([](auto pane) {
                pane->FinalizeConfigurationGivenDefault();
            });
            _CreateNewTabFromPane(newPane);

            // Request a summon of this window to the foreground
            _SummonWindowRequestedHandlers(*this, nullptr);

            const IInspectable unused{ nullptr };
            _SetAsDefaultDismissHandler(unused, unused);

            // TEMPORARY SOLUTION
            // If the connection has requested for the window to be maximized,
            // manually maximize it here. Ideally, we should be _initializing_
            // the session maximized, instead of manually maximizing it after initialization.
            // However, because of the current way our defterm handoff works,
            // we are unable to get the connection info before the terminal session
            // has already started.

            // Make sure that there were no other tabs already existing (in
            // the case that we are in glomming mode), because we don't want
            // to be maximizing other existing sessions that did not ask for it.
            if (_tabs.Size() == 1 && connection.ShowWindow() == SW_SHOWMAXIMIZED)
            {
                RequestSetMaximized(true);
            }
            return S_OK;
        }
        CATCH_RETURN()
    }

    // Method Description:
    // - Creates a settings UI tab and focuses it. If there's already a settings UI tab open,
    //   just focus the existing one.
    // Arguments:
    // - <none>
    // Return Value:
    // - <none>
    void TerminalPage::OpenSettingsUI()
    {
        // If we're holding the settings tab's switch command, don't create a new one, switch to the existing one.
        if (!_settingsTab)
        {
            winrt::Microsoft::Terminal::Settings::Editor::MainPage sui{ _settings };
            if (_hostingHwnd)
            {
                sui.SetHostingWindow(reinterpret_cast<uint64_t>(*_hostingHwnd));
            }

            // GH#8767 - let unhandled keys in the SUI try to run commands too.
            sui.KeyDown({ this, &TerminalPage::_KeyDownHandler });

            sui.OpenJson([weakThis{ get_weak() }](auto&& /*s*/, winrt::Microsoft::Terminal::Settings::Model::SettingsTarget e) {
                if (auto page{ weakThis.get() })
                {
                    page->_LaunchSettings(e);
                }
            });

            auto newTabImpl = winrt::make_self<SettingsTab>(sui, _settings.GlobalSettings().CurrentTheme().RequestedTheme());

            // Add the new tab to the list of our tabs.
            _tabs.Append(*newTabImpl);
            _mruTabs.Append(*newTabImpl);

            newTabImpl->SetDispatch(*_actionDispatch);
            newTabImpl->SetActionMap(_settings.ActionMap());

            // Give the tab its index in the _tabs vector so it can manage its own SwitchToTab command.
            _UpdateTabIndices();

            // Don't capture a strong ref to the tab. If the tab is removed as this
            // is called, we don't really care anymore about handling the event.
            auto weakTab = make_weak(newTabImpl);

            auto tabViewItem = newTabImpl->TabViewItem();
            _tabView.TabItems().Append(tabViewItem);

            // Update the state of the close button to match the current theme
            _updateTabCloseButton(tabViewItem);

            tabViewItem.PointerPressed({ this, &TerminalPage::_OnTabClick });

            // When the tab requests close, try to close it (prompt for approval, if required)
            newTabImpl->CloseRequested([weakTab, weakThis{ get_weak() }](auto&& /*s*/, auto&& /*e*/) {
                auto page{ weakThis.get() };
                auto tab{ weakTab.get() };

                if (page && tab)
                {
                    page->_HandleCloseTabRequested(*tab);
                }
            });

            // When the tab is closed, remove it from our list of tabs.
            newTabImpl->Closed([tabViewItem, weakThis{ get_weak() }](auto&& /*s*/, auto&& /*e*/) {
                if (auto page{ weakThis.get() })
                {
                    page->_settingsTab = nullptr;
                    page->_RemoveOnCloseRoutine(tabViewItem, page);
                }
            });

            _settingsTab = *newTabImpl;

            // This kicks off TabView::SelectionChanged, in response to which
            // we'll attach the terminal's Xaml control to the Xaml root.
            _tabView.SelectedItem(tabViewItem);
        }
        else
        {
            _tabView.SelectedItem(_settingsTab.TabViewItem());
        }
    }

    // Method Description:
    // - Returns a com_ptr to the implementation type of the given tab if it's a TerminalTab.
    //   If the tab is not a TerminalTab, returns nullptr.
    // Arguments:
    // - tab: the projected type of a Tab
    // Return Value:
    // - If the tab is a TerminalTab, a com_ptr to the implementation type.
    //   If the tab is not a TerminalTab, nullptr
    winrt::com_ptr<TerminalTab> TerminalPage::_GetTerminalTabImpl(const TerminalApp::TabBase& tab)
    {
        if (auto terminalTab = tab.try_as<TerminalApp::TerminalTab>())
        {
            winrt::com_ptr<TerminalTab> tabImpl;
            tabImpl.copy_from(winrt::get_self<TerminalTab>(terminalTab));
            return tabImpl;
        }
        else
        {
            return nullptr;
        }
    }

    // Method Description:
    // - Computes the delta for scrolling the tab's viewport.
    // Arguments:
    // - scrollDirection - direction (up / down) to scroll
    // - rowsToScroll - the number of rows to scroll
    // Return Value:
    // - delta - Signed delta, where a negative value means scrolling up.
    int TerminalPage::_ComputeScrollDelta(ScrollDirection scrollDirection, const uint32_t rowsToScroll)
    {
        return scrollDirection == ScrollUp ? -1 * rowsToScroll : rowsToScroll;
    }

    // Method Description:
    // - Reads system settings for scrolling (based on the step of the mouse scroll).
    // Upon failure fallbacks to default.
    // Return Value:
    // - The number of rows to scroll or a magic value of WHEEL_PAGESCROLL
    // indicating that we need to scroll an entire view height
    uint32_t TerminalPage::_ReadSystemRowsToScroll()
    {
        uint32_t systemRowsToScroll;
        if (!SystemParametersInfoW(SPI_GETWHEELSCROLLLINES, 0, &systemRowsToScroll, 0))
        {
            LOG_LAST_ERROR();

            // If SystemParametersInfoW fails, which it shouldn't, fall back to
            // Windows' default value.
            return DefaultRowsToScroll;
        }

        return systemRowsToScroll;
    }

    // Method Description:
    // - Displays a dialog stating the "Touch Keyboard and Handwriting Panel
    //   Service" is disabled.
    void TerminalPage::ShowKeyboardServiceWarning() const
    {
        if (!_IsMessageDismissed(InfoBarMessage::KeyboardServiceWarning))
        {
            if (const auto keyboardServiceWarningInfoBar = FindName(L"KeyboardServiceWarningInfoBar").try_as<MUX::Controls::InfoBar>())
            {
                keyboardServiceWarningInfoBar.IsOpen(true);
            }
        }
    }

    // Method Description:
    // - Displays a info popup guiding the user into setting their default terminal.
    void TerminalPage::ShowSetAsDefaultInfoBar() const
    {
        if (::winrt::Windows::UI::Xaml::Application::Current().try_as<::winrt::TerminalApp::App>() == nullptr)
        {
            // Just ignore this in the tests (where the Application::Current()
            // is not a TerminalApp::App)
            return;
        }
        if (!CascadiaSettings::IsDefaultTerminalAvailable() || _IsMessageDismissed(InfoBarMessage::SetAsDefault))
        {
            return;
        }

        // If the user has already configured any terminal for hand-off we
        // shouldn't inform them again about the possibility to do so.
        if (CascadiaSettings::IsDefaultTerminalSet())
        {
            _DismissMessage(InfoBarMessage::SetAsDefault);
            return;
        }

        if (const auto infoBar = FindName(L"SetAsDefaultInfoBar").try_as<MUX::Controls::InfoBar>())
        {
            infoBar.IsOpen(true);
        }
    }

    // Function Description:
    // - Helper function to get the OS-localized name for the "Touch Keyboard
    //   and Handwriting Panel Service". If we can't open up the service for any
    //   reason, then we'll just return the service's key, "TabletInputService".
    // Return Value:
    // - The OS-localized name for the TabletInputService
    winrt::hstring _getTabletServiceName()
    {
        auto isUwp = false;
        try
        {
            isUwp = ::winrt::Windows::UI::Xaml::Application::Current().as<::winrt::TerminalApp::App>().Logic().IsUwp();
        }
        CATCH_LOG();

        if (isUwp)
        {
            return winrt::hstring{ TabletInputServiceKey };
        }

        wil::unique_schandle hManager{ OpenSCManagerW(nullptr, nullptr, 0) };

        if (LOG_LAST_ERROR_IF(!hManager.is_valid()))
        {
            return winrt::hstring{ TabletInputServiceKey };
        }

        DWORD cchBuffer = 0;
        const auto ok = GetServiceDisplayNameW(hManager.get(), TabletInputServiceKey.data(), nullptr, &cchBuffer);

        // Windows 11 doesn't have a TabletInputService.
        // (It was renamed to TextInputManagementService, because people kept thinking that a
        // service called "tablet-something" is system-irrelevant on PCs and can be disabled.)
        if (ok || GetLastError() != ERROR_INSUFFICIENT_BUFFER)
        {
            return winrt::hstring{ TabletInputServiceKey };
        }

        std::wstring buffer;
        cchBuffer += 1; // Add space for a null
        buffer.resize(cchBuffer);

        if (LOG_LAST_ERROR_IF(!GetServiceDisplayNameW(hManager.get(),
                                                      TabletInputServiceKey.data(),
                                                      buffer.data(),
                                                      &cchBuffer)))
        {
            return winrt::hstring{ TabletInputServiceKey };
        }
        return winrt::hstring{ buffer };
    }

    // Method Description:
    // - Return the fully-formed warning message for the
    //   "KeyboardServiceDisabled" InfoBar. This InfoBar is used to warn the user
    //   if the keyboard service is disabled, and uses the OS localization for
    //   the service's actual name. It's bound to the bar in XAML.
    // Return Value:
    // - The warning message, including the OS-localized service name.
    winrt::hstring TerminalPage::KeyboardServiceDisabledText()
    {
        const auto serviceName{ _getTabletServiceName() };
        const winrt::hstring text{ fmt::format(std::wstring_view(RS_(L"KeyboardServiceWarningText")), serviceName) };
        return text;
    }

    // Method Description:
    // - Hides cursor if required
    // Return Value:
    // - <none>
    void TerminalPage::_HidePointerCursorHandler(const IInspectable& /*sender*/, const IInspectable& /*eventArgs*/)
    {
        if (_shouldMouseVanish && !_isMouseHidden)
        {
            if (auto window{ CoreWindow::GetForCurrentThread() })
            {
                try
                {
                    window.PointerCursor(nullptr);
                    _isMouseHidden = true;
                }
                CATCH_LOG();
            }
        }
    }

    // Method Description:
    // - Restores cursor if required
    // Return Value:
    // - <none>
    void TerminalPage::_RestorePointerCursorHandler(const IInspectable& /*sender*/, const IInspectable& /*eventArgs*/)
    {
        if (_isMouseHidden)
        {
            if (auto window{ CoreWindow::GetForCurrentThread() })
            {
                try
                {
                    window.PointerCursor(_defaultPointerCursor);
                    _isMouseHidden = false;
                }
                CATCH_LOG();
            }
        }
    }

    // Method Description:
    // - Update the RequestedTheme of the specified FrameworkElement and all its
    //   Parent elements. We need to do this so that we can actually theme all
    //   of the elements of the TeachingTip. See GH#9717
    // Arguments:
    // - element: The TeachingTip to set the theme on.
    // Return Value:
    // - <none>
    void TerminalPage::_UpdateTeachingTipTheme(winrt::Windows::UI::Xaml::FrameworkElement element)
    {
        auto theme{ _settings.GlobalSettings().CurrentTheme() };
        auto requestedTheme{ theme.RequestedTheme() };
        while (element)
        {
            element.RequestedTheme(requestedTheme);
            element = element.Parent().try_as<winrt::Windows::UI::Xaml::FrameworkElement>();
        }
    }

    // Method Description:
    // - Display the name and ID of this window in a TeachingTip. If the window
    //   has no name, the name will be presented as "<unnamed-window>".
    // - This can be invoked by either:
    //   * An identifyWindow action, that displays the info only for the current
    //     window
    //   * An identifyWindows action, that displays the info for all windows.
    // Arguments:
    // - <none>
    // Return Value:
    // - <none>
    winrt::fire_and_forget TerminalPage::IdentifyWindow()
    {
        auto weakThis{ get_weak() };
        co_await wil::resume_foreground(Dispatcher());
        if (auto page{ weakThis.get() })
        {
            // If we haven't ever loaded the TeachingTip, then do so now and
            // create the toast for it.
            if (page->_windowIdToast == nullptr)
            {
                if (auto tip{ page->FindName(L"WindowIdToast").try_as<MUX::Controls::TeachingTip>() })
                {
                    page->_windowIdToast = std::make_shared<Toast>(tip);
                    // Make sure to use the weak ref when setting up this
                    // callback.
                    tip.Closed({ page->get_weak(), &TerminalPage::_FocusActiveControl });
                }
            }
            _UpdateTeachingTipTheme(WindowIdToast().try_as<winrt::Windows::UI::Xaml::FrameworkElement>());

            if (page->_windowIdToast != nullptr)
            {
                page->_windowIdToast->Open();
            }
        }
    }

    // Method Description:
    // - Called when an attempt to rename the window has failed. This will open
    //   the toast displaying a message to the user that the attempt to rename
    //   the window has failed.
    // - This will load the RenameFailedToast TeachingTip the first time it's called.
    // Arguments:
    // - <none>
    // Return Value:
    // - <none>
    winrt::fire_and_forget TerminalPage::RenameFailed()
    {
        auto weakThis{ get_weak() };
        co_await wil::resume_foreground(Dispatcher());
        if (auto page{ weakThis.get() })
        {
            // If we haven't ever loaded the TeachingTip, then do so now and
            // create the toast for it.
            if (page->_windowRenameFailedToast == nullptr)
            {
                if (auto tip{ page->FindName(L"RenameFailedToast").try_as<MUX::Controls::TeachingTip>() })
                {
                    page->_windowRenameFailedToast = std::make_shared<Toast>(tip);
                    // Make sure to use the weak ref when setting up this
                    // callback.
                    tip.Closed({ page->get_weak(), &TerminalPage::_FocusActiveControl });
                }
            }
            _UpdateTeachingTipTheme(RenameFailedToast().try_as<winrt::Windows::UI::Xaml::FrameworkElement>());

            if (page->_windowRenameFailedToast != nullptr)
            {
                page->_windowRenameFailedToast->Open();
            }
        }
    }

    // Method Description:
    // - Called when the user hits the "Ok" button on the WindowRenamer TeachingTip.
    // - Will raise an event that will bubble up to the monarch, asking if this
    //   name is acceptable.
    //   - If it is, we'll eventually get called back in TerminalPage::WindowName(hstring).
    //   - If not, then TerminalPage::RenameFailed will get called.
    // Arguments:
    // - <unused>
    // Return Value:
    // - <none>
    void TerminalPage::_WindowRenamerActionClick(const IInspectable& /*sender*/,
                                                 const IInspectable& /*eventArgs*/)
    {
        auto newName = WindowRenamerTextBox().Text();
        _RequestWindowRename(newName);
    }

    void TerminalPage::_RequestWindowRename(const winrt::hstring& newName)
    {
        auto request = winrt::make<implementation::RenameWindowRequestedArgs>(newName);
        // The WindowRenamer is _not_ a Toast - we want it to stay open until
        // the user dismisses it.
        if (WindowRenamer())
        {
            WindowRenamer().IsOpen(false);
        }
        _RenameWindowRequestedHandlers(*this, request);
        // We can't just use request.Successful here, because the handler might
        // (will) be handling this asynchronously, so when control returns to
        // us, this hasn't actually been handled yet. We'll get called back in
        // RenameFailed if this fails.
        //
        // Theoretically we could do a IAsyncOperation<RenameWindowResult> kind
        // of thing with co_return winrt::make<RenameWindowResult>(false).
    }

    // Method Description:
    // - Used to track if the user pressed enter with the renamer open. If we
    //   immediately focus it after hitting Enter on the command palette, then
    //   the Enter keydown will dismiss the command palette and open the
    //   renamer, and then the enter keyup will go to the renamer. So we need to
    //   make sure both a down and up go to the renamer.
    // Arguments:
    // - e: the KeyRoutedEventArgs describing the key that was released
    // Return Value:
    // - <none>
    void TerminalPage::_WindowRenamerKeyDown(const IInspectable& /*sender*/,
                                             const winrt::Windows::UI::Xaml::Input::KeyRoutedEventArgs& e)
    {
        const auto key = e.OriginalKey();
        if (key == Windows::System::VirtualKey::Enter)
        {
            _renamerPressedEnter = true;
        }
    }

    // Method Description:
    // - Manually handle Enter and Escape for committing and dismissing a window
    //   rename. This is highly similar to the TabHeaderControl's KeyUp handler.
    // Arguments:
    // - e: the KeyRoutedEventArgs describing the key that was released
    // Return Value:
    // - <none>
    void TerminalPage::_WindowRenamerKeyUp(const IInspectable& sender,
                                           const winrt::Windows::UI::Xaml::Input::KeyRoutedEventArgs& e)
    {
        const auto key = e.OriginalKey();
        if (key == Windows::System::VirtualKey::Enter && _renamerPressedEnter)
        {
            // User is done making changes, close the rename box
            _WindowRenamerActionClick(sender, nullptr);
        }
        else if (key == Windows::System::VirtualKey::Escape)
        {
            // User wants to discard the changes they made
            WindowRenamerTextBox().Text(_WindowProperties.WindowName());
            WindowRenamer().IsOpen(false);
            _renamerPressedEnter = false;
        }
    }

    // Method Description:
    // - This function stops people from duplicating the base profile, because
    //   it gets ~ ~ weird ~ ~ when they do. Remove when TODO GH#5047 is done.
    Profile TerminalPage::GetClosestProfileForDuplicationOfProfile(const Profile& profile) const noexcept
    {
        if (profile == _settings.ProfileDefaults())
        {
            return _settings.FindProfile(_settings.GlobalSettings().DefaultProfile());
        }
        return profile;
    }

    // Function Description:
    // - Helper to launch a new WT instance elevated. It'll do this by spawning
    //   a helper process, who will asking the shell to elevate the process for
    //   us. This might cause a UAC prompt. The elevation is performed on a
    //   background thread, as to not block the UI thread.
    // Arguments:
    // - newTerminalArgs: A NewTerminalArgs describing the terminal instance
    //   that should be spawned. The Profile should be filled in with the GUID
    //   of the profile we want to launch.
    // Return Value:
    // - <none>
    // Important: Don't take the param by reference, since we'll be doing work
    // on another thread.
    void TerminalPage::_OpenElevatedWT(NewTerminalArgs newTerminalArgs)
    {
        // BODGY
        //
        // We're going to construct the commandline we want, then toss it to a
        // helper process called `elevate-shim.exe` that happens to live next to
        // us. elevate-shim.exe will be the one to call ShellExecute with the
        // args that we want (to elevate the given profile).
        //
        // We can't be the one to call ShellExecute ourselves. ShellExecute
        // requires that the calling process stays alive until the child is
        // spawned. However, in the case of something like `wt -p
        // AlwaysElevateMe`, then the original WT will try to ShellExecute a new
        // wt.exe (elevated) and immediately exit, preventing ShellExecute from
        // successfully spawning the elevated WT.

        std::filesystem::path exePath = wil::GetModuleFileNameW<std::wstring>(nullptr);
        exePath.replace_filename(L"elevate-shim.exe");

        // Build the commandline to pass to wt for this set of NewTerminalArgs
        auto cmdline{
            fmt::format(L"new-tab {}", newTerminalArgs.ToCommandline().c_str())
        };

        wil::unique_process_information pi;
        STARTUPINFOW si{};
        si.cb = sizeof(si);

        LOG_IF_WIN32_BOOL_FALSE(CreateProcessW(exePath.c_str(),
                                               cmdline.data(),
                                               nullptr,
                                               nullptr,
                                               FALSE,
                                               0,
                                               nullptr,
                                               nullptr,
                                               &si,
                                               &pi));

        // TODO: GH#8592 - It may be useful to pop a Toast here in the original
        // Terminal window informing the user that the tab was opened in a new
        // window.
    }

    // Method Description:
    // - If the requested settings want us to elevate this new terminal
    //   instance, and we're not currently elevated, then open the new terminal
    //   as an elevated instance (using _OpenElevatedWT). Does nothing if we're
    //   already elevated, or if the control settings don't want to be elevated.
    // Arguments:
    // - newTerminalArgs: The NewTerminalArgs for this terminal instance
    // - controlSettings: The constructed TerminalSettingsCreateResult for this Terminal instance
    // - profile: The Profile we're using to launch this Terminal instance
    // Return Value:
    // - true iff we tossed this request to an elevated window. Callers can use
    //   this result to early-return if needed.
    bool TerminalPage::_maybeElevate(const NewTerminalArgs& newTerminalArgs,
                                     const TerminalSettingsCreateResult& controlSettings,
                                     const Profile& profile)
    {
        // Try to handle auto-elevation
        const auto requestedElevation = controlSettings.DefaultSettings().Elevate();
        const auto currentlyElevated = IsRunningElevated();

        // We aren't elevated, but we want to be.
        if (requestedElevation && !currentlyElevated)
        {
            // Manually set the Profile of the NewTerminalArgs to the guid we've
            // resolved to. If there was a profile in the NewTerminalArgs, this
            // will be that profile's GUID. If there wasn't, then we'll use
            // whatever the default profile's GUID is.

            newTerminalArgs.Profile(::Microsoft::Console::Utils::GuidToString(profile.Guid()));
            _OpenElevatedWT(newTerminalArgs);
            return true;
        }
        return false;
    }

    // Method Description:
    // - Handles the change of connection state.
    // If the connection state is failure show information bar suggesting to configure termination behavior
    // (unless user asked not to show this message again)
    // Arguments:
    // - sender: the ICoreState instance containing the connection state
    // Return Value:
    // - <none>
    winrt::fire_and_forget TerminalPage::_ConnectionStateChangedHandler(const IInspectable& sender, const IInspectable& /*args*/) const
    {
        if (const auto coreState{ sender.try_as<winrt::Microsoft::Terminal::Control::ICoreState>() })
        {
            const auto newConnectionState = coreState.ConnectionState();
            if (newConnectionState == ConnectionState::Failed && !_IsMessageDismissed(InfoBarMessage::CloseOnExitInfo))
            {
                co_await wil::resume_foreground(Dispatcher());
                if (const auto infoBar = FindName(L"CloseOnExitInfoBar").try_as<MUX::Controls::InfoBar>())
                {
                    infoBar.IsOpen(true);
                }
            }
        }
    }

    // Method Description:
    // - Persists the user's choice not to show information bar guiding to configure termination behavior.
    // Then hides this information buffer.
    // Arguments:
    // - <none>
    // Return Value:
    // - <none>
    void TerminalPage::_CloseOnExitInfoDismissHandler(const IInspectable& /*sender*/, const IInspectable& /*args*/) const
    {
        _DismissMessage(InfoBarMessage::CloseOnExitInfo);
        if (const auto infoBar = FindName(L"CloseOnExitInfoBar").try_as<MUX::Controls::InfoBar>())
        {
            infoBar.IsOpen(false);
        }
    }

    // Method Description:
    // - Persists the user's choice not to show information bar warning about "Touch keyboard and Handwriting Panel Service" disabled
    // Then hides this information buffer.
    // Arguments:
    // - <none>
    // Return Value:
    // - <none>
    void TerminalPage::_KeyboardServiceWarningInfoDismissHandler(const IInspectable& /*sender*/, const IInspectable& /*args*/) const
    {
        _DismissMessage(InfoBarMessage::KeyboardServiceWarning);
        if (const auto infoBar = FindName(L"KeyboardServiceWarningInfoBar").try_as<MUX::Controls::InfoBar>())
        {
            infoBar.IsOpen(false);
        }
    }

    // Method Description:
    // - Persists the user's choice not to show the information bar warning about "Windows Terminal can be set as your default terminal application"
    // Then hides this information buffer.
    // Arguments:
    // - <none>
    // Return Value:
    // - <none>
    void TerminalPage::_SetAsDefaultDismissHandler(const IInspectable& /*sender*/, const IInspectable& /*args*/)
    {
        _DismissMessage(InfoBarMessage::SetAsDefault);
        if (const auto infoBar = FindName(L"SetAsDefaultInfoBar").try_as<MUX::Controls::InfoBar>())
        {
            infoBar.IsOpen(false);
        }

        TraceLoggingWrite(g_hTerminalAppProvider, "SetAsDefaultTipDismissed", TraceLoggingKeyword(MICROSOFT_KEYWORD_MEASURES), TelemetryPrivacyDataTag(PDT_ProductAndServiceUsage));

        _FocusCurrentTab(true);
    }

    // Method Description:
    // - Dismisses the Default Terminal tip and opens the settings.
    void TerminalPage::_SetAsDefaultOpenSettingsHandler(const IInspectable& /*sender*/, const IInspectable& /*args*/)
    {
        if (const auto infoBar = FindName(L"SetAsDefaultInfoBar").try_as<MUX::Controls::InfoBar>())
        {
            infoBar.IsOpen(false);
        }

        TraceLoggingWrite(g_hTerminalAppProvider, "SetAsDefaultTipInteracted", TraceLoggingKeyword(MICROSOFT_KEYWORD_MEASURES), TelemetryPrivacyDataTag(PDT_ProductAndServiceUsage));

        OpenSettingsUI();
    }

    // Method Description:
    // - Checks whether information bar message was dismissed earlier (in the application state)
    // Arguments:
    // - message: message to look for in the state
    // Return Value:
    // - true, if the message was dismissed
    bool TerminalPage::_IsMessageDismissed(const InfoBarMessage& message)
    {
        if (const auto dismissedMessages{ ApplicationState::SharedInstance().DismissedMessages() })
        {
            for (const auto& dismissedMessage : dismissedMessages)
            {
                if (dismissedMessage == message)
                {
                    return true;
                }
            }
        }
        return false;
    }

    // Method Description:
    // - Persists the user's choice to dismiss information bar message (in application state)
    // Arguments:
    // - message: message to dismiss
    // Return Value:
    // - <none>
    void TerminalPage::_DismissMessage(const InfoBarMessage& message)
    {
        const auto applicationState = ApplicationState::SharedInstance();
        std::vector<InfoBarMessage> messages;

        if (const auto values = applicationState.DismissedMessages())
        {
            messages.resize(values.Size());
            values.GetMany(0, messages);
        }

        if (std::none_of(messages.begin(), messages.end(), [&](const auto& m) { return m == message; }))
        {
            messages.emplace_back(message);
        }

        applicationState.DismissedMessages(std::move(messages));
    }

    void TerminalPage::_updateThemeColors()
    {
        if (_settings == nullptr)
        {
            return;
        }

        const auto theme = _settings.GlobalSettings().CurrentTheme();
        auto requestedTheme{ theme.RequestedTheme() };

        {
            _updatePaneResources(requestedTheme);

            for (const auto& tab : _tabs)
            {
                if (auto terminalTab{ _GetTerminalTabImpl(tab) })
                {
                    // The root pane will propagate the theme change to all its children.
                    if (const auto& rootPane{ terminalTab->GetRootPane() })
                    {
                        rootPane->UpdateResources(_paneResources);
                    }
                }
            }
        }

        const auto res = Application::Current().Resources();

        // Use our helper to lookup the theme-aware version of the resource.
        const auto tabViewBackgroundKey = winrt::box_value(L"TabViewBackground");
        const auto backgroundSolidBrush = ThemeLookup(res, requestedTheme, tabViewBackgroundKey).as<Media::SolidColorBrush>();

        til::color bgColor = backgroundSolidBrush.Color();

        if (_settings.GlobalSettings().UseAcrylicInTabRow())
        {
            const auto acrylicBrush = Media::AcrylicBrush();
            acrylicBrush.BackgroundSource(Media::AcrylicBackgroundSource::HostBackdrop);
            acrylicBrush.FallbackColor(bgColor);
            acrylicBrush.TintColor(bgColor);
            acrylicBrush.TintOpacity(0.5);

            TitlebarBrush(acrylicBrush);
        }
        else if (auto tabRowBg{ theme.TabRow() ? (_activated ? theme.TabRow().Background() :
                                                               theme.TabRow().UnfocusedBackground()) :
                                                 ThemeColor{ nullptr } })
        {
            const auto terminalBrush = [this]() -> Media::Brush {
                if (const auto& control{ _GetActiveControl() })
                {
                    return control.BackgroundBrush();
                }
                else if (auto settingsTab = _GetFocusedTab().try_as<TerminalApp::SettingsTab>())
                {
                    return settingsTab.Content().try_as<Settings::Editor::MainPage>().BackgroundBrush();
                }
                return nullptr;
            }();

            const auto themeBrush{ tabRowBg.Evaluate(res, terminalBrush, true) };
            bgColor = ThemeColor::ColorFromBrush(themeBrush);
            TitlebarBrush(themeBrush);
        }
        else
        {
            // Nothing was set in the theme - fall back to our original `TabViewBackground` color.
            TitlebarBrush(backgroundSolidBrush);
        }

        if (!_settings.GlobalSettings().ShowTabsInTitlebar())
        {
            _tabRow.Background(TitlebarBrush());
        }

        // Second: Update the colors of our individual TabViewItems. This
        // applies tab.background to the tabs via TerminalTab::ThemeColor.
        //
        // Do this second, so that we already know the bgColor of the titlebar.
        {
            const auto tabBackground = theme.Tab() ? theme.Tab().Background() : nullptr;
            const auto tabUnfocusedBackground = theme.Tab() ? theme.Tab().UnfocusedBackground() : nullptr;
            for (const auto& tab : _tabs)
            {
                winrt::com_ptr<TabBase> tabImpl;
                tabImpl.copy_from(winrt::get_self<TabBase>(tab));
                tabImpl->ThemeColor(tabBackground, tabUnfocusedBackground, bgColor);
            }
        }

        // Update the new tab button to have better contrast with the new color.
        // In theory, it would be convenient to also change these for the
        // inactive tabs as well, but we're leaving that as a follow up.
        _SetNewTabButtonColor(bgColor, bgColor);
    }

    void TerminalPage::_updateTabCloseButton(const winrt::Microsoft::UI::Xaml::Controls::TabViewItem& tabViewItem)
    {
        // Update the state of the close button to match the current theme.
        // IMPORTANT: Should be called AFTER the tab view item is added to the TabView.
        if (const auto theme = _settings.GlobalSettings().CurrentTheme())
        {
            const auto visibility = theme.Tab() ? theme.Tab().ShowCloseButton() : Settings::Model::TabCloseButtonVisibility::Always;

            // Update both the tab item's IsClosable, but also the TabView's
            // CloseButtonOverlayMode here. Because the TabViewItem was created
            // outside the context of the TabView, it doesn't get the
            // CloseButtonOverlayMode assigned on creation. We have to update
            // that property again here, when we add the tab, so that the
            // TabView will re-apply the value.
            switch (visibility)
            {
            case Settings::Model::TabCloseButtonVisibility::Never:
                tabViewItem.IsClosable(false);
                _tabView.CloseButtonOverlayMode(MUX::Controls::TabViewCloseButtonOverlayMode::Auto);
                break;
            case Settings::Model::TabCloseButtonVisibility::Hover:
                tabViewItem.IsClosable(true);
                _tabView.CloseButtonOverlayMode(MUX::Controls::TabViewCloseButtonOverlayMode::OnPointerOver);
                break;
            default:
                tabViewItem.IsClosable(true);
                _tabView.CloseButtonOverlayMode(MUX::Controls::TabViewCloseButtonOverlayMode::Always);
                break;
            }
        }
    }

    // Function Description:
    // - Attempts to load some XAML resources that Panes will need. This includes:
    //   * The Color they'll use for active Panes's borders - SystemAccentColor
    //   * The Brush they'll use for inactive Panes - TabViewBackground (to match the
    //     color of the titlebar)
    // Arguments:
    // - requestedTheme: this should be the currently active Theme for the app
    // Return Value:
    // - <none>
    void TerminalPage::_updatePaneResources(const winrt::Windows::UI::Xaml::ElementTheme& requestedTheme)
    {
        const auto res = Application::Current().Resources();
        const auto accentColorKey = winrt::box_value(L"SystemAccentColor");
        if (res.HasKey(accentColorKey))
        {
            const auto colorFromResources = ThemeLookup(res, requestedTheme, accentColorKey);
            // If SystemAccentColor is _not_ a Color for some reason, use
            // Transparent as the color, so we don't do this process again on
            // the next pane (by leaving s_focusedBorderBrush nullptr)
            auto actualColor = winrt::unbox_value_or<Color>(colorFromResources, Colors::Black());
            _paneResources.focusedBorderBrush = SolidColorBrush(actualColor);
        }
        else
        {
            // DON'T use Transparent here - if it's "Transparent", then it won't
            // be able to hittest for clicks, and then clicking on the border
            // will eat focus.
            _paneResources.focusedBorderBrush = SolidColorBrush{ Colors::Black() };
        }

        const auto unfocusedBorderBrushKey = winrt::box_value(L"UnfocusedBorderBrush");
        if (res.HasKey(unfocusedBorderBrushKey))
        {
            // MAKE SURE TO USE ThemeLookup, so that we get the correct resource for
            // the requestedTheme, not just the value from the resources (which
            // might not respect the settings' requested theme)
            auto obj = ThemeLookup(res, requestedTheme, unfocusedBorderBrushKey);
            _paneResources.unfocusedBorderBrush = obj.try_as<winrt::Windows::UI::Xaml::Media::SolidColorBrush>();
        }
        else
        {
            // DON'T use Transparent here - if it's "Transparent", then it won't
            // be able to hittest for clicks, and then clicking on the border
            // will eat focus.
            _paneResources.unfocusedBorderBrush = SolidColorBrush{ Colors::Black() };
        }
    }

    void TerminalPage::WindowActivated(const bool activated)
    {
        // Stash if we're activated. Use that when we reload
        // the settings, change active panes, etc.
        _activated = activated;
        _updateThemeColors();
    }

    void TerminalPage::_ContextMenuOpened(const IInspectable& sender,
                                          const IInspectable& /*args*/)
    {
        _PopulateContextMenu(sender, false /*withSelection*/);
    }
    void TerminalPage::_SelectionMenuOpened(const IInspectable& sender,
                                            const IInspectable& /*args*/)
    {
        _PopulateContextMenu(sender, true /*withSelection*/);
    }

    void TerminalPage::_PopulateContextMenu(const IInspectable& sender,
                                            const bool /*withSelection*/)
    {
        // withSelection can be used to add actions that only appear if there's
        // selected text, like "search the web". In this initial draft, it's not
        // actually augmented by the TerminalPage, so it's left commented out.

        const auto& menu{ sender.try_as<MUX::Controls::CommandBarFlyout>() };
        if (!menu)
        {
            return;
        }

        // Helper lambda for dispatching an ActionAndArgs onto the
        // ShortcutActionDispatch. Used below to wire up each menu entry to the
        // respective action.

        auto weak = get_weak();
        auto makeCallback = [weak](const ActionAndArgs& actionAndArgs) {
            return [weak, actionAndArgs](auto&&, auto&&) {
                if (auto page{ weak.get() })
                {
                    page->_actionDispatch->DoAction(actionAndArgs);
                }
            };
        };

        auto makeItem = [&menu, &makeCallback](const winrt::hstring& label,
                                               const winrt::hstring& icon,
                                               const auto& action) {
            AppBarButton button{};

            if (!icon.empty())
            {
                auto iconElement = IconPathConverter::IconWUX(icon);
                Automation::AutomationProperties::SetAccessibilityView(iconElement, Automation::Peers::AccessibilityView::Raw);
                button.Icon(iconElement);
            }

            button.Label(label);
            button.Click(makeCallback(action));
            menu.SecondaryCommands().Append(button);
        };

        // Wire up each item to the action that should be performed. By actually
        // connecting these to actions, we ensure the implementation is
        // consistent. This also leaves room for customizing this menu with
        // actions in the future.

        makeItem(RS_(L"SplitPaneText"), L"\xF246", ActionAndArgs{ ShortcutAction::SplitPane, SplitPaneArgs{ SplitType::Duplicate } });
        makeItem(RS_(L"DuplicateTabText"), L"\xF5ED", ActionAndArgs{ ShortcutAction::DuplicateTab, nullptr });

        // Only wire up "Close Pane" if there's multiple panes.
        if (_GetFocusedTabImpl()->GetLeafPaneCount() > 1)
        {
            makeItem(RS_(L"PaneClose"), L"\xE89F", ActionAndArgs{ ShortcutAction::ClosePane, nullptr });
        }

        makeItem(RS_(L"TabClose"), L"\xE711", ActionAndArgs{ ShortcutAction::CloseTab, CloseTabArgs{ _GetFocusedTabIndex().value() } });
    }

    // Handler for our WindowProperties's PropertyChanged event. We'll use this
    // to pop the "Identify Window" toast when the user renames our window.
    winrt::fire_and_forget TerminalPage::_windowPropertyChanged(const IInspectable& /*sender*/,
                                                                const WUX::Data::PropertyChangedEventArgs& args)
    {
        if (args.PropertyName() != L"WindowName")
        {
            co_return;
        }
        auto weakThis{ get_weak() };
        // On the foreground thread, raise property changed notifications, and
        // display the success toast.
        co_await wil::resume_foreground(Dispatcher());
        if (auto page{ weakThis.get() })
        {
            // DON'T display the confirmation if this is the name we were
            // given on startup!
            if (page->_startupState == StartupState::Initialized)
            {
                page->IdentifyWindow();
            }
        }
    }

    void TerminalPage::_onTabDragStarting(const winrt::Microsoft::UI::Xaml::Controls::TabView&,
                                          const winrt::Microsoft::UI::Xaml::Controls::TabViewTabDragStartingEventArgs& e)
    {
        // Get the tab impl from this event.
        const auto eventTab = e.Tab();
        const auto tabBase = _GetTabByTabViewItem(eventTab);
        winrt::com_ptr<TabBase> tabImpl;
        tabImpl.copy_from(winrt::get_self<TabBase>(tabBase));
        if (tabImpl)
        {
            // First: stash the tab we started dragging.
            // We're going to be asked for this.
            _stashed.draggedTab = tabImpl;

            // Stash the offset from where we started the drag to the
            // tab's origin. We'll use that offset in the future to help
            // position the dropped window.

            // First, the position of the pointer, from the CoreWindow
            const til::point pointerPosition{ til::math::rounding, CoreWindow::GetForCurrentThread().PointerPosition() };
            // Next, the position of the tab itself:
            const til::point tabPosition{ til::math::rounding, eventTab.TransformToVisual(nullptr).TransformPoint({ 0, 0 }) };
            // Now, we need to add the origin of our CoreWindow to the tab
            // position.
            const auto& coreWindowBounds{ CoreWindow::GetForCurrentThread().Bounds() };
            const til::point windowOrigin{ til::math::rounding, coreWindowBounds.X, coreWindowBounds.Y };
            const auto realTabPosition = windowOrigin + tabPosition;
            // Subtract the two to get the offset.
            _stashed.dragOffset = til::point{ pointerPosition - realTabPosition };

            // Into the DataPackage, let's stash our own window ID.
            const auto id{ _WindowProperties.WindowId() };

            // Get our PID
            const auto pid{ GetCurrentProcessId() };

            e.Data().Properties().Insert(L"windowId", winrt::box_value(id));
            e.Data().Properties().Insert(L"pid", winrt::box_value<uint32_t>(pid));
            e.Data().RequestedOperation(DataPackageOperation::Move);

            // The next thing that will happen:
            //  * Another TerminalPage will get a TabStripDragOver, then get a
            //    TabStripDrop
            //    * This will be handled by the _other_ page asking the monarch
            //      to ask us to send our content to them.
            //  * We'll get a TabDroppedOutside to indicate that this tab was
            //    dropped _not_ on a TabView.
            //    * This will be handled by _onTabDroppedOutside, which will
            //      raise a MoveContent (to a new window) event.
        }
    }

    void TerminalPage::_onTabStripDragOver(const winrt::Windows::Foundation::IInspectable& /*sender*/,
                                           const winrt::Windows::UI::Xaml::DragEventArgs& e)
    {
        // We must mark that we can accept the drag/drop. The system will never
        // call TabStripDrop on us if we don't indicate that we're willing.
        const auto& props{ e.DataView().Properties() };
        if (props.HasKey(L"windowId") &&
            props.HasKey(L"pid") &&
            (winrt::unbox_value_or<uint32_t>(props.TryLookup(L"pid"), 0u) == GetCurrentProcessId()))
        {
            e.AcceptedOperation(DataPackageOperation::Move);
        }

        // You may think to yourself, this is a great place to increase the
        // width of the TabView artificially, to make room for the new tab item.
        // However, we'll never get a message that the tab left the tab view
        // (without being dropped). So there's no good way to resize back down.
    }

    // Method Description:
    // - Called on the TARGET of a tab drag/drop. We'll unpack the DataPackage
    //   to find who the tab came from. We'll then ask the Monarch to ask the
    //   sender to move that tab to us.
    winrt::fire_and_forget TerminalPage::_onTabStripDrop(winrt::Windows::Foundation::IInspectable /*sender*/,
                                                         winrt::Windows::UI::Xaml::DragEventArgs e)
    {
        // Get the PID and make sure it is the same as ours.
        if (const auto& pidObj{ e.DataView().Properties().TryLookup(L"pid") })
        {
            const auto pid{ winrt::unbox_value_or<uint32_t>(pidObj, 0u) };
            if (pid != GetCurrentProcessId())
            {
                // The PID doesn't match ours. We can't handle this drop.
                co_return;
            }
        }
        else
        {
            // No PID? We can't handle this drop. Bail.
            co_return;
        }

        const auto& windowIdObj{ e.DataView().Properties().TryLookup(L"windowId") };
        if (windowIdObj == nullptr)
        {
            // No windowId? Bail.
            co_return;
        }
        const uint64_t src{ winrt::unbox_value<uint64_t>(windowIdObj) };

        // Figure out where in the tab strip we're dropping this tab. Add that
        // index to the request. This is largely taken from the WinUI sample
        // app.

        // We need to be on OUR UI thread to figure out where we dropped
        auto weakThis{ get_weak() };
        co_await wil::resume_foreground(Dispatcher());
        if (const auto& page{ weakThis.get() })
        {
            // First we need to get the position in the List to drop to
            auto index = -1;

            // Determine which items in the list our pointer is between.
            for (auto i = 0u; i < _tabView.TabItems().Size(); i++)
            {
                if (const auto& item{ _tabView.ContainerFromIndex(i).try_as<winrt::MUX::Controls::TabViewItem>() })
                {
                    const auto posX{ e.GetPosition(item).X }; // The point of the drop, relative to the tab
                    const auto itemWidth{ item.ActualWidth() }; // The right of the tab
                    // If the drag point is on the left half of the tab, then insert here.
                    if (posX < itemWidth / 2)
                    {
                        index = i;
                        break;
                    }
                }
            }

            // `this` is safe to use
            const auto request = winrt::make_self<RequestReceiveContentArgs>(src, _WindowProperties.WindowId(), index);

            // This will go up to the monarch, who will then dispatch the request
            // back down to the source TerminalPage, who will then perform a
            // RequestMoveContent to move their tab to us.
            _RequestReceiveContentHandlers(*this, *request);
        }
    }

    // Method Description:
    // - This is called on the drag/drop SOURCE TerminalPage, when the monarch has
    //   requested that we send our tab to another window. We'll need to
    //   serialize the tab, and send it to the monarch, who will then send it to
    //   the destination window.
    // - Fortunately, sending the tab is basically just a MoveTab action, so we
    //   can largely reuse that.
    winrt::fire_and_forget TerminalPage::SendContentToOther(winrt::TerminalApp::RequestReceiveContentArgs args)
    {
        // validate that we're the source window of the tab in this request
        if (args.SourceWindow() != _WindowProperties.WindowId())
        {
            co_return;
        }
        if (!_stashed.draggedTab)
        {
            co_return;
        }

        // must do the work of adding/removing tabs on the UI thread.
        auto weakThis{ get_weak() };
        co_await wil::resume_foreground(Dispatcher(), CoreDispatcherPriority::Normal);
        if (const auto& page{ weakThis.get() })
        {
            // `this` is safe to use in here.

            _sendDraggedTabToWindow(winrt::hstring{ fmt::format(L"{}", args.TargetWindow()) },
                                    args.TabIndex(),
                                    std::nullopt);
        }
    }

    winrt::fire_and_forget TerminalPage::_onTabDroppedOutside(winrt::IInspectable sender,
                                                              winrt::MUX::Controls::TabViewTabDroppedOutsideEventArgs e)
    {
        // Get the current pointer point from the CoreWindow
        const auto& pointerPoint{ CoreWindow::GetForCurrentThread().PointerPosition() };

        // This is called when a tab FROM OUR WINDOW was dropped outside the
        // tabview. We already know which tab was being dragged. We'll just
        // invoke a moveTab action with the target window being -1. That will
        // force the creation of a new window.

        if (!_stashed.draggedTab)
        {
            co_return;
        }

        // must do the work of adding/removing tabs on the UI thread.
        auto weakThis{ get_weak() };
        co_await wil::resume_foreground(Dispatcher(), CoreDispatcherPriority::Normal);
        if (const auto& page{ weakThis.get() })
        {
            // `this` is safe to use in here.

            // We need to convert the pointer point to a point that we can use
            // to position the new window. We'll use the drag offset from before
            // so that the tab in the new window is positioned so that it's
            // basically still directly under the cursor.

            // -1 is the magic number for "new window"
            // 0 as the tab index, because we don't care. It's making a new window. It'll be the only tab.
            const til::point adjusted = til::point{ til::math::rounding, pointerPoint } - _stashed.dragOffset;
            _sendDraggedTabToWindow(winrt::hstring{ L"-1" }, 0, adjusted);
        }
    }

    void TerminalPage::_sendDraggedTabToWindow(const winrt::hstring& windowId,
                                               const uint32_t tabIndex,
                                               std::optional<til::point> dragPoint)
    {
        auto startupActions = _stashed.draggedTab->BuildStartupActions(true);
        _DetachTabFromWindow(_stashed.draggedTab);

        _MoveContent(std::move(startupActions), windowId, tabIndex, dragPoint);
        // _RemoveTab will make sure to null out the _stashed.draggedTab
        _RemoveTab(*_stashed.draggedTab);
    }

}<|MERGE_RESOLUTION|>--- conflicted
+++ resolved
@@ -642,12 +642,8 @@
         // have a tab yet, but will once we're initialized.
         if (_tabs.Size() == 0 && !(_shouldStartInboundListener || _isEmbeddingInboundListener))
         {
-<<<<<<< HEAD
-            _LastTabClosedHandlers(*this, nullptr);
+            _LastTabClosedHandlers(*this, winrt::make<LastTabClosedEventArgs>(false));
             co_return;
-=======
-            _LastTabClosedHandlers(*this, winrt::make<LastTabClosedEventArgs>(false));
->>>>>>> 62448969
         }
         else
         {

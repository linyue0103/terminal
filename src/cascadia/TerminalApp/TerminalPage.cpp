
// Copyright (c) Microsoft Corporation.
// Licensed under the MIT license.

#include "pch.h"
#include "TerminalPage.h"
#include "TerminalPage.g.cpp"
#include "LastTabClosedEventArgs.g.cpp"
#include "RenameWindowRequestedArgs.g.cpp"
#include "RequestMoveContentArgs.g.cpp"
#include "RequestReceiveContentArgs.g.cpp"

#include <filesystem>

#include <inc/WindowingBehavior.h>
#include <LibraryResources.h>
#include <WtExeUtils.h>
#include <TerminalCore/ControlKeyStates.hpp>
#include <til/latch.h>

#include "../../types/inc/utils.hpp"
#include "App.h"
#include "ColorHelper.h"
#include "DebugTapConnection.h"
#include "SettingsTab.h"
#include "TabRowControl.h"
#include "Utils.h"

using namespace winrt;
using namespace winrt::Microsoft::Terminal::Control;
using namespace winrt::Microsoft::Terminal::Settings::Model;
using namespace winrt::Microsoft::Terminal::TerminalConnection;
using namespace winrt::Microsoft::Terminal;
using namespace winrt::Windows::ApplicationModel::DataTransfer;
using namespace winrt::Windows::Foundation::Collections;
using namespace winrt::Windows::System;
using namespace winrt::Windows::System;
using namespace winrt::Windows::UI;
using namespace winrt::Windows::UI::Core;
using namespace winrt::Windows::UI::Text;
using namespace winrt::Windows::UI::Xaml::Controls;
using namespace winrt::Windows::UI::Xaml;
using namespace winrt::Windows::UI::Xaml::Media;
using namespace ::TerminalApp;
using namespace ::Microsoft::Console;
using namespace ::Microsoft::Terminal::Core;
using namespace std::chrono_literals;

using namespace winrt::Windows::UI::Notifications;
using namespace winrt::Windows::Data::Xml::Dom;

#define HOOKUP_ACTION(action) _actionDispatch->action({ this, &TerminalPage::_Handle##action });

namespace winrt
{
    namespace MUX = Microsoft::UI::Xaml;
    namespace WUX = Windows::UI::Xaml;
    using IInspectable = Windows::Foundation::IInspectable;
    using VirtualKeyModifiers = Windows::System::VirtualKeyModifiers;
}

namespace winrt::TerminalApp::implementation
{
    TerminalPage::TerminalPage(TerminalApp::WindowProperties properties, const TerminalApp::ContentManager& manager) :
        _tabs{ winrt::single_threaded_observable_vector<TerminalApp::TabBase>() },
        _mruTabs{ winrt::single_threaded_observable_vector<TerminalApp::TabBase>() },
        _startupActions{ winrt::single_threaded_vector<ActionAndArgs>() },
        _manager{ manager },
        _hostingHwnd{},
        _WindowProperties{ std::move(properties) }
    {
        InitializeComponent();

        _WindowProperties.PropertyChanged({ get_weak(), &TerminalPage::_windowPropertyChanged });
    }

    // Method Description:
    // - implements the IInitializeWithWindow interface from shobjidl_core.
    // - We're going to use this HWND as the owner for the ConPTY windows, via
    //   ConptyConnection::ReparentWindow. We need this for applications that
    //   call GetConsoleWindow, and attempt to open a MessageBox for the
    //   console. By marking the conpty windows as owned by the Terminal HWND,
    //   the message box will be owned by the Terminal window as well.
    //   - see GH#2988
    HRESULT TerminalPage::Initialize(HWND hwnd)
    {
        if (!_hostingHwnd.has_value())
        {
            // GH#13211 - if we haven't yet set the owning hwnd, reparent all the controls now.
            for (const auto& tab : _tabs)
            {
                if (auto terminalTab{ _GetTerminalTabImpl(tab) })
                {
                    terminalTab->GetRootPane()->WalkTree([&](auto&& pane) {
                        if (const auto& term{ pane->GetTerminalControl() })
                        {
                            term.OwningHwnd(reinterpret_cast<uint64_t>(hwnd));
                        }
                    });
                }
                // We don't need to worry about resetting the owning hwnd for the
                // SUI here. GH#13211 only repros for a defterm connection, where
                // the tab is spawned before the window is created. It's not
                // possible to make a SUI tab like that, before the window is
                // created. The SUI could be spawned as a part of a window restore,
                // but that would still work fine. The window would be created
                // before restoring previous tabs in that scenario.
            }
        }
        _hostingHwnd = hwnd;
        return S_OK;
    }

    // INVARIANT: This needs to be called on OUR UI thread!
    void TerminalPage::SetSettings(CascadiaSettings settings, bool needRefreshUI)
    {
        assert(Dispatcher().HasThreadAccess());

        _settings = settings;

        // Make sure to call SetCommands before _RefreshUIForSettingsReload.
        // SetCommands will make sure the KeyChordText of Commands is updated, which needs
        // to happen before the Settings UI is reloaded and tries to re-read those values.
        if (const auto p = CommandPaletteElement())
        {
            p.SetCommands(_settings.GlobalSettings().ActionMap().ExpandedCommands());
            p.SetActionMap(_settings.ActionMap());
        }

        if (needRefreshUI)
        {
            _RefreshUIForSettingsReload();
        }

        // Upon settings update we reload the system settings for scrolling as well.
        // TODO: consider reloading this value periodically.
        _systemRowsToScroll = _ReadSystemRowsToScroll();
    }

    bool TerminalPage::IsRunningElevated() const noexcept
    {
        // GH#2455 - Make sure to try/catch calls to Application::Current,
        // because that _won't_ be an instance of TerminalApp::App in the
        // LocalTests
        try
        {
            return Application::Current().as<TerminalApp::App>().Logic().IsRunningElevated();
        }
        CATCH_LOG();
        return false;
    }
    bool TerminalPage::CanDragDrop() const noexcept
    {
        try
        {
            return Application::Current().as<TerminalApp::App>().Logic().CanDragDrop();
        }
        CATCH_LOG();
        return true;
    }

    void TerminalPage::Create()
    {
        // Hookup the key bindings
        _HookupKeyBindings(_settings.ActionMap());

        _tabContent = this->TabContent();
        _tabRow = this->TabRow();
        _tabView = _tabRow.TabView();
        _rearranging = false;

        const auto canDragDrop = CanDragDrop();

        _tabRow.PointerMoved({ get_weak(), &TerminalPage::_RestorePointerCursorHandler });
        _tabView.CanReorderTabs(canDragDrop);
        _tabView.CanDragTabs(canDragDrop);
        _tabView.TabDragStarting({ get_weak(), &TerminalPage::_TabDragStarted });
        _tabView.TabDragCompleted({ get_weak(), &TerminalPage::_TabDragCompleted });

        auto tabRowImpl = winrt::get_self<implementation::TabRowControl>(_tabRow);
        _newTabButton = tabRowImpl->NewTabButton();

        if (_settings.GlobalSettings().ShowTabsInTitlebar())
        {
            // Remove the TabView from the page. We'll hang on to it, we need to
            // put it in the titlebar.
            uint32_t index = 0;
            if (this->Root().Children().IndexOf(_tabRow, index))
            {
                this->Root().Children().RemoveAt(index);
            }

            // Inform the host that our titlebar content has changed.
            _SetTitleBarContentHandlers(*this, _tabRow);

            // GH#13143 Manually set the tab row's background to transparent here.
            //
            // We're doing it this way because ThemeResources are tricky. We
            // default in XAML to using the appropriate ThemeResource background
            // color for our TabRow. When tabs in the titlebar are _disabled_,
            // this will ensure that the tab row has the correct theme-dependent
            // value. When tabs in the titlebar are _enabled_ (the default),
            // we'll switch the BG to Transparent, to let the Titlebar Control's
            // background be used as the BG for the tab row.
            //
            // We can't do it the other way around (default to Transparent, only
            // switch to a color when disabling tabs in the titlebar), because
            // looking up the correct ThemeResource from and App dictionary is a
            // capital-H Hard problem.
            const auto transparent = Media::SolidColorBrush();
            transparent.Color(Windows::UI::Colors::Transparent());
            _tabRow.Background(transparent);
        }
        _updateThemeColors();

        // Initialize the state of the CloseButtonOverlayMode property of
        // our TabView, to match the tab.showCloseButton property in the theme.
        if (const auto theme = _settings.GlobalSettings().CurrentTheme())
        {
            const auto visibility = theme.Tab() ? theme.Tab().ShowCloseButton() : Settings::Model::TabCloseButtonVisibility::Always;

            switch (visibility)
            {
            case Settings::Model::TabCloseButtonVisibility::Never:
                _tabView.CloseButtonOverlayMode(MUX::Controls::TabViewCloseButtonOverlayMode::Auto);
                break;
            case Settings::Model::TabCloseButtonVisibility::Hover:
                _tabView.CloseButtonOverlayMode(MUX::Controls::TabViewCloseButtonOverlayMode::OnPointerOver);
                break;
            default:
                _tabView.CloseButtonOverlayMode(MUX::Controls::TabViewCloseButtonOverlayMode::Always);
                break;
            }
        }

        // Hookup our event handlers to the ShortcutActionDispatch
        _RegisterActionCallbacks();

        //Event Bindings (Early)
        _newTabButton.Click([weakThis{ get_weak() }](auto&&, auto&&) {
            if (auto page{ weakThis.get() })
            {
                page->_OpenNewTerminalViaDropdown(NewTerminalArgs());
            }
        });
        _newTabButton.Drop({ get_weak(), &TerminalPage::_NewTerminalByDrop });
        _tabView.SelectionChanged({ this, &TerminalPage::_OnTabSelectionChanged });
        _tabView.TabCloseRequested({ this, &TerminalPage::_OnTabCloseRequested });
        _tabView.TabItemsChanged({ this, &TerminalPage::_OnTabItemsChanged });

        _tabView.TabDragStarting({ this, &TerminalPage::_onTabDragStarting });
        _tabView.TabStripDragOver({ this, &TerminalPage::_onTabStripDragOver });
        _tabView.TabStripDrop({ this, &TerminalPage::_onTabStripDrop });
        _tabView.TabDroppedOutside({ this, &TerminalPage::_onTabDroppedOutside });

        _CreateNewTabFlyout();

        _UpdateTabWidthMode();

        // Settings AllowDependentAnimations will affect whether animations are
        // enabled application-wide, so we don't need to check it each time we
        // want to create an animation.
        WUX::Media::Animation::Timeline::AllowDependentAnimations(!_settings.GlobalSettings().DisableAnimations());

        // Once the page is actually laid out on the screen, trigger all our
        // startup actions. Things like Panes need to know at least how big the
        // window will be, so they can subdivide that space.
        //
        // _OnFirstLayout will remove this handler so it doesn't get called more than once.
        _layoutUpdatedRevoker = _tabContent.LayoutUpdated(winrt::auto_revoke, { this, &TerminalPage::_OnFirstLayout });

        _isAlwaysOnTop = _settings.GlobalSettings().AlwaysOnTop();

        // DON'T set up Toasts/TeachingTips here. They should be loaded and
        // initialized the first time they're opened, in whatever method opens
        // them.

        // Setup mouse vanish attributes
        SystemParametersInfoW(SPI_GETMOUSEVANISH, 0, &_shouldMouseVanish, false);

        _tabRow.ShowElevationShield(IsRunningElevated() && _settings.GlobalSettings().ShowAdminShield());

        // Store cursor, so we can restore it, e.g., after mouse vanishing
        // (we'll need to adapt this logic once we make cursor context aware)
        try
        {
            _defaultPointerCursor = CoreWindow::GetForCurrentThread().PointerCursor();
        }
        CATCH_LOG();

        ShowSetAsDefaultInfoBar();
    }

    // Method Description:
    // - This is a bit of trickiness: If we're running unelevated, and the user
    //   passed in only --elevate actions, the we don't _actually_ want to
    //   restore the layouts here. We're not _actually_ about to create the
    //   window. We're simply going to toss the commandlines
    // Arguments:
    // - <none>
    // Return Value:
    // - true if we're not elevated but all relevant pane-spawning actions are elevated
    bool TerminalPage::ShouldImmediatelyHandoffToElevated(const CascadiaSettings& settings) const
    {
        // GH#12267: Don't forget about defterm handoff here. If we're being
        // created for embedding, then _yea_, we don't need to handoff to an
        // elevated window.
        if (!_startupActions || IsRunningElevated() || _shouldStartInboundListener || _startupActions.Size() == 0)
        {
            // there aren't startup actions, or we're elevated. In that case, go for it.
            return false;
        }

        // Check that there's at least one action that's not just an elevated newTab action.
        for (const auto& action : _startupActions)
        {
            NewTerminalArgs newTerminalArgs{ nullptr };

            if (action.Action() == ShortcutAction::NewTab)
            {
                const auto& args{ action.Args().try_as<NewTabArgs>() };
                if (args)
                {
                    newTerminalArgs = args.TerminalArgs();
                }
                else
                {
                    // This was a nt action that didn't have any args. The default
                    // profile may want to be elevated, so don't just early return.
                }
            }
            else if (action.Action() == ShortcutAction::SplitPane)
            {
                const auto& args{ action.Args().try_as<SplitPaneArgs>() };
                if (args)
                {
                    newTerminalArgs = args.TerminalArgs();
                }
                else
                {
                    // This was a nt action that didn't have any args. The default
                    // profile may want to be elevated, so don't just early return.
                }
            }
            else
            {
                // This was not a new tab or split pane action.
                // This doesn't affect the outcome
                continue;
            }

            // It's possible that newTerminalArgs is null here.
            // GetProfileForArgs should be resilient to that.
            const auto profile{ settings.GetProfileForArgs(newTerminalArgs) };
            if (profile.Elevate())
            {
                continue;
            }

            // The profile didn't want to be elevated, and we aren't elevated.
            // We're going to open at least one tab, so return false.
            return false;
        }
        return true;
    }

    // Method Description:
    // - Escape hatch for immediately dispatching requests to elevated windows
    //   when first launched. At this point in startup, the window doesn't exist
    //   yet, XAML hasn't been started, but we need to dispatch these actions.
    //   We can't just go through ProcessStartupActions, because that processes
    //   the actions async using the XAML dispatcher (which doesn't exist yet)
    // - DON'T CALL THIS if you haven't already checked
    //   ShouldImmediatelyHandoffToElevated. If you're thinking about calling
    //   this outside of the one place it's used, that's probably the wrong
    //   solution.
    // Arguments:
    // - settings: the settings we should use for dispatching these actions. At
    //   this point in startup, we hadn't otherwise been initialized with these,
    //   so use them now.
    // Return Value:
    // - <none>
    void TerminalPage::HandoffToElevated(const CascadiaSettings& settings)
    {
        if (!_startupActions)
        {
            return;
        }

        // Hookup our event handlers to the ShortcutActionDispatch
        _settings = settings;
        _HookupKeyBindings(_settings.ActionMap());
        _RegisterActionCallbacks();

        for (const auto& action : _startupActions)
        {
            // only process new tabs and split panes. They're all going to the elevated window anyways.
            if (action.Action() == ShortcutAction::NewTab || action.Action() == ShortcutAction::SplitPane)
            {
                _actionDispatch->DoAction(action);
            }
        }
    }

    winrt::fire_and_forget TerminalPage::_NewTerminalByDrop(const Windows::Foundation::IInspectable&, winrt::Windows::UI::Xaml::DragEventArgs e)
    try
    {
        const auto data = e.DataView();
        if (!data.Contains(StandardDataFormats::StorageItems()))
        {
            co_return;
        }

        const auto weakThis = get_weak();
        const auto items = co_await data.GetStorageItemsAsync();
        const auto strongThis = weakThis.get();
        if (!strongThis)
        {
            co_return;
        }

        TraceLoggingWrite(
            g_hTerminalAppProvider,
            "NewTabByDragDrop",
            TraceLoggingDescription("Event emitted when the user drag&drops onto the new tab button"),
            TraceLoggingKeyword(MICROSOFT_KEYWORD_MEASURES),
            TelemetryPrivacyDataTag(PDT_ProductAndServiceUsage));

        for (const auto& item : items)
        {
            auto directory = item.Path();

            std::filesystem::path path(std::wstring_view{ directory });
            if (!std::filesystem::is_directory(path))
            {
                directory = winrt::hstring{ path.parent_path().native() };
            }

            NewTerminalArgs args;
            args.StartingDirectory(directory);
            _OpenNewTerminalViaDropdown(args);
        }
    }
    CATCH_LOG()

    // Method Description:
    // - This method is called once command palette action was chosen for dispatching
    //   We'll use this event to dispatch this command.
    // Arguments:
    // - command - command to dispatch
    // Return Value:
    // - <none>
    void TerminalPage::_OnDispatchCommandRequested(const IInspectable& /*sender*/, const Microsoft::Terminal::Settings::Model::Command& command)
    {
        const auto& actionAndArgs = command.ActionAndArgs();
        _actionDispatch->DoAction(actionAndArgs);
    }

    // Method Description:
    // - This method is called once command palette command line was chosen for execution
    //   We'll use this event to create a command line execution command and dispatch it.
    // Arguments:
    // - command - command to dispatch
    // Return Value:
    // - <none>
    void TerminalPage::_OnCommandLineExecutionRequested(const IInspectable& /*sender*/, const winrt::hstring& commandLine)
    {
        ExecuteCommandlineArgs args{ commandLine };
        ActionAndArgs actionAndArgs{ ShortcutAction::ExecuteCommandline, args };
        _actionDispatch->DoAction(actionAndArgs);
    }

    // Method Description:
    // - This method is called once on startup, on the first LayoutUpdated event.
    //   We'll use this event to know that we have an ActualWidth and
    //   ActualHeight, so we can now attempt to process our list of startup
    //   actions.
    // - We'll remove this event handler when the event is first handled.
    // - If there are no startup actions, we'll open a single tab with the
    //   default profile.
    // Arguments:
    // - <unused>
    // Return Value:
    // - <none>
    void TerminalPage::_OnFirstLayout(const IInspectable& /*sender*/, const IInspectable& /*eventArgs*/)
    {
        // Only let this succeed once.
        _layoutUpdatedRevoker.revoke();

        // This event fires every time the layout changes, but it is always the
        // last one to fire in any layout change chain. That gives us great
        // flexibility in finding the right point at which to initialize our
        // renderer (and our terminal). Any earlier than the last layout update
        // and we may not know the terminal's starting size.
        if (_startupState == StartupState::NotInitialized)
        {
            _startupState = StartupState::InStartup;

            ProcessStartupActions(_startupActions, true);

            // If we were told that the COM server needs to be started to listen for incoming
            // default application connections, start it now.
            // This MUST be done after we've registered the event listener for the new connections
            // or the COM server might start receiving requests on another thread and dispatch
            // them to nowhere.
            _StartInboundListener();
        }
    }

    // Routine Description:
    // - Will start the listener for inbound console handoffs if we have already determined
    //   that we should do so.
    // NOTE: Must be after TerminalPage::_OnNewConnection has been connected up.
    // Arguments:
    // - <unused> - Looks at _shouldStartInboundListener
    // Return Value:
    // - <none> - May fail fast if setup fails as that would leave us in a weird state.
    void TerminalPage::_StartInboundListener()
    {
        if (_shouldStartInboundListener)
        {
            _shouldStartInboundListener = false;

            // Hook up inbound connection event handler
            _newConnectionRevoker = ConptyConnection::NewConnection(winrt::auto_revoke, { this, &TerminalPage::_OnNewConnection });

            try
            {
                winrt::Microsoft::Terminal::TerminalConnection::ConptyConnection::StartInboundListener();
            }
            // If we failed to start the listener, it will throw.
            // We don't want to fail fast here because if a peasant has some trouble with
            // starting the listener, we don't want it to crash and take all its tabs down
            // with it.
            catch (...)
            {
                LOG_CAUGHT_EXCEPTION();
            }
        }
    }

    // Method Description:
    // - Process all the startup actions in the provided list of startup
    //   actions. We'll do this all at once here.
    // Arguments:
    // - actions: a winrt vector of actions to process. Note that this must NOT
    //   be an IVector&, because we need the collection to be accessible on the
    //   other side of the co_await.
    // - initial: if true, we're parsing these args during startup, and we
    //   should fire an Initialized event.
    // - cwd: If not empty, we should try switching to this provided directory
    //   while processing these actions. This will allow something like `wt -w 0
    //   nt -d .` from inside another directory to work as expected.
    // Return Value:
    // - <none>
    winrt::fire_and_forget TerminalPage::ProcessStartupActions(Windows::Foundation::Collections::IVector<ActionAndArgs> actions,
                                                               const bool initial,
                                                               const winrt::hstring cwd)
    {
        auto weakThis{ get_weak() };

        // Handle it on a subsequent pass of the UI thread.
        co_await wil::resume_foreground(Dispatcher(), CoreDispatcherPriority::Normal);

        // If the caller provided a CWD, "switch" to that directory, then switch
        // back once we're done. This looks weird though, because we have to set
        // up the scope_exit _first_. We'll release the scope_exit if we don't
        // actually need it.

        auto originalVirtualCwd{ _WindowProperties.VirtualWorkingDirectory() };
        auto restoreCwd = wil::scope_exit([&originalVirtualCwd, this]() {
            // ignore errors, we'll just power on through. We'd rather do
            // something rather than fail silently if the directory doesn't
            // actually exist.
            _WindowProperties.VirtualWorkingDirectory(originalVirtualCwd);
        });

        if (cwd.empty())
        {
            // We didn't actually need to change the virtual CWD, so we don't
            // need to restore it
            restoreCwd.release();
        }
        else
        {
            _WindowProperties.VirtualWorkingDirectory(cwd);
        }

        if (auto page{ weakThis.get() })
        {
            for (const auto& action : actions)
            {
                if (auto page{ weakThis.get() })
                {
                    _actionDispatch->DoAction(action);
                }
                else
                {
                    co_return;
                }
            }

            // GH#6586: now that we're done processing all startup commands,
            // focus the active control. This will work as expected for both
            // commandline invocations and for `wt` action invocations.
            if (const auto control = _GetActiveControl())
            {
                control.Focus(FocusState::Programmatic);
            }
        }
        if (initial)
        {
            _CompleteInitialization();
        }
    }

    // Method Description:
    // - Perform and steps that need to be done once our initial state is all
    //   set up. This includes entering fullscreen mode and firing our
    //   Initialized event.
    // Arguments:
    // - <none>
    // Return Value:
    // - <none>
    winrt::fire_and_forget TerminalPage::_CompleteInitialization()
    {
        _startupState = StartupState::Initialized;

        // GH#632 - It's possible that the user tried to create the terminal
        // with only one tab, with only an elevated profile. If that happens,
        // we'll create _another_ process to host the elevated version of that
        // profile. This can happen from the jumplist, or if the default profile
        // is `elevate:true`, or from the commandline.
        //
        // However, we need to make sure to close this window in that scenario.
        // Since there aren't any _tabs_ in this window, we won't ever get a
        // closed event. So do it manually.
        //
        // GH#12267: Make sure that we don't instantly close ourselves when
        // we're readying to accept a defterm connection. In that case, we don't
        // have a tab yet, but will once we're initialized.
        if (_tabs.Size() == 0 && !(_shouldStartInboundListener || _isEmbeddingInboundListener))
        {
            _LastTabClosedHandlers(*this, winrt::make<LastTabClosedEventArgs>(false));
            co_return;
        }
        else
        {
            // GH#11561: When we start up, our window is initially just a frame
            // with a transparent content area. We're gonna do all this startup
            // init on the UI thread, so the UI won't actually paint till it's
            // all done. This results in a few frames where the frame is
            // visible, before the page paints for the first time, before any
            // tabs appears, etc.
            //
            // To mitigate this, we're gonna wait for the UI thread to finish
            // everything it's gotta do for the initial init, and _then_ fire
            // our Initialized event. By waiting for everything else to finish
            // (CoreDispatcherPriority::Low), we let all the tabs and panes
            // actually get created. In the window layer, we're gonna cloak the
            // window till this event is fired, so we don't actually see this
            // frame until we're actually all ready to go.
            //
            // This will result in the window seemingly not loading as fast, but
            // it will actually take exactly the same amount of time before it's
            // usable.
            //
            // We also experimented with drawing a solid BG color before the
            // initialization is finished. However, there are still a few frames
            // after the frame is displayed before the XAML content first draws,
            // so that didn't actually resolve any issues.
            Dispatcher().RunAsync(CoreDispatcherPriority::Low, [weak = get_weak()]() {
                if (auto self{ weak.get() })
                {
                    self->_InitializedHandlers(*self, nullptr);
                }
            });
        }
    }

    // Method Description:
    // - Show a dialog with "About" information. Displays the app's Display
    //   Name, version, getting started link, source code link, documentation link, release
    //   Notes link, send feedback link and privacy policy link.
    void TerminalPage::_ShowAboutDialog()
    {
        _ShowDialogHelper(L"AboutDialog");
    }

    winrt::hstring TerminalPage::ApplicationDisplayName()
    {
        return CascadiaSettings::ApplicationDisplayName();
    }

    winrt::hstring TerminalPage::ApplicationVersion()
    {
        return CascadiaSettings::ApplicationVersion();
    }

    // Method Description:
    // - Helper to show a content dialog
    // - We only open a content dialog if there isn't one open already
    winrt::Windows::Foundation::IAsyncOperation<ContentDialogResult> TerminalPage::_ShowDialogHelper(const std::wstring_view& name)
    {
        if (auto presenter{ _dialogPresenter.get() })
        {
            co_return co_await presenter.ShowDialog(FindName(name).try_as<WUX::Controls::ContentDialog>());
        }
        co_return ContentDialogResult::None;
    }

    // Method Description:
    // - Displays a dialog to warn the user that they are about to close all open windows.
    //   Once the user clicks the OK button, shut down the application.
    //   If cancel is clicked, the dialog will close.
    // - Only one dialog can be visible at a time. If another dialog is visible
    //   when this is called, nothing happens. See _ShowDialog for details
    winrt::Windows::Foundation::IAsyncOperation<ContentDialogResult> TerminalPage::_ShowQuitDialog()
    {
        return _ShowDialogHelper(L"QuitDialog");
    }

    // Method Description:
    // - Displays a dialog for warnings found while closing the terminal app using
    //   key binding with multiple tabs opened. Display messages to warn user
    //   that more than 1 tab is opened, and once the user clicks the OK button, remove
    //   all the tabs and shut down and app. If cancel is clicked, the dialog will close
    // - Only one dialog can be visible at a time. If another dialog is visible
    //   when this is called, nothing happens. See _ShowDialog for details
    winrt::Windows::Foundation::IAsyncOperation<ContentDialogResult> TerminalPage::_ShowCloseWarningDialog()
    {
        return _ShowDialogHelper(L"CloseAllDialog");
    }

    // Method Description:
    // - Displays a dialog for warnings found while closing the terminal tab marked as read-only
    winrt::Windows::Foundation::IAsyncOperation<ContentDialogResult> TerminalPage::_ShowCloseReadOnlyDialog()
    {
        return _ShowDialogHelper(L"CloseReadOnlyDialog");
    }

    // Method Description:
    // - Displays a dialog to warn the user about the fact that the text that
    //   they are trying to paste contains the "new line" character which can
    //   have the effect of starting commands without the user's knowledge if
    //   it is pasted on a shell where the "new line" character marks the end
    //   of a command.
    // - Only one dialog can be visible at a time. If another dialog is visible
    //   when this is called, nothing happens. See _ShowDialog for details
    winrt::Windows::Foundation::IAsyncOperation<ContentDialogResult> TerminalPage::_ShowMultiLinePasteWarningDialog()
    {
        return _ShowDialogHelper(L"MultiLinePasteDialog");
    }

    // Method Description:
    // - Displays a dialog to warn the user about the fact that the text that
    //   they are trying to paste is very long, in case they did not mean to
    //   paste it but pressed the paste shortcut by accident.
    // - Only one dialog can be visible at a time. If another dialog is visible
    //   when this is called, nothing happens. See _ShowDialog for details
    winrt::Windows::Foundation::IAsyncOperation<ContentDialogResult> TerminalPage::_ShowLargePasteWarningDialog()
    {
        return _ShowDialogHelper(L"LargePasteDialog");
    }

    // Method Description:
    // - Builds the flyout (dropdown) attached to the new tab button, and
    //   attaches it to the button. Populates the flyout with one entry per
    //   Profile, displaying the profile's name. Clicking each flyout item will
    //   open a new tab with that profile.
    //   Below the profiles are the static menu items: settings, command palette
    void TerminalPage::_CreateNewTabFlyout()
    {
        auto newTabFlyout = WUX::Controls::MenuFlyout{};
        newTabFlyout.Placement(WUX::Controls::Primitives::FlyoutPlacementMode::BottomEdgeAlignedLeft);

        // Create profile entries from the NewTabMenu configuration using a
        // recursive helper function. This returns a std::vector of FlyoutItemBases,
        // that we then add to our Flyout.
        auto entries = _settings.GlobalSettings().NewTabMenu();
        auto items = _CreateNewTabFlyoutItems(entries);
        for (const auto& item : items)
        {
            newTabFlyout.Items().Append(item);
        }

        // add menu separator
        auto separatorItem = WUX::Controls::MenuFlyoutSeparator{};
        newTabFlyout.Items().Append(separatorItem);

        // add static items
        {
            // Create the settings button.
            auto settingsItem = WUX::Controls::MenuFlyoutItem{};
            settingsItem.Text(RS_(L"SettingsMenuItem"));
            const auto settingsToolTip = RS_(L"SettingsToolTip");

            WUX::Controls::ToolTipService::SetToolTip(settingsItem, box_value(settingsToolTip));
            Automation::AutomationProperties::SetHelpText(settingsItem, settingsToolTip);

            WUX::Controls::SymbolIcon ico{};
            ico.Symbol(WUX::Controls::Symbol::Setting);
            settingsItem.Icon(ico);

            settingsItem.Click({ this, &TerminalPage::_SettingsButtonOnClick });
            newTabFlyout.Items().Append(settingsItem);

            auto actionMap = _settings.ActionMap();
            const auto settingsKeyChord{ actionMap.GetKeyBindingForAction(ShortcutAction::OpenSettings, OpenSettingsArgs{ SettingsTarget::SettingsUI }) };
            if (settingsKeyChord)
            {
                _SetAcceleratorForMenuItem(settingsItem, settingsKeyChord);
            }

            // Create the command palette button.
            auto commandPaletteFlyout = WUX::Controls::MenuFlyoutItem{};
            commandPaletteFlyout.Text(RS_(L"CommandPaletteMenuItem"));
            const auto commandPaletteToolTip = RS_(L"CommandPaletteToolTip");

            WUX::Controls::ToolTipService::SetToolTip(commandPaletteFlyout, box_value(commandPaletteToolTip));
            Automation::AutomationProperties::SetHelpText(commandPaletteFlyout, commandPaletteToolTip);

            WUX::Controls::FontIcon commandPaletteIcon{};
            commandPaletteIcon.Glyph(L"\xE945");
            commandPaletteIcon.FontFamily(Media::FontFamily{ L"Segoe Fluent Icons, Segoe MDL2 Assets" });
            commandPaletteFlyout.Icon(commandPaletteIcon);

            commandPaletteFlyout.Click({ this, &TerminalPage::_CommandPaletteButtonOnClick });
            newTabFlyout.Items().Append(commandPaletteFlyout);

            const auto commandPaletteKeyChord{ actionMap.GetKeyBindingForAction(ShortcutAction::ToggleCommandPalette) };
            if (commandPaletteKeyChord)
            {
                _SetAcceleratorForMenuItem(commandPaletteFlyout, commandPaletteKeyChord);
            }

            // Create the about button.
            auto aboutFlyout = WUX::Controls::MenuFlyoutItem{};
            aboutFlyout.Text(RS_(L"AboutMenuItem"));
            const auto aboutToolTip = RS_(L"AboutToolTip");

            WUX::Controls::ToolTipService::SetToolTip(aboutFlyout, box_value(aboutToolTip));
            Automation::AutomationProperties::SetHelpText(aboutFlyout, aboutToolTip);

            WUX::Controls::SymbolIcon aboutIcon{};
            aboutIcon.Symbol(WUX::Controls::Symbol::Help);
            aboutFlyout.Icon(aboutIcon);

            aboutFlyout.Click({ this, &TerminalPage::_AboutButtonOnClick });
            newTabFlyout.Items().Append(aboutFlyout);
        }

        // Before opening the fly-out set focus on the current tab
        // so no matter how fly-out is closed later on the focus will return to some tab.
        // We cannot do it on closing because if the window loses focus (alt+tab)
        // the closing event is not fired.
        // It is important to set the focus on the tab
        // Since the previous focus location might be discarded in the background,
        // e.g., the command palette will be dismissed by the menu,
        // and then closing the fly-out will move the focus to wrong location.
        newTabFlyout.Opening([this](auto&&, auto&&) {
            _FocusCurrentTab(true);
        });
        // Necessary for fly-out sub items to get focus on a tab before collapsing. Related to #15049
        newTabFlyout.Closing([this](auto&&, auto&&) {
            if (!_commandPaletteIs(Visibility::Visible))
            {
                _FocusCurrentTab(true);
            }
        });
        _newTabButton.Flyout(newTabFlyout);
    }

    // Method Description:
    // - For a given list of tab menu entries, this method will create the corresponding
    //   list of flyout items. This is a recursive method that calls itself when it comes
    //   across a folder entry.
    std::vector<WUX::Controls::MenuFlyoutItemBase> TerminalPage::_CreateNewTabFlyoutItems(IVector<NewTabMenuEntry> entries)
    {
        std::vector<WUX::Controls::MenuFlyoutItemBase> items;

        if (entries == nullptr || entries.Size() == 0)
        {
            return items;
        }

        for (const auto& entry : entries)
        {
            if (entry == nullptr)
            {
                continue;
            }

            switch (entry.Type())
            {
            case NewTabMenuEntryType::Separator:
            {
                items.push_back(WUX::Controls::MenuFlyoutSeparator{});
                break;
            }
            // A folder has a custom name and icon, and has a number of entries that require
            // us to call this method recursively.
            case NewTabMenuEntryType::Folder:
            {
                const auto folderEntry = entry.as<FolderEntry>();
                const auto folderEntries = folderEntry.Entries();

                // If the folder is empty, we should skip the entry if AllowEmpty is false, or
                // when the folder should inline.
                // The IsEmpty check includes semantics for nested (empty) folders
                if (folderEntries.Size() == 0 && (!folderEntry.AllowEmpty() || folderEntry.Inlining() == FolderEntryInlining::Auto))
                {
                    break;
                }

                // Recursively generate flyout items
                auto folderEntryItems = _CreateNewTabFlyoutItems(folderEntries);

                // If the folder should auto-inline and there is only one item, do so.
                if (folderEntry.Inlining() == FolderEntryInlining::Auto && folderEntries.Size() == 1)
                {
                    for (auto const& folderEntryItem : folderEntryItems)
                    {
                        items.push_back(folderEntryItem);
                    }

                    break;
                }

                // Otherwise, create a flyout
                auto folderItem = WUX::Controls::MenuFlyoutSubItem{};
                folderItem.Text(folderEntry.Name());

                auto icon = _CreateNewTabFlyoutIcon(folderEntry.Icon());
                folderItem.Icon(icon);

                for (const auto& folderEntryItem : folderEntryItems)
                {
                    folderItem.Items().Append(folderEntryItem);
                }

                // If the folder is empty, and by now we know we set AllowEmpty to true,
                // create a placeholder item here
                if (folderEntries.Size() == 0)
                {
                    auto placeholder = WUX::Controls::MenuFlyoutItem{};
                    placeholder.Text(RS_(L"NewTabMenuFolderEmpty"));
                    placeholder.IsEnabled(false);

                    folderItem.Items().Append(placeholder);
                }

                items.push_back(folderItem);
                break;
            }
            // Any "collection entry" will simply make us add each profile in the collection
            // separately. This collection is stored as a map <int, Profile>, so the correct
            // profile index is already known.
            case NewTabMenuEntryType::RemainingProfiles:
            case NewTabMenuEntryType::MatchProfiles:
            {
                const auto remainingProfilesEntry = entry.as<ProfileCollectionEntry>();
                if (remainingProfilesEntry.Profiles() == nullptr)
                {
                    break;
                }

                for (auto&& [profileIndex, remainingProfile] : remainingProfilesEntry.Profiles())
                {
                    items.push_back(_CreateNewTabFlyoutProfile(remainingProfile, profileIndex));
                }

                break;
            }
            // A single profile, the profile index is also given in the entry
            case NewTabMenuEntryType::Profile:
            {
                const auto profileEntry = entry.as<ProfileEntry>();
                if (profileEntry.Profile() == nullptr)
                {
                    break;
                }

                auto profileItem = _CreateNewTabFlyoutProfile(profileEntry.Profile(), profileEntry.ProfileIndex());
                items.push_back(profileItem);
                break;
            }
            }
        }

        return items;
    }

    // Method Description:
    // - This method creates a flyout menu item for a given profile with the given index.
    //   It makes sure to set the correct icon, keybinding, and click-action.
    WUX::Controls::MenuFlyoutItem TerminalPage::_CreateNewTabFlyoutProfile(const Profile profile, int profileIndex)
    {
        auto profileMenuItem = WUX::Controls::MenuFlyoutItem{};

        // Add the keyboard shortcuts based on the number of profiles defined
        // Look for a keychord that is bound to the equivalent
        // NewTab(ProfileIndex=N) action
        NewTerminalArgs newTerminalArgs{ profileIndex };
        NewTabArgs newTabArgs{ newTerminalArgs };
        auto profileKeyChord{ _settings.ActionMap().GetKeyBindingForAction(ShortcutAction::NewTab, newTabArgs) };

        // make sure we find one to display
        if (profileKeyChord)
        {
            _SetAcceleratorForMenuItem(profileMenuItem, profileKeyChord);
        }

        auto profileName = profile.Name();
        profileMenuItem.Text(profileName);

        // If there's an icon set for this profile, set it as the icon for
        // this flyout item
        if (!profile.Icon().empty())
        {
            const auto icon = _CreateNewTabFlyoutIcon(profile.Icon());
            profileMenuItem.Icon(icon);
        }

        if (profile.Guid() == _settings.GlobalSettings().DefaultProfile())
        {
            // Contrast the default profile with others in font weight.
            profileMenuItem.FontWeight(FontWeights::Bold());
        }

        auto newTabRun = WUX::Documents::Run();
        newTabRun.Text(RS_(L"NewTabRun/Text"));
        auto newPaneRun = WUX::Documents::Run();
        newPaneRun.Text(RS_(L"NewPaneRun/Text"));
        newPaneRun.FontStyle(FontStyle::Italic);
        auto newWindowRun = WUX::Documents::Run();
        newWindowRun.Text(RS_(L"NewWindowRun/Text"));
        newWindowRun.FontStyle(FontStyle::Italic);
        auto elevatedRun = WUX::Documents::Run();
        elevatedRun.Text(RS_(L"ElevatedRun/Text"));
        elevatedRun.FontStyle(FontStyle::Italic);

        auto textBlock = WUX::Controls::TextBlock{};
        textBlock.Inlines().Append(newTabRun);
        textBlock.Inlines().Append(WUX::Documents::LineBreak{});
        textBlock.Inlines().Append(newPaneRun);
        textBlock.Inlines().Append(WUX::Documents::LineBreak{});
        textBlock.Inlines().Append(newWindowRun);
        textBlock.Inlines().Append(WUX::Documents::LineBreak{});
        textBlock.Inlines().Append(elevatedRun);

        auto toolTip = WUX::Controls::ToolTip{};
        toolTip.Content(textBlock);
        WUX::Controls::ToolTipService::SetToolTip(profileMenuItem, toolTip);

        profileMenuItem.Click([profileIndex, weakThis{ get_weak() }](auto&&, auto&&) {
            if (auto page{ weakThis.get() })
            {
                NewTerminalArgs newTerminalArgs{ profileIndex };
                page->_OpenNewTerminalViaDropdown(newTerminalArgs);
            }
        });

        // Using the static method on the base class seems to do what we want in terms of placement.
        WUX::Controls::Primitives::FlyoutBase::SetAttachedFlyout(profileMenuItem, _CreateRunAsAdminFlyout(profileIndex));

        // Since we are not setting the ContextFlyout property of the item we have to handle the ContextRequested event
        // and rely on the base class to show our menu.
        profileMenuItem.ContextRequested([profileMenuItem](auto&&, auto&&) {
            WUX::Controls::Primitives::FlyoutBase::ShowAttachedFlyout(profileMenuItem);
        });

        return profileMenuItem;
    }

    // Method Description:
    // - Helper method to create an IconElement that can be passed to MenuFlyoutItems and
    //   MenuFlyoutSubItems
    IconElement TerminalPage::_CreateNewTabFlyoutIcon(const winrt::hstring& iconSource)
    {
        if (iconSource.empty())
        {
            return nullptr;
        }

        auto icon = IconPathConverter::IconWUX(iconSource);
        Automation::AutomationProperties::SetAccessibilityView(icon, Automation::Peers::AccessibilityView::Raw);

        return icon;
    }

    // Function Description:
    // Called when the openNewTabDropdown keybinding is used.
    // Shows the dropdown flyout.
    void TerminalPage::_OpenNewTabDropdown()
    {
        _newTabButton.Flyout().ShowAt(_newTabButton);
    }

    void TerminalPage::_OpenNewTerminalViaDropdown(const NewTerminalArgs newTerminalArgs)
    {
        // if alt is pressed, open a pane
        const auto window = CoreWindow::GetForCurrentThread();
        const auto rAltState = window.GetKeyState(VirtualKey::RightMenu);
        const auto lAltState = window.GetKeyState(VirtualKey::LeftMenu);
        const auto altPressed = WI_IsFlagSet(lAltState, CoreVirtualKeyStates::Down) ||
                                WI_IsFlagSet(rAltState, CoreVirtualKeyStates::Down);

        const auto shiftState{ window.GetKeyState(VirtualKey::Shift) };
        const auto rShiftState = window.GetKeyState(VirtualKey::RightShift);
        const auto lShiftState = window.GetKeyState(VirtualKey::LeftShift);
        const auto shiftPressed{ WI_IsFlagSet(shiftState, CoreVirtualKeyStates::Down) ||
                                 WI_IsFlagSet(lShiftState, CoreVirtualKeyStates::Down) ||
                                 WI_IsFlagSet(rShiftState, CoreVirtualKeyStates::Down) };

        const auto ctrlState{ window.GetKeyState(VirtualKey::Control) };
        const auto rCtrlState = window.GetKeyState(VirtualKey::RightControl);
        const auto lCtrlState = window.GetKeyState(VirtualKey::LeftControl);
        const auto ctrlPressed{ WI_IsFlagSet(ctrlState, CoreVirtualKeyStates::Down) ||
                                WI_IsFlagSet(rCtrlState, CoreVirtualKeyStates::Down) ||
                                WI_IsFlagSet(lCtrlState, CoreVirtualKeyStates::Down) };

        // Check for DebugTap
        auto debugTap = this->_settings.GlobalSettings().DebugFeaturesEnabled() &&
                        WI_IsFlagSet(lAltState, CoreVirtualKeyStates::Down) &&
                        WI_IsFlagSet(rAltState, CoreVirtualKeyStates::Down);

        const auto dispatchToElevatedWindow = ctrlPressed && !IsRunningElevated();

        if ((shiftPressed || dispatchToElevatedWindow) && !debugTap)
        {
            // Manually fill in the evaluated profile.
            if (newTerminalArgs.ProfileIndex() != nullptr)
            {
                // We want to promote the index to a GUID because there is no "launch to profile index" command.
                const auto profile = _settings.GetProfileForArgs(newTerminalArgs);
                if (profile)
                {
                    newTerminalArgs.Profile(::Microsoft::Console::Utils::GuidToString(profile.Guid()));
                    newTerminalArgs.StartingDirectory(_evaluatePathForCwd(profile.EvaluatedStartingDirectory()));
                }
            }

            if (dispatchToElevatedWindow)
            {
                _OpenElevatedWT(newTerminalArgs);
            }
            else
            {
                _OpenNewWindow(newTerminalArgs);
            }
        }
        else
        {
            const auto newPane = _MakePane(newTerminalArgs);
            // If the newTerminalArgs caused us to open an elevated window
            // instead of creating a pane, it may have returned nullptr. Just do
            // nothing then.
            if (!newPane)
            {
                return;
            }
            if (altPressed && !debugTap)
            {
                this->_SplitPane(_GetFocusedTabImpl(),
                                 SplitDirection::Automatic,
                                 0.5f,
                                 newPane);
            }
            else
            {
                _CreateNewTabFromPane(newPane);
            }
        }
    }

    std::wstring TerminalPage::_evaluatePathForCwd(const std::wstring_view path)
    {
        return Utils::EvaluateStartingDirectory(_WindowProperties.VirtualWorkingDirectory(), path);
    }

    // Method Description:
    // - Creates a new connection based on the profile settings
    // Arguments:
    // - the profile we want the settings from
    // - the terminal settings
    // Return value:
    // - the desired connection
    TerminalConnection::ITerminalConnection TerminalPage::_CreateConnectionFromSettings(Profile profile,
                                                                                        TerminalSettings settings,
                                                                                        const bool inheritCursor)
    {
        TerminalConnection::ITerminalConnection connection{ nullptr };

        auto connectionType = profile.ConnectionType();
        winrt::guid sessionGuid{};

        if (connectionType == TerminalConnection::AzureConnection::ConnectionType() &&
            TerminalConnection::AzureConnection::IsAzureConnectionAvailable())
        {
            std::filesystem::path azBridgePath{ wil::GetModuleFileNameW<std::wstring>(nullptr) };
            azBridgePath.replace_filename(L"TerminalAzBridge.exe");
            if constexpr (Feature_AzureConnectionInProc::IsEnabled())
            {
                connection = TerminalConnection::AzureConnection{};
            }
            else
            {
                connection = TerminalConnection::ConptyConnection{};
            }

            auto valueSet = TerminalConnection::ConptyConnection::CreateSettings(azBridgePath.native(),
                                                                                 L".",
                                                                                 L"Azure",
                                                                                 nullptr,
                                                                                 settings.InitialRows(),
                                                                                 settings.InitialCols(),
                                                                                 winrt::guid(),
                                                                                 profile.Guid());

            if constexpr (Feature_VtPassthroughMode::IsEnabled())
            {
                valueSet.Insert(L"passthroughMode", Windows::Foundation::PropertyValue::CreateBoolean(settings.VtPassthrough()));
            }

            connection.Initialize(valueSet);
        }

        else
        {
            const auto environment = settings.EnvironmentVariables() != nullptr ?
                                         settings.EnvironmentVariables().GetView() :
                                         nullptr;

            // Update the path to be relative to whatever our CWD is.
            //
            // Refer to the examples in
            // https://en.cppreference.com/w/cpp/filesystem/path/append
            //
            // We need to do this here, to ensure we tell the ConptyConnection
            // the correct starting path. If we're being invoked from another
            // terminal instance (e.g. wt -w 0 -d .), then we have switched our
            // CWD to the provided path. We should treat the StartingDirectory
            // as relative to the current CWD.
            //
            // The connection must be informed of the current CWD on
            // construction, because the connection might not spawn the child
            // process until later, on another thread, after we've already
            // restored the CWD to its original value.
            auto newWorkingDirectory{ _evaluatePathForCwd(settings.StartingDirectory()) };
            auto conhostConn = TerminalConnection::ConptyConnection();
            auto valueSet = TerminalConnection::ConptyConnection::CreateSettings(settings.Commandline(),
                                                                                 newWorkingDirectory,
                                                                                 settings.StartingTitle(),
                                                                                 environment,
                                                                                 settings.InitialRows(),
                                                                                 settings.InitialCols(),
                                                                                 winrt::guid(),
                                                                                 profile.Guid());

            valueSet.Insert(L"passthroughMode", Windows::Foundation::PropertyValue::CreateBoolean(settings.VtPassthrough()));
            valueSet.Insert(L"reloadEnvironmentVariables",
                            Windows::Foundation::PropertyValue::CreateBoolean(_settings.GlobalSettings().ReloadEnvironmentVariables()));

            if (inheritCursor)
            {
                valueSet.Insert(L"inheritCursor", Windows::Foundation::PropertyValue::CreateBoolean(true));
            }

            conhostConn.Initialize(valueSet);

            sessionGuid = conhostConn.Guid();
            connection = conhostConn;
        }

        TraceLoggingWrite(
            g_hTerminalAppProvider,
            "ConnectionCreated",
            TraceLoggingDescription("Event emitted upon the creation of a connection"),
            TraceLoggingGuid(connectionType, "ConnectionTypeGuid", "The type of the connection"),
            TraceLoggingGuid(profile.Guid(), "ProfileGuid", "The profile's GUID"),
            TraceLoggingGuid(sessionGuid, "SessionGuid", "The WT_SESSION's GUID"),
            TraceLoggingKeyword(MICROSOFT_KEYWORD_MEASURES),
            TelemetryPrivacyDataTag(PDT_ProductAndServiceUsage));

        return connection;
    }

    TerminalConnection::ITerminalConnection TerminalPage::_duplicateConnectionForRestart(std::shared_ptr<Pane> pane)
    {
        const auto& control{ pane->GetTerminalControl() };
        if (control == nullptr)
        {
            return nullptr;
        }
        const auto& connection = control.Connection();
        auto profile{ pane->GetProfile() };

        TerminalSettingsCreateResult controlSettings{ nullptr };

        if (profile)
        {
            // TODO GH#5047 If we cache the NewTerminalArgs, we no longer need to do this.
            profile = GetClosestProfileForDuplicationOfProfile(profile);
            controlSettings = TerminalSettings::CreateWithProfile(_settings, profile, *_bindings);

            // Replace the Starting directory with the CWD, if given
            const auto workingDirectory = control.WorkingDirectory();
            const auto validWorkingDirectory = !workingDirectory.empty();
            if (validWorkingDirectory)
            {
                controlSettings.DefaultSettings().StartingDirectory(workingDirectory);
            }

            // To facilitate restarting defterm connections: grab the original
            // commandline out of the connection and shove that back into the
            // settings.
            if (const auto& conpty{ connection.try_as<TerminalConnection::ConptyConnection>() })
            {
                controlSettings.DefaultSettings().Commandline(conpty.Commandline());
            }
        }

        return _CreateConnectionFromSettings(profile, controlSettings.DefaultSettings(), true);
    }

    // Method Description:
    // - Called when the settings button is clicked. Launches a background
    //   thread to open the settings file in the default JSON editor.
    // Arguments:
    // - <none>
    // Return Value:
    // - <none>
    void TerminalPage::_SettingsButtonOnClick(const IInspectable&,
                                              const RoutedEventArgs&)
    {
        const auto window = CoreWindow::GetForCurrentThread();

        // check alt state
        const auto rAltState{ window.GetKeyState(VirtualKey::RightMenu) };
        const auto lAltState{ window.GetKeyState(VirtualKey::LeftMenu) };
        const auto altPressed{ WI_IsFlagSet(lAltState, CoreVirtualKeyStates::Down) ||
                               WI_IsFlagSet(rAltState, CoreVirtualKeyStates::Down) };

        // check shift state
        const auto shiftState{ window.GetKeyState(VirtualKey::Shift) };
        const auto lShiftState{ window.GetKeyState(VirtualKey::LeftShift) };
        const auto rShiftState{ window.GetKeyState(VirtualKey::RightShift) };
        const auto shiftPressed{ WI_IsFlagSet(shiftState, CoreVirtualKeyStates::Down) ||
                                 WI_IsFlagSet(lShiftState, CoreVirtualKeyStates::Down) ||
                                 WI_IsFlagSet(rShiftState, CoreVirtualKeyStates::Down) };

        auto target{ SettingsTarget::SettingsUI };
        if (shiftPressed)
        {
            target = SettingsTarget::SettingsFile;
        }
        else if (altPressed)
        {
            target = SettingsTarget::DefaultsFile;
        }
        _LaunchSettings(target);
    }

    // Method Description:
    // - Called when the command palette button is clicked. Opens the command palette.
    void TerminalPage::_CommandPaletteButtonOnClick(const IInspectable&,
                                                    const RoutedEventArgs&)
    {
        auto p = LoadCommandPalette();
        p.EnableCommandPaletteMode(CommandPaletteLaunchMode::Action);
        p.Visibility(Visibility::Visible);
    }

    // Method Description:
    // - Called when the about button is clicked. See _ShowAboutDialog for more info.
    // Arguments:
    // - <unused>
    // Return Value:
    // - <none>
    void TerminalPage::_AboutButtonOnClick(const IInspectable&,
                                           const RoutedEventArgs&)
    {
        _ShowAboutDialog();
    }

    // Method Description:
    // - Called when the users pressed keyBindings while CommandPaletteElement is open.
    // - As of GH#8480, this is also bound to the TabRowControl's KeyUp event.
    //   That should only fire when focus is in the tab row, which is hard to
    //   do. Notably, that's possible:
    //   - When you have enough tabs to make the little scroll arrows appear,
    //     click one, then hit tab
    //   - When Narrator is in Scan mode (which is the a11y bug we're fixing here)
    // - This method is effectively an extract of TermControl::_KeyHandler and TermControl::_TryHandleKeyBinding.
    // Arguments:
    // - e: the KeyRoutedEventArgs containing info about the keystroke.
    // Return Value:
    // - <none>
    void TerminalPage::_KeyDownHandler(const Windows::Foundation::IInspectable& /*sender*/, const Windows::UI::Xaml::Input::KeyRoutedEventArgs& e)
    {
        const auto keyStatus = e.KeyStatus();
        const auto vkey = gsl::narrow_cast<WORD>(e.OriginalKey());
        const auto scanCode = gsl::narrow_cast<WORD>(keyStatus.ScanCode);
        const auto modifiers = _GetPressedModifierKeys();

        // GH#11076:
        // For some weird reason we sometimes receive a WM_KEYDOWN
        // message without vkey or scanCode if a user drags a tab.
        // The KeyChord constructor has a debug assertion ensuring that all KeyChord
        // either have a valid vkey/scanCode. This is important, because this prevents
        // accidental insertion of invalid KeyChords into classes like ActionMap.
        if (!vkey && !scanCode)
        {
            return;
        }

        // Alt-Numpad# input will send us a character once the user releases
        // Alt, so we should be ignoring the individual keydowns. The character
        // will be sent through the TSFInputControl. See GH#1401 for more
        // details
        if (modifiers.IsAltPressed() && (vkey >= VK_NUMPAD0 && vkey <= VK_NUMPAD9))
        {
            return;
        }

        // GH#2235: Terminal::Settings hasn't been modified to differentiate
        // between AltGr and Ctrl+Alt yet.
        // -> Don't check for key bindings if this is an AltGr key combination.
        if (modifiers.IsAltGrPressed())
        {
            return;
        }

        const auto actionMap = _settings.ActionMap();
        if (!actionMap)
        {
            return;
        }

        const auto cmd = actionMap.GetActionByKeyChord({
            modifiers.IsCtrlPressed(),
            modifiers.IsAltPressed(),
            modifiers.IsShiftPressed(),
            modifiers.IsWinPressed(),
            vkey,
            scanCode,
        });
        if (!cmd)
        {
            return;
        }

        if (!_actionDispatch->DoAction(cmd.ActionAndArgs()))
        {
            return;
        }

        if (_commandPaletteIs(Visibility::Visible) &&
            cmd.ActionAndArgs().Action() != ShortcutAction::ToggleCommandPalette)
        {
            CommandPaletteElement().Visibility(Visibility::Collapsed);
        }
        if (_suggestionsControlIs(Visibility::Visible) &&
            cmd.ActionAndArgs().Action() != ShortcutAction::ToggleCommandPalette)
        {
            SuggestionsElement().Visibility(Visibility::Collapsed);
        }

        // Let's assume the user has bound the dead key "^" to a sendInput command that sends "b".
        // If the user presses the two keys "^a" it'll produce "bâ", despite us marking the key event as handled.
        // The following is used to manually "consume" such dead keys and clear them from the keyboard state.
        _ClearKeyboardState(vkey, scanCode);
        e.Handled(true);
    }

    bool TerminalPage::OnDirectKeyEvent(const uint32_t vkey, const uint8_t scanCode, const bool down)
    {
        const auto modifiers = _GetPressedModifierKeys();
        if (vkey == VK_SPACE && modifiers.IsAltPressed() && down)
        {
            if (const auto actionMap = _settings.ActionMap())
            {
                if (const auto cmd = actionMap.GetActionByKeyChord({
                        modifiers.IsCtrlPressed(),
                        modifiers.IsAltPressed(),
                        modifiers.IsShiftPressed(),
                        modifiers.IsWinPressed(),
                        gsl::narrow_cast<int32_t>(vkey),
                        scanCode,
                    }))
                {
                    return _actionDispatch->DoAction(cmd.ActionAndArgs());
                }
            }
        }
        return false;
    }

    // Method Description:
    // - Get the modifier keys that are currently pressed. This can be used to
    //   find out which modifiers (ctrl, alt, shift) are pressed in events that
    //   don't necessarily include that state.
    // - This is a copy of TermControl::_GetPressedModifierKeys.
    // Return Value:
    // - The Microsoft::Terminal::Core::ControlKeyStates representing the modifier key states.
    ControlKeyStates TerminalPage::_GetPressedModifierKeys() noexcept
    {
        const auto window = CoreWindow::GetForCurrentThread();
        // DONT USE
        //      != CoreVirtualKeyStates::None
        // OR
        //      == CoreVirtualKeyStates::Down
        // Sometimes with the key down, the state is Down | Locked.
        // Sometimes with the key up, the state is Locked.
        // IsFlagSet(Down) is the only correct solution.

        struct KeyModifier
        {
            VirtualKey vkey;
            ControlKeyStates flags;
        };

        constexpr std::array<KeyModifier, 7> modifiers{ {
            { VirtualKey::RightMenu, ControlKeyStates::RightAltPressed },
            { VirtualKey::LeftMenu, ControlKeyStates::LeftAltPressed },
            { VirtualKey::RightControl, ControlKeyStates::RightCtrlPressed },
            { VirtualKey::LeftControl, ControlKeyStates::LeftCtrlPressed },
            { VirtualKey::Shift, ControlKeyStates::ShiftPressed },
            { VirtualKey::RightWindows, ControlKeyStates::RightWinPressed },
            { VirtualKey::LeftWindows, ControlKeyStates::LeftWinPressed },
        } };

        ControlKeyStates flags;

        for (const auto& mod : modifiers)
        {
            const auto state = window.GetKeyState(mod.vkey);
            const auto isDown = WI_IsFlagSet(state, CoreVirtualKeyStates::Down);

            if (isDown)
            {
                flags |= mod.flags;
            }
        }

        return flags;
    }

    // Method Description:
    // - Discards currently pressed dead keys.
    // - This is a copy of TermControl::_ClearKeyboardState.
    // Arguments:
    // - vkey: The vkey of the key pressed.
    // - scanCode: The scan code of the key pressed.
    void TerminalPage::_ClearKeyboardState(const WORD vkey, const WORD scanCode) noexcept
    {
        std::array<BYTE, 256> keyState;
        if (!GetKeyboardState(keyState.data()))
        {
            return;
        }

        // As described in "Sometimes you *want* to interfere with the keyboard's state buffer":
        //   http://archives.miloush.net/michkap/archive/2006/09/10/748775.html
        // > "The key here is to keep trying to pass stuff to ToUnicode until -1 is not returned."
        std::array<wchar_t, 16> buffer;
        while (ToUnicodeEx(vkey, scanCode, keyState.data(), buffer.data(), gsl::narrow_cast<int>(buffer.size()), 0b1, nullptr) < 0)
        {
        }
    }

    // Method Description:
    // - Configure the AppKeyBindings to use our ShortcutActionDispatch and the updated ActionMap
    //    as the object to handle dispatching ShortcutAction events.
    // Arguments:
    // - bindings: An IActionMapView object to wire up with our event handlers
    void TerminalPage::_HookupKeyBindings(const IActionMapView& actionMap) noexcept
    {
        _bindings->SetDispatch(*_actionDispatch);
        _bindings->SetActionMap(actionMap);
    }

    // Method Description:
    // - Register our event handlers with our ShortcutActionDispatch. The
    //   ShortcutActionDispatch is responsible for raising the appropriate
    //   events for an ActionAndArgs. WE'll handle each possible event in our
    //   own way.
    // Arguments:
    // - <none>
    void TerminalPage::_RegisterActionCallbacks()
    {
        // Hook up the ShortcutActionDispatch object's events to our handlers.
        // They should all be hooked up here, regardless of whether or not
        // there's an actual keychord for them.
#define ON_ALL_ACTIONS(action) HOOKUP_ACTION(action);
        ALL_SHORTCUT_ACTIONS
#undef ON_ALL_ACTIONS
    }

    // Method Description:
    // - Get the title of the currently focused terminal control. If this tab is
    //   the focused tab, then also bubble this title to any listeners of our
    //   TitleChanged event.
    // Arguments:
    // - tab: the Tab to update the title for.
    void TerminalPage::_UpdateTitle(const TerminalTab& tab)
    {
        auto newTabTitle = tab.Title();

        if (tab == _GetFocusedTab())
        {
            _TitleChangedHandlers(*this, newTabTitle);
        }
    }

    // Method Description:
    // - Connects event handlers to the TermControl for events that we want to
    //   handle. This includes:
    //    * the Copy and Paste events, for setting and retrieving clipboard data
    //      on the right thread
    // Arguments:
    // - term: The newly created TermControl to connect the events for
    void TerminalPage::_RegisterTerminalEvents(TermControl term)
    {
        term.RaiseNotice({ this, &TerminalPage::_ControlNoticeRaisedHandler });

        // Add an event handler when the terminal's selection wants to be copied.
        // When the text buffer data is retrieved, we'll copy the data into the Clipboard
        term.CopyToClipboard({ this, &TerminalPage::_CopyToClipboardHandler });

        // Add an event handler when the terminal wants to paste data from the Clipboard.
        term.PasteFromClipboard({ this, &TerminalPage::_PasteFromClipboardHandler });

        term.OpenHyperlink({ this, &TerminalPage::_OpenHyperlinkHandler });

        term.HidePointerCursor({ get_weak(), &TerminalPage::_HidePointerCursorHandler });
        term.RestorePointerCursor({ get_weak(), &TerminalPage::_RestorePointerCursorHandler });
        // Add an event handler for when the terminal or tab wants to set a
        // progress indicator on the taskbar
        term.SetTaskbarProgress({ get_weak(), &TerminalPage::_SetTaskbarProgressHandler });

        term.ConnectionStateChanged({ get_weak(), &TerminalPage::_ConnectionStateChangedHandler });

        term.PropertyChanged([weakThis = get_weak()](auto& /*sender*/, auto& e) {
            if (auto page{ weakThis.get() })
            {
                if (e.PropertyName() == L"BackgroundBrush")
                {
                    page->_updateThemeColors();
                }
            }
        });

        term.ShowWindowChanged({ get_weak(), &TerminalPage::_ShowWindowChangedHandler });
<<<<<<< HEAD

        // Don't even register for the event if the feature is compiled off.
        if constexpr (Feature_ShellCompletions::IsEnabled())
        {
            term.CompletionsChanged({ get_weak(), &TerminalPage::_ControlCompletionsChangedHandler });
        }

        term.ContextMenu().Opening({ this, &TerminalPage::_ContextMenuOpened });
        term.SelectionContextMenu().Opening({ this, &TerminalPage::_SelectionMenuOpened });
=======
        term.SendNotification({ get_weak(), &TerminalPage::_SendNotificationHandler });
>>>>>>> 6ac5137b
    }

    // Method Description:
    // - Connects event handlers to the TerminalTab for events that we want to
    //   handle. This includes:
    //    * the TitleChanged event, for changing the text of the tab
    //    * the Color{Selected,Cleared} events to change the color of a tab.
    // Arguments:
    // - hostingTab: The Tab that's hosting this TermControl instance
    void TerminalPage::_RegisterTabEvents(TerminalTab& hostingTab)
    {
        auto weakTab{ hostingTab.get_weak() };
        auto weakThis{ get_weak() };
        // PropertyChanged is the generic mechanism by which the Tab
        // communicates changes to any of its observable properties, including
        // the Title
        hostingTab.PropertyChanged([weakTab, weakThis](auto&&, const WUX::Data::PropertyChangedEventArgs& args) {
            auto page{ weakThis.get() };
            auto tab{ weakTab.get() };
            if (page && tab)
            {
                if (args.PropertyName() == L"Title")
                {
                    page->_UpdateTitle(*tab);
                }
                else if (args.PropertyName() == L"Content")
                {
                    if (*tab == page->_GetFocusedTab())
                    {
                        page->_tabContent.Children().Clear();
                        page->_tabContent.Children().Append(tab->Content());

                        tab->Focus(FocusState::Programmatic);
                    }
                }
            }
        });

        // Add an event handler for when the terminal or tab wants to set a
        // progress indicator on the taskbar
        hostingTab.TaskbarProgressChanged({ get_weak(), &TerminalPage::_SetTaskbarProgressHandler });
    }

    // Method Description:
    // - Helper to manually exit "zoom" when certain actions take place.
    //   Anything that modifies the state of the pane tree should probably
    //   un-zoom the focused pane first, so that the user can see the full pane
    //   tree again. These actions include:
    //   * Splitting a new pane
    //   * Closing a pane
    //   * Moving focus between panes
    //   * Resizing a pane
    // Arguments:
    // - <none>
    // Return Value:
    // - <none>
    void TerminalPage::_UnZoomIfNeeded()
    {
        if (const auto activeTab{ _GetFocusedTabImpl() })
        {
            if (activeTab->IsZoomed())
            {
                // Remove the content from the tab first, so Pane::UnZoom can
                // re-attach the content to the tree w/in the pane
                _tabContent.Children().Clear();
                // In ExitZoom, we'll change the Tab's Content(), triggering the
                // content changed event, which will re-attach the tab's new content
                // root to the tree.
                activeTab->ExitZoom();
            }
        }
    }

    // Method Description:
    // - Attempt to move focus between panes, as to focus the child on
    //   the other side of the separator. See Pane::NavigateFocus for details.
    // - Moves the focus of the currently focused tab.
    // Arguments:
    // - direction: The direction to move the focus in.
    // Return Value:
    // - Whether changing the focus succeeded. This allows a keychord to propagate
    //   to the terminal when no other panes are present (GH#6219)
    bool TerminalPage::_MoveFocus(const FocusDirection& direction)
    {
        if (const auto terminalTab{ _GetFocusedTabImpl() })
        {
            return terminalTab->NavigateFocus(direction);
        }
        return false;
    }

    // Method Description:
    // - Attempt to swap the positions of the focused pane with another pane.
    //   See Pane::SwapPane for details.
    // Arguments:
    // - direction: The direction to move the focused pane in.
    // Return Value:
    // - true if panes were swapped.
    bool TerminalPage::_SwapPane(const FocusDirection& direction)
    {
        if (const auto terminalTab{ _GetFocusedTabImpl() })
        {
            _UnZoomIfNeeded();
            return terminalTab->SwapPane(direction);
        }
        return false;
    }

    TermControl TerminalPage::_GetActiveControl()
    {
        if (const auto terminalTab{ _GetFocusedTabImpl() })
        {
            return terminalTab->GetActiveTerminalControl();
        }
        return nullptr;
    }

    CommandPalette TerminalPage::LoadCommandPalette()
    {
        if (const auto p = CommandPaletteElement())
        {
            return p;
        }

        return _loadCommandPaletteSlowPath();
    }
    bool TerminalPage::_commandPaletteIs(WUX::Visibility visibility)
    {
        const auto p = CommandPaletteElement();
        return p && p.Visibility() == visibility;
    }

    CommandPalette TerminalPage::_loadCommandPaletteSlowPath()
    {
        const auto p = FindName(L"CommandPaletteElement").as<CommandPalette>();

        p.SetCommands(_settings.GlobalSettings().ActionMap().ExpandedCommands());
        p.SetActionMap(_settings.ActionMap());

        // When the visibility of the command palette changes to "collapsed",
        // the palette has been closed. Toss focus back to the currently active control.
        p.RegisterPropertyChangedCallback(UIElement::VisibilityProperty(), [this](auto&&, auto&&) {
            if (_commandPaletteIs(Visibility::Collapsed))
            {
                _FocusActiveControl(nullptr, nullptr);
            }
        });
        p.DispatchCommandRequested({ this, &TerminalPage::_OnDispatchCommandRequested });
        p.CommandLineExecutionRequested({ this, &TerminalPage::_OnCommandLineExecutionRequested });
        p.SwitchToTabRequested({ this, &TerminalPage::_OnSwitchToTabRequested });
        p.PreviewAction({ this, &TerminalPage::_PreviewActionHandler });

        return p;
    }

    SuggestionsControl TerminalPage::LoadSuggestionsUI()
    {
        if (const auto p = SuggestionsElement())
        {
            return p;
        }

        return _loadSuggestionsElementSlowPath();
    }
    bool TerminalPage::_suggestionsControlIs(WUX::Visibility visibility)
    {
        const auto p = SuggestionsElement();
        return p && p.Visibility() == visibility;
    }

    SuggestionsControl TerminalPage::_loadSuggestionsElementSlowPath()
    {
        const auto p = FindName(L"SuggestionsElement").as<SuggestionsControl>();

        p.RegisterPropertyChangedCallback(UIElement::VisibilityProperty(), [this](auto&&, auto&&) {
            if (SuggestionsElement().Visibility() == Visibility::Collapsed)
            {
                _FocusActiveControl(nullptr, nullptr);
            }
        });
        p.DispatchCommandRequested({ this, &TerminalPage::_OnDispatchCommandRequested });
        p.PreviewAction({ this, &TerminalPage::_PreviewActionHandler });

        return p;
    }

    // Method Description:
    // - Warn the user that they are about to close all open windows, then
    //   signal that we want to close everything.
    fire_and_forget TerminalPage::RequestQuit()
    {
        if (!_displayingCloseDialog)
        {
            _displayingCloseDialog = true;
            auto warningResult = co_await _ShowQuitDialog();
            _displayingCloseDialog = false;

            if (warningResult != ContentDialogResult::Primary)
            {
                co_return;
            }

            _QuitRequestedHandlers(nullptr, nullptr);
        }
    }

    // Method Description:
    // - Saves the window position and tab layout to the application state
    // - This does not create the InitialPosition field, that needs to be
    //   added externally.
    // Arguments:
    // - <none>
    // Return Value:
    // - the window layout
    WindowLayout TerminalPage::GetWindowLayout()
    {
        if (_startupState != StartupState::Initialized)
        {
            return nullptr;
        }

        std::vector<ActionAndArgs> actions;

        for (auto tab : _tabs)
        {
            auto t = winrt::get_self<implementation::TabBase>(tab);
            auto tabActions = t->BuildStartupActions();
            actions.insert(actions.end(), std::make_move_iterator(tabActions.begin()), std::make_move_iterator(tabActions.end()));
        }

        // if the focused tab was not the last tab, restore that
        auto idx = _GetFocusedTabIndex();
        if (idx && idx != _tabs.Size() - 1)
        {
            ActionAndArgs action;
            action.Action(ShortcutAction::SwitchToTab);
            SwitchToTabArgs switchToTabArgs{ idx.value() };
            action.Args(switchToTabArgs);

            actions.emplace_back(std::move(action));
        }

        // If the user set a custom name, save it
        if (const auto& windowName{ _WindowProperties.WindowName() }; !windowName.empty())
        {
            ActionAndArgs action;
            action.Action(ShortcutAction::RenameWindow);
            RenameWindowArgs args{ windowName };
            action.Args(args);

            actions.emplace_back(std::move(action));
        }

        WindowLayout layout{};
        layout.TabLayout(winrt::single_threaded_vector<ActionAndArgs>(std::move(actions)));

        auto mode = LaunchMode::DefaultMode;
        WI_SetFlagIf(mode, LaunchMode::FullscreenMode, _isFullscreen);
        WI_SetFlagIf(mode, LaunchMode::FocusMode, _isInFocusMode);
        WI_SetFlagIf(mode, LaunchMode::MaximizedMode, _isMaximized);

        layout.LaunchMode({ mode });

        // Only save the content size because the tab size will be added on load.
        const auto contentWidth = ::base::saturated_cast<float>(_tabContent.ActualWidth());
        const auto contentHeight = ::base::saturated_cast<float>(_tabContent.ActualHeight());
        const winrt::Windows::Foundation::Size windowSize{ contentWidth, contentHeight };

        layout.InitialSize(windowSize);

        return layout;
    }

    // Method Description:
    // - Close the terminal app. If there is more
    //   than one tab opened, show a warning dialog.
    // Arguments:
    // - bypassDialog: if true a dialog won't be shown even if the user would
    //   normally get confirmation. This is used in the case where the user
    //   has already been prompted by the Quit action.
    fire_and_forget TerminalPage::CloseWindow(bool bypassDialog)
    {
        if (!bypassDialog &&
            _HasMultipleTabs() &&
            _settings.GlobalSettings().ConfirmCloseAllTabs() &&
            !_displayingCloseDialog)
        {
            _displayingCloseDialog = true;
            auto warningResult = co_await _ShowCloseWarningDialog();
            _displayingCloseDialog = false;

            if (warningResult != ContentDialogResult::Primary)
            {
                co_return;
            }
        }

        if (_settings.GlobalSettings().ShouldUsePersistedLayout())
        {
            // Don't delete the ApplicationState when all of the tabs are removed.
            // If there is still a monarch living they will get the event that
            // a window closed and trigger a new save without this window.
            _maintainStateOnTabClose = true;
        }

        _RemoveAllTabs();
    }

    // Method Description:
    // - Move the viewport of the terminal of the currently focused tab up or
    //      down a number of lines.
    // Arguments:
    // - scrollDirection: ScrollUp will move the viewport up, ScrollDown will move the viewport down
    // - rowsToScroll: a number of lines to move the viewport. If not provided we will use a system default.
    void TerminalPage::_Scroll(ScrollDirection scrollDirection, const Windows::Foundation::IReference<uint32_t>& rowsToScroll)
    {
        if (const auto terminalTab{ _GetFocusedTabImpl() })
        {
            uint32_t realRowsToScroll;
            if (rowsToScroll == nullptr)
            {
                // The magic value of WHEEL_PAGESCROLL indicates that we need to scroll the entire page
                realRowsToScroll = _systemRowsToScroll == WHEEL_PAGESCROLL ?
                                       terminalTab->GetActiveTerminalControl().ViewHeight() :
                                       _systemRowsToScroll;
            }
            else
            {
                // use the custom value specified in the command
                realRowsToScroll = rowsToScroll.Value();
            }
            auto scrollDelta = _ComputeScrollDelta(scrollDirection, realRowsToScroll);
            terminalTab->Scroll(scrollDelta);
        }
    }

    // Method Description:
    // - Moves the currently active pane on the currently active tab to the
    //   specified tab. If the tab index is greater than the number of
    //   tabs, then a new tab will be created for the pane. Similarly, if a pane
    //   is the last remaining pane on a tab, that tab will be closed upon moving.
    // - No move will occur if the tabIdx is the same as the current tab, or if
    //   the specified tab is not a host of terminals (such as the settings tab).
    // - If the Window is specified, the pane will instead be detached and moved
    //   to the window with the given name/id.
    // Return Value:
    // - true if the pane was successfully moved to the new tab.
    bool TerminalPage::_MovePane(MovePaneArgs args)
    {
        const auto tabIdx{ args.TabIndex() };
        const auto windowId{ args.Window() };

        auto focusedTab{ _GetFocusedTabImpl() };

        if (!focusedTab)
        {
            return false;
        }

        // If there was a windowId in the action, try to move it to the
        // specified window instead of moving it in our tab row.
        if (!windowId.empty())
        {
            if (const auto terminalTab{ _GetFocusedTabImpl() })
            {
                if (const auto pane{ terminalTab->GetActivePane() })
                {
                    auto startupActions = pane->BuildStartupActions(0, 1, true, true);
                    _DetachPaneFromWindow(pane);
                    _MoveContent(std::move(startupActions.args), args.Window(), args.TabIndex());
                    focusedTab->DetachPane();
                    return true;
                }
            }
        }

        // If we are trying to move from the current tab to the current tab do nothing.
        if (_GetFocusedTabIndex() == tabIdx)
        {
            return false;
        }

        // Moving the pane from the current tab might close it, so get the next
        // tab before its index changes.
        if (_tabs.Size() > tabIdx)
        {
            auto targetTab = _GetTerminalTabImpl(_tabs.GetAt(tabIdx));
            // if the selected tab is not a host of terminals (e.g. settings)
            // don't attempt to add a pane to it.
            if (!targetTab)
            {
                return false;
            }
            auto pane = focusedTab->DetachPane();
            targetTab->AttachPane(pane);
            _SetFocusedTab(*targetTab);
        }
        else
        {
            auto pane = focusedTab->DetachPane();
            _CreateNewTabFromPane(pane);
        }

        return true;
    }

    // Detach a tree of panes from this terminal. Helper used for moving panes
    // and tabs to other windows.
    void TerminalPage::_DetachPaneFromWindow(std::shared_ptr<Pane> pane)
    {
        pane->WalkTree([&](auto p) {
            if (const auto& control{ p->GetTerminalControl() })
            {
                _manager.Detach(control);
            }
        });
    }

    void TerminalPage::_DetachTabFromWindow(const winrt::com_ptr<TabBase>& tab)
    {
        if (const auto terminalTab = tab.try_as<TerminalTab>())
        {
            // Detach the root pane, which will act like the whole tab got detached.
            if (const auto rootPane = terminalTab->GetRootPane())
            {
                _DetachPaneFromWindow(rootPane);
            }
        }
    }

    // Method Description:
    // - Serialize these actions to json, and raise them as a RequestMoveContent
    //   event. Our Window will raise that to the window manager / monarch, who
    //   will dispatch this blob of json back to the window that should handle
    //   this.
    // - `actions` will be emptied into a winrt IVector as a part of this method
    //   and should be expected to be empty after this call.
    void TerminalPage::_MoveContent(std::vector<Settings::Model::ActionAndArgs>&& actions,
                                    const winrt::hstring& windowName,
                                    const uint32_t tabIndex,
                                    const std::optional<til::point>& dragPoint)
    {
        const auto winRtActions{ winrt::single_threaded_vector<ActionAndArgs>(std::move(actions)) };
        const auto str{ ActionAndArgs::Serialize(winRtActions) };
        const auto request = winrt::make_self<RequestMoveContentArgs>(windowName,
                                                                      str,
                                                                      tabIndex);
        if (dragPoint.has_value())
        {
            request->WindowPosition(dragPoint->to_winrt_point());
        }
        _RequestMoveContentHandlers(*this, *request);
    }

    bool TerminalPage::_MoveTab(winrt::com_ptr<TerminalTab> tab, MoveTabArgs args)
    {
        if (!tab)
        {
            return false;
        }

        // If there was a windowId in the action, try to move it to the
        // specified window instead of moving it in our tab row.
        const auto windowId{ args.Window() };
        if (!windowId.empty())
        {
            // if the windowId is the same as our name, do nothing
            if (windowId == WindowProperties().WindowName() ||
                windowId == winrt::to_hstring(WindowProperties().WindowId()))
            {
                return true;
            }

            if (tab)
            {
                auto startupActions = tab->BuildStartupActions(true);
                _DetachTabFromWindow(tab);
                _MoveContent(std::move(startupActions), args.Window(), 0);
                _RemoveTab(*tab);
                return true;
            }
        }

        const auto direction = args.Direction();
        if (direction != MoveTabDirection::None)
        {
            // Use the requested tab, if provided. Otherwise, use the currently
            // focused tab.
            const auto tabIndex = til::coalesce(_GetTabIndex(*tab),
                                                _GetFocusedTabIndex());
            if (tabIndex)
            {
                const auto currentTabIndex = tabIndex.value();
                const auto delta = direction == MoveTabDirection::Forward ? 1 : -1;
                _TryMoveTab(currentTabIndex, currentTabIndex + delta);
            }
        }

        return true;
    }

    uint32_t TerminalPage::NumberOfTabs() const
    {
        return _tabs.Size();
    }

    // Method Description:
    // - Called when it is determined that an existing tab or pane should be
    //   attached to our window. content represents a blob of JSON describing
    //   some startup actions for rebuilding the specified panes. They will
    //   include `__content` properties with the GUID of the existing
    //   ControlInteractivity's we should use, rather than starting new ones.
    // - _MakePane is already enlightened to use the ContentId property to
    //   reattach instead of create new content, so this method simply needs to
    //   parse the JSON and pump it into our action handler. Almost the same as
    //   doing something like `wt -w 0 nt`.
    winrt::fire_and_forget TerminalPage::AttachContent(IVector<Settings::Model::ActionAndArgs> args,
                                                       uint32_t tabIndex)
    {
        if (args == nullptr ||
            args.Size() == 0)
        {
            co_return;
        }

        // Switch to the UI thread before selecting a tab or dispatching actions.
        co_await wil::resume_foreground(Dispatcher(), CoreDispatcherPriority::High);

        const auto& firstAction = args.GetAt(0);
        const bool firstIsSplitPane{ firstAction.Action() == ShortcutAction::SplitPane };

        // `splitPane` allows the user to specify which tab to split. In that
        // case, split specifically the requested pane.
        //
        // If there's not enough tabs, then just turn this pane into a new tab.
        //
        // If the first action is `newTab`, the index is always going to be 0,
        // so don't do anything in that case.
        if (firstIsSplitPane && tabIndex < _tabs.Size())
        {
            _SelectTab(tabIndex);
        }

        for (const auto& action : args)
        {
            _actionDispatch->DoAction(action);
        }

        // After handling all the actions, then re-check the tabIndex. We might
        // have been called as a part of a tab drag/drop. In that case, the
        // tabIndex is actually relevant, and we need to move the tab we just
        // made into position.
        if (!firstIsSplitPane && tabIndex != -1)
        {
            // Move the currently active tab to the requested index Use the
            // currently focused tab index, because we don't know if the new tab
            // opened at the end of the list, or adjacent to the previously
            // active tab. This is affected by the user's "newTabPosition"
            // setting.
            if (const auto focusedTabIndex = _GetFocusedTabIndex())
            {
                const auto source = *focusedTabIndex;
                _TryMoveTab(source, tabIndex);
            }
            // else: This shouldn't really be possible, because the tab we _just_ opened should be active.
        }
    }

    // Method Description:
    // - Split the focused pane of the given tab, either horizontally or vertically, and place the
    //   given pane accordingly
    // Arguments:
    // - tab: The tab that is going to be split.
    // - newPane: the pane to add to our tree of panes
    // - splitDirection: one value from the TerminalApp::SplitDirection enum, indicating how the
    //   new pane should be split from its parent.
    // - splitSize: the size of the split
    void TerminalPage::_SplitPane(const winrt::com_ptr<TerminalTab>& tab,
                                  const SplitDirection splitDirection,
                                  const float splitSize,
                                  std::shared_ptr<Pane> newPane)
    {
        auto activeTab = tab;
        // Clever hack for a crash in startup, with multiple sub-commands. Say
        // you have the following commandline:
        //
        //   wtd nt -p "elevated cmd" ; sp -p "elevated cmd" ; sp -p "Command Prompt"
        //
        // Where "elevated cmd" is an elevated profile.
        //
        // In that scenario, we won't dump off the commandline immediately to an
        // elevated window, because it's got the final unelevated split in it.
        // However, when we get to that command, there won't be a tab yet. So
        // we'd crash right about here.
        //
        // Instead, let's just promote this first split to be a tab instead.
        // Crash avoided, and we don't need to worry about inserting a new-tab
        // command in at the start.
        if (!tab)
        {
            if (_tabs.Size() == 0)
            {
                _CreateNewTabFromPane(newPane);
                return;
            }
            else
            {
                activeTab = _GetFocusedTabImpl();
            }
        }

        // If the caller is calling us with the return value of _MakePane
        // directly, it's possible that nullptr was returned, if the connections
        // was supposed to be launched in an elevated window. In that case, do
        // nothing here. We don't have a pane with which to create the split.
        if (!newPane)
        {
            return;
        }
        const auto contentWidth = ::base::saturated_cast<float>(_tabContent.ActualWidth());
        const auto contentHeight = ::base::saturated_cast<float>(_tabContent.ActualHeight());
        const winrt::Windows::Foundation::Size availableSpace{ contentWidth, contentHeight };

        const auto realSplitType = activeTab->PreCalculateCanSplit(splitDirection, splitSize, availableSpace);
        if (!realSplitType)
        {
            return;
        }

        _UnZoomIfNeeded();
        activeTab->SplitPane(*realSplitType, splitSize, newPane);

        // After GH#6586, the control will no longer focus itself
        // automatically when it's finished being laid out. Manually focus
        // the control here instead.
        if (_startupState == StartupState::Initialized)
        {
            if (const auto control = _GetActiveControl())
            {
                control.Focus(FocusState::Programmatic);
            }
        }
    }

    // Method Description:
    // - Switches the split orientation of the currently focused pane.
    // Arguments:
    // - <none>
    // Return Value:
    // - <none>
    void TerminalPage::_ToggleSplitOrientation()
    {
        if (const auto terminalTab{ _GetFocusedTabImpl() })
        {
            _UnZoomIfNeeded();
            terminalTab->ToggleSplitOrientation();
        }
    }

    // Method Description:
    // - Attempt to move a separator between panes, as to resize each child on
    //   either size of the separator. See Pane::ResizePane for details.
    // - Moves a separator on the currently focused tab.
    // Arguments:
    // - direction: The direction to move the separator in.
    // Return Value:
    // - <none>
    void TerminalPage::_ResizePane(const ResizeDirection& direction)
    {
        if (const auto terminalTab{ _GetFocusedTabImpl() })
        {
            _UnZoomIfNeeded();
            terminalTab->ResizePane(direction);
        }
    }

    // Method Description:
    // - Move the viewport of the terminal of the currently focused tab up or
    //      down a page. The page length will be dependent on the terminal view height.
    // Arguments:
    // - scrollDirection: ScrollUp will move the viewport up, ScrollDown will move the viewport down
    void TerminalPage::_ScrollPage(ScrollDirection scrollDirection)
    {
        // Do nothing if for some reason, there's no terminal tab in focus. We don't want to crash.
        if (const auto terminalTab{ _GetFocusedTabImpl() })
        {
            if (const auto& control{ _GetActiveControl() })
            {
                const auto termHeight = control.ViewHeight();
                auto scrollDelta = _ComputeScrollDelta(scrollDirection, termHeight);
                terminalTab->Scroll(scrollDelta);
            }
        }
    }

    void TerminalPage::_ScrollToBufferEdge(ScrollDirection scrollDirection)
    {
        if (const auto terminalTab{ _GetFocusedTabImpl() })
        {
            auto scrollDelta = _ComputeScrollDelta(scrollDirection, INT_MAX);
            terminalTab->Scroll(scrollDelta);
        }
    }

    // Method Description:
    // - Gets the title of the currently focused terminal control. If there
    //   isn't a control selected for any reason, returns "Terminal"
    // Arguments:
    // - <none>
    // Return Value:
    // - the title of the focused control if there is one, else "Terminal"
    hstring TerminalPage::Title()
    {
        if (_settings.GlobalSettings().ShowTitleInTitlebar())
        {
            auto selectedIndex = _tabView.SelectedIndex();
            if (selectedIndex >= 0)
            {
                try
                {
                    if (auto focusedControl{ _GetActiveControl() })
                    {
                        return focusedControl.Title();
                    }
                }
                CATCH_LOG();
            }
        }
        return { L"Terminal" };
    }

    // Method Description:
    // - Handles the special case of providing a text override for the UI shortcut due to VK_OEM issue.
    //      Looks at the flags from the KeyChord modifiers and provides a concatenated string value of all
    //      in the same order that XAML would put them as well.
    // Return Value:
    // - a string representation of the key modifiers for the shortcut
    //NOTE: This needs to be localized with https://github.com/microsoft/terminal/issues/794 if XAML framework issue not resolved before then
    static std::wstring _FormatOverrideShortcutText(VirtualKeyModifiers modifiers)
    {
        std::wstring buffer{ L"" };

        if (WI_IsFlagSet(modifiers, VirtualKeyModifiers::Control))
        {
            buffer += L"Ctrl+";
        }

        if (WI_IsFlagSet(modifiers, VirtualKeyModifiers::Shift))
        {
            buffer += L"Shift+";
        }

        if (WI_IsFlagSet(modifiers, VirtualKeyModifiers::Menu))
        {
            buffer += L"Alt+";
        }

        if (WI_IsFlagSet(modifiers, VirtualKeyModifiers::Windows))
        {
            buffer += L"Win+";
        }

        return buffer;
    }

    // Method Description:
    // - Takes a MenuFlyoutItem and a corresponding KeyChord value and creates the accelerator for UI display.
    //   Takes into account a special case for an error condition for a comma
    // Arguments:
    // - MenuFlyoutItem that will be displayed, and a KeyChord to map an accelerator
    void TerminalPage::_SetAcceleratorForMenuItem(WUX::Controls::MenuFlyoutItem& menuItem,
                                                  const KeyChord& keyChord)
    {
#ifdef DEP_MICROSOFT_UI_XAML_708_FIXED
        // work around https://github.com/microsoft/microsoft-ui-xaml/issues/708 in case of VK_OEM_COMMA
        if (keyChord.Vkey() != VK_OEM_COMMA)
        {
            // use the XAML shortcut to give us the automatic capabilities
            auto menuShortcut = Windows::UI::Xaml::Input::KeyboardAccelerator{};

            // TODO: Modify this when https://github.com/microsoft/terminal/issues/877 is resolved
            menuShortcut.Key(static_cast<Windows::System::VirtualKey>(keyChord.Vkey()));

            // add the modifiers to the shortcut
            menuShortcut.Modifiers(keyChord.Modifiers());

            // add to the menu
            menuItem.KeyboardAccelerators().Append(menuShortcut);
        }
        else // we've got a comma, so need to just use the alternate method
#endif
        {
            // extract the modifier and key to a nice format
            auto overrideString = _FormatOverrideShortcutText(keyChord.Modifiers());
            auto mappedCh = MapVirtualKeyW(keyChord.Vkey(), MAPVK_VK_TO_CHAR);
            if (mappedCh != 0)
            {
                menuItem.KeyboardAcceleratorTextOverride(overrideString + gsl::narrow_cast<wchar_t>(mappedCh));
            }
        }
    }

    // Method Description:
    // - Calculates the appropriate size to snap to in the given direction, for
    //   the given dimension. If the global setting `snapToGridOnResize` is set
    //   to `false`, this will just immediately return the provided dimension,
    //   effectively disabling snapping.
    // - See Pane::CalcSnappedDimension
    float TerminalPage::CalcSnappedDimension(const bool widthOrHeight, const float dimension) const
    {
        if (_settings && _settings.GlobalSettings().SnapToGridOnResize())
        {
            if (const auto terminalTab{ _GetFocusedTabImpl() })
            {
                return terminalTab->CalcSnappedDimension(widthOrHeight, dimension);
            }
        }
        return dimension;
    }

    // Method Description:
    // - Place `copiedData` into the clipboard as text. Triggered when a
    //   terminal control raises its CopyToClipboard event.
    // Arguments:
    // - copiedData: the new string content to place on the clipboard.
    winrt::fire_and_forget TerminalPage::_CopyToClipboardHandler(const IInspectable /*sender*/,
                                                                 const CopyToClipboardEventArgs copiedData)
    {
        co_await wil::resume_foreground(Dispatcher(), CoreDispatcherPriority::High);

        auto dataPack = DataPackage();
        dataPack.RequestedOperation(DataPackageOperation::Copy);

        // The EventArgs.Formats() is an override for the global setting "copyFormatting"
        //   iff it is set
        auto useGlobal = copiedData.Formats() == nullptr;
        auto copyFormats = useGlobal ?
                               _settings.GlobalSettings().CopyFormatting() :
                               copiedData.Formats().Value();

        // copy text to dataPack
        dataPack.SetText(copiedData.Text());

        if (WI_IsFlagSet(copyFormats, CopyFormat::HTML))
        {
            // copy html to dataPack
            const auto htmlData = copiedData.Html();
            if (!htmlData.empty())
            {
                dataPack.SetHtmlFormat(htmlData);
            }
        }

        if (WI_IsFlagSet(copyFormats, CopyFormat::RTF))
        {
            // copy rtf data to dataPack
            const auto rtfData = copiedData.Rtf();
            if (!rtfData.empty())
            {
                dataPack.SetRtf(rtfData);
            }
        }

        try
        {
            Clipboard::SetContent(dataPack);
            Clipboard::Flush();
        }
        CATCH_LOG();
    }

    // Function Description:
    // - This function is called when the `TermControl` requests that we send
    //   it the clipboard's content.
    // - Retrieves the data from the Windows Clipboard and converts it to text.
    // - Shows warnings if the clipboard is too big or contains multiple lines
    //   of text.
    // - Sends the text back to the TermControl through the event's
    //   `HandleClipboardData` member function.
    // - Does some of this in a background thread, as to not hang/crash the UI thread.
    // Arguments:
    // - eventArgs: the PasteFromClipboard event sent from the TermControl
    fire_and_forget TerminalPage::_PasteFromClipboardHandler(const IInspectable /*sender*/,
                                                             const PasteFromClipboardEventArgs eventArgs)
    {
        const auto data = Clipboard::GetContent();

        // This will switch the execution of the function to a background (not
        // UI) thread. This is IMPORTANT, because the getting the clipboard data
        // will crash on the UI thread, because the main thread is a STA.
        co_await winrt::resume_background();

        try
        {
            hstring text = L"";
            if (data.Contains(StandardDataFormats::Text()))
            {
                text = co_await data.GetTextAsync();
            }
            // Windows Explorer's "Copy address" menu item stores a StorageItem in the clipboard, and no text.
            else if (data.Contains(StandardDataFormats::StorageItems()))
            {
                auto items = co_await data.GetStorageItemsAsync();
                if (items.Size() > 0)
                {
                    auto item = items.GetAt(0);
                    text = item.Path();
                }
            }

            if (_settings.GlobalSettings().TrimPaste())
            {
                text = { Utils::TrimPaste(text) };
                if (text.empty())
                {
                    // Text is all white space, nothing to paste
                    co_return;
                }
            }

            // If the requesting terminal is in bracketed paste mode, then we don't need to warn about a multi-line paste.
            auto warnMultiLine = _settings.GlobalSettings().WarnAboutMultiLinePaste() &&
                                 !eventArgs.BracketedPasteEnabled();
            if (warnMultiLine)
            {
                const auto isNewLineLambda = [](auto c) { return c == L'\n' || c == L'\r'; };
                const auto hasNewLine = std::find_if(text.cbegin(), text.cend(), isNewLineLambda) != text.cend();
                warnMultiLine = hasNewLine;
            }

            constexpr const std::size_t minimumSizeForWarning = 1024 * 5; // 5 KiB
            const auto warnLargeText = text.size() > minimumSizeForWarning &&
                                       _settings.GlobalSettings().WarnAboutLargePaste();

            if (warnMultiLine || warnLargeText)
            {
                co_await wil::resume_foreground(Dispatcher());

                // We have to initialize the dialog here to be able to change the text of the text block within it
                FindName(L"MultiLinePasteDialog").try_as<WUX::Controls::ContentDialog>();
                ClipboardText().Text(text);

                // The vertical offset on the scrollbar does not reset automatically, so reset it manually
                ClipboardContentScrollViewer().ScrollToVerticalOffset(0);

                auto warningResult = ContentDialogResult::Primary;
                if (warnMultiLine)
                {
                    warningResult = co_await _ShowMultiLinePasteWarningDialog();
                }
                else if (warnLargeText)
                {
                    warningResult = co_await _ShowLargePasteWarningDialog();
                }

                // Clear the clipboard text so it doesn't lie around in memory
                ClipboardText().Text(L"");

                if (warningResult != ContentDialogResult::Primary)
                {
                    // user rejected the paste
                    co_return;
                }
            }

            eventArgs.HandleClipboardData(text);
        }
        CATCH_LOG();
    }

    void TerminalPage::_OpenHyperlinkHandler(const IInspectable /*sender*/, const Microsoft::Terminal::Control::OpenHyperlinkEventArgs eventArgs)
    {
        try
        {
            auto parsed = winrt::Windows::Foundation::Uri(eventArgs.Uri().c_str());
            if (_IsUriSupported(parsed))
            {
                ShellExecute(nullptr, L"open", eventArgs.Uri().c_str(), nullptr, nullptr, SW_SHOWNORMAL);
            }
            else
            {
                _ShowCouldNotOpenDialog(RS_(L"UnsupportedSchemeText"), eventArgs.Uri());
            }
        }
        catch (...)
        {
            LOG_CAUGHT_EXCEPTION();
            _ShowCouldNotOpenDialog(RS_(L"InvalidUriText"), eventArgs.Uri());
        }
    }

    // Method Description:
    // - Opens up a dialog box explaining why we could not open a URI
    // Arguments:
    // - The reason (unsupported scheme, invalid uri, potentially more in the future)
    // - The uri
    void TerminalPage::_ShowCouldNotOpenDialog(winrt::hstring reason, winrt::hstring uri)
    {
        if (auto presenter{ _dialogPresenter.get() })
        {
            // FindName needs to be called first to actually load the xaml object
            auto unopenedUriDialog = FindName(L"CouldNotOpenUriDialog").try_as<WUX::Controls::ContentDialog>();

            // Insert the reason and the URI
            CouldNotOpenUriReason().Text(reason);
            UnopenedUri().Text(uri);

            // Show the dialog
            presenter.ShowDialog(unopenedUriDialog);
        }
    }

    // Method Description:
    // - Determines if the given URI is currently supported
    // Arguments:
    // - The parsed URI
    // Return value:
    // - True if we support it, false otherwise
    bool TerminalPage::_IsUriSupported(const winrt::Windows::Foundation::Uri& parsedUri)
    {
        if (parsedUri.SchemeName() == L"http" || parsedUri.SchemeName() == L"https")
        {
            return true;
        }
        if (parsedUri.SchemeName() == L"file")
        {
            const auto host = parsedUri.Host();
            // If no hostname was provided or if the hostname was "localhost", Host() will return an empty string
            // and we allow it
            if (host == L"")
            {
                return true;
            }

            // GH#10188: WSL paths are okay. We'll let those through.
            if (host == L"wsl$" || host == L"wsl.localhost")
            {
                return true;
            }

            // TODO: by the OSC 8 spec, if a hostname (other than localhost) is provided, we _should_ be
            // comparing that value against what is returned by GetComputerNameExW and making sure they match.
            // However, ShellExecute does not seem to be happy with file URIs of the form
            //          file://{hostname}/path/to/file.ext
            // and so while we could do the hostname matching, we do not know how to actually open the URI
            // if its given in that form. So for now we ignore all hostnames other than localhost
            return false;
        }

        // In this case, the app manually output a URI other than file:// or
        // http(s)://. We'll trust the user knows what they're doing when
        // clicking on those sorts of links.
        // See discussion in GH#7562 for more details.
        return true;
    }

    // Important! Don't take this eventArgs by reference, we need to extend the
    // lifetime of it to the other side of the co_await!
    winrt::fire_and_forget TerminalPage::_ControlNoticeRaisedHandler(const IInspectable /*sender*/,
                                                                     const Microsoft::Terminal::Control::NoticeEventArgs eventArgs)
    {
        auto weakThis = get_weak();
        co_await wil::resume_foreground(Dispatcher());
        if (auto page = weakThis.get())
        {
            auto message = eventArgs.Message();

            winrt::hstring title;

            switch (eventArgs.Level())
            {
            case NoticeLevel::Debug:
                title = RS_(L"NoticeDebug"); //\xebe8
                break;
            case NoticeLevel::Info:
                title = RS_(L"NoticeInfo"); // \xe946
                break;
            case NoticeLevel::Warning:
                title = RS_(L"NoticeWarning"); //\xe7ba
                break;
            case NoticeLevel::Error:
                title = RS_(L"NoticeError"); //\xe783
                break;
            }

            page->_ShowControlNoticeDialog(title, message);
        }
    }

    void TerminalPage::_ShowControlNoticeDialog(const winrt::hstring& title, const winrt::hstring& message)
    {
        if (auto presenter{ _dialogPresenter.get() })
        {
            // FindName needs to be called first to actually load the xaml object
            auto controlNoticeDialog = FindName(L"ControlNoticeDialog").try_as<WUX::Controls::ContentDialog>();

            ControlNoticeDialog().Title(winrt::box_value(title));

            // Insert the message
            NoticeMessage().Text(message);

            // Show the dialog
            presenter.ShowDialog(controlNoticeDialog);
        }
    }

    // Method Description:
    // - Copy text from the focused terminal to the Windows Clipboard
    // Arguments:
    // - dismissSelection: if not enabled, copying text doesn't dismiss the selection
    // - singleLine: if enabled, copy contents as a single line of text
    // - formats: dictate which formats need to be copied
    // Return Value:
    // - true iff we we able to copy text (if a selection was active)
    bool TerminalPage::_CopyText(const bool dismissSelection, const bool singleLine, const Windows::Foundation::IReference<CopyFormat>& formats)
    {
        if (const auto& control{ _GetActiveControl() })
        {
            return control.CopySelectionToClipboard(dismissSelection, singleLine, formats);
        }
        return false;
    }

    // Method Description:
    // - Send an event (which will be caught by AppHost) to set the progress indicator on the taskbar
    // Arguments:
    // - sender (not used)
    // - eventArgs: the arguments specifying how to set the progress indicator
    winrt::fire_and_forget TerminalPage::_SetTaskbarProgressHandler(const IInspectable /*sender*/, const IInspectable /*eventArgs*/)
    {
        co_await wil::resume_foreground(Dispatcher());
        _SetTaskbarProgressHandlers(*this, nullptr);
    }

    // Method Description:
    // - Send an event (which will be caught by AppHost) to change the show window state of the entire hosting window
    // Arguments:
    // - sender (not used)
    // - args: the arguments specifying how to set the display status to ShowWindow for our window handle
    void TerminalPage::_ShowWindowChangedHandler(const IInspectable /*sender*/, const Microsoft::Terminal::Control::ShowWindowArgs args)
    {
        _ShowWindowChangedHandlers(*this, args);
    }

    // Method Description:
    // - Handler for a control's SendNotification event. `args` will contain the
    //   title and body of the notification requested by the client application.
    // - This will only actually send a notification when the sender is
    //   - in an inactive window OR
    //   - in an inactive tab.
    winrt::fire_and_forget TerminalPage::_SendNotificationHandler(const IInspectable sender,
                                                                  const Microsoft::Terminal::Control::SendNotificationArgs args)
    {
        // This never works as expected when we're an elevated instance. The
        // notification will end up launching an unelevated instance to handle
        // it, and there's no good way to get back to the elevated one.
        // Possibly revisit after GH #13276.
        if (IsElevated())
        {
            co_return;
        }

        auto weakThis = get_weak();

        co_await resume_foreground(Dispatcher());
        auto page{ weakThis.get() };
        if (page)
        {
            // If the window is inactive, we always want to send the notification.
            //
            // Otherwise, we only want to send the notification for panes in inactive tabs.
            if (_activated)
            {
                auto foundControl = false;
                if (const auto activeTab{ _GetFocusedTabImpl() })
                {
                    activeTab->GetRootPane()->WalkTree([&](auto&& pane) {
                        if (const auto& term{ pane->GetTerminalControl() })
                        {
                            if (term == sender)
                            {
                                foundControl = true;
                                return;
                            }
                        }
                    });
                }

                // The control that sent this is in the active tab. We
                // should only send the notification if the window was
                // inactive.
                if (foundControl)
                {
                    co_return;
                }
            }

            _sendNotification(args.Title(), args.Body());
        }
    }

    // Actually write the payload to a XML doc and load it into a ToastNotification.
    void TerminalPage::_sendNotification(const std::wstring_view title,
                                         const std::wstring_view body)
    {
        // ToastNotificationManager::CreateToastNotifier doesn't work in
        // unpackaged scenarios without an AUMID. We probably don't have one if
        // we're unpackaged. Unpackaged isn't a wholly supported scenario
        // anyways, so let's just bail.

        if (!IsPackaged())
        {
            return;
        }

        static winrt::hstring xmlTemplate{ L"\
    <toast>\
        <visual>\
            <binding template=\"ToastGeneric\">\
                <text></text>\
                <text></text>\
            </binding>\
        </visual>\
    </toast>" };

        XmlDocument doc;
        doc.LoadXml(xmlTemplate);
        // Populate with text and values
        auto payload{ fmt::format(L"window={}&tabIndex=0", WindowId()) };
        doc.DocumentElement().SetAttribute(L"launch", payload);
        doc.SelectSingleNode(L"//text[1]").InnerText(title);
        doc.SelectSingleNode(L"//text[2]").InnerText(body);

        // Construct the notification
        ToastNotification notif{ doc };

        // lazy-init
        if (!_toastNotifier)
        {
            _toastNotifier = ToastNotificationManager::CreateToastNotifier();
        }

        // And show it!
        _toastNotifier.Show(notif);
    }

    // Method Description:
    // - Paste text from the Windows Clipboard to the focused terminal
    void TerminalPage::_PasteText()
    {
        // First, check if we're in broadcast input mode. If so, let's tell all
        // the controls to paste.
        if (const auto& tab{ _GetFocusedTabImpl() })
        {
            if (tab->TabStatus().IsInputBroadcastActive())
            {
                tab->GetRootPane()->WalkTree([](auto&& pane) {
                    if (auto control = pane->GetTerminalControl())
                    {
                        control.PasteTextFromClipboard();
                    }
                });
                return;
            }
        }

        // The focused tab wasn't in broadcast mode. No matter. Just ask the
        // current one to paste.
        if (const auto& control{ _GetActiveControl() })
        {
            control.PasteTextFromClipboard();
        }
    }

    // Function Description:
    // - Called when the settings button is clicked. ShellExecutes the settings
    //   file, as to open it in the default editor for .json files. Does this in
    //   a background thread, as to not hang/crash the UI thread.
    fire_and_forget TerminalPage::_LaunchSettings(const SettingsTarget target)
    {
        if (target == SettingsTarget::SettingsUI)
        {
            OpenSettingsUI();
        }
        else
        {
            // This will switch the execution of the function to a background (not
            // UI) thread. This is IMPORTANT, because the Windows.Storage API's
            // (used for retrieving the path to the file) will crash on the UI
            // thread, because the main thread is a STA.
            co_await winrt::resume_background();

            auto openFile = [](const auto& filePath) {
                HINSTANCE res = ShellExecute(nullptr, nullptr, filePath.c_str(), nullptr, nullptr, SW_SHOW);
                if (static_cast<int>(reinterpret_cast<uintptr_t>(res)) <= 32)
                {
                    ShellExecute(nullptr, nullptr, L"notepad", filePath.c_str(), nullptr, SW_SHOW);
                }
            };

            switch (target)
            {
            case SettingsTarget::DefaultsFile:
                openFile(CascadiaSettings::DefaultSettingsPath());
                break;
            case SettingsTarget::SettingsFile:
                openFile(CascadiaSettings::SettingsPath());
                break;
            case SettingsTarget::AllFiles:
                openFile(CascadiaSettings::DefaultSettingsPath());
                openFile(CascadiaSettings::SettingsPath());
                break;
            }
        }
    }

    // Method Description:
    // - Responds to the TabView control's Tab Closing event by removing
    //      the indicated tab from the set and focusing another one.
    //      The event is cancelled so App maintains control over the
    //      items in the tabview.
    // Arguments:
    // - sender: the control that originated this event
    // - eventArgs: the event's constituent arguments
    void TerminalPage::_OnTabCloseRequested(const IInspectable& /*sender*/, const MUX::Controls::TabViewTabCloseRequestedEventArgs& eventArgs)
    {
        const auto tabViewItem = eventArgs.Tab();
        if (auto tab{ _GetTabByTabViewItem(tabViewItem) })
        {
            _HandleCloseTabRequested(tab);
        }
    }

    TermControl TerminalPage::_CreateNewControlAndContent(const TerminalSettingsCreateResult& settings, const ITerminalConnection& connection)
    {
        // Do any initialization that needs to apply to _every_ TermControl we
        // create here.
        // TermControl will copy the settings out of the settings passed to it.

        const auto content = _manager.CreateCore(settings.DefaultSettings(), settings.UnfocusedSettings(), connection);
        return _SetupControl(TermControl{ content });
    }

    TermControl TerminalPage::_AttachControlToContent(const uint64_t& contentId)
    {
        if (const auto& content{ _manager.TryLookupCore(contentId) })
        {
            // We have to pass in our current keybindings, because that's an
            // object that belongs to this TerminalPage, on this thread. If we
            // don't, then when we move the content to another thread, and it
            // tries to handle a key, it'll callback on the original page's
            // stack, inevitably resulting in a wrong_thread
            return _SetupControl(TermControl::NewControlByAttachingContent(content, *_bindings));
        }
        return nullptr;
    }

    TermControl TerminalPage::_SetupControl(const TermControl& term)
    {
        // GH#12515: ConPTY assumes it's hidden at the start. If we're not, let it know now.
        if (_visible)
        {
            term.WindowVisibilityChanged(_visible);
        }

        // Even in the case of re-attaching content from another window, this
        // will correctly update the control's owning HWND
        if (_hostingHwnd.has_value())
        {
            term.OwningHwnd(reinterpret_cast<uint64_t>(*_hostingHwnd));
        }

        _RegisterTerminalEvents(term);
        return term;
    }

    // Method Description:
    // - Creates a pane and returns a shared_ptr to it
    // - The caller should handle where the pane goes after creation,
    //   either to split an already existing pane or to create a new tab with it
    // Arguments:
    // - newTerminalArgs: an object that may contain a blob of parameters to
    //   control which profile is created and with possible other
    //   configurations. See CascadiaSettings::BuildSettings for more details.
    // - sourceTab: an optional tab reference that indicates that the created
    //   pane should be a duplicate of the tab's focused pane
    // - existingConnection: optionally receives a connection from the outside
    //   world instead of attempting to create one
    // Return Value:
    // - If the newTerminalArgs required us to open the pane as a new elevated
    //   connection, then we'll return nullptr. Otherwise, we'll return a new
    //   Pane for this connection.
    std::shared_ptr<Pane> TerminalPage::_MakePane(const NewTerminalArgs& newTerminalArgs,
                                                  const winrt::TerminalApp::TabBase& sourceTab,
                                                  TerminalConnection::ITerminalConnection existingConnection)
    {
        // First things first - Check for making a pane from content ID.
        if (newTerminalArgs &&
            newTerminalArgs.ContentId() != 0)
        {
            // Don't need to worry about duplicating or anything - we'll
            // serialize the actual profile's GUID along with the content guid.
            const auto& profile = _settings.GetProfileForArgs(newTerminalArgs);

            const auto control = _AttachControlToContent(newTerminalArgs.ContentId());

            return std::make_shared<Pane>(profile, control);
        }

        TerminalSettingsCreateResult controlSettings{ nullptr };
        Profile profile{ nullptr };

        if (const auto& terminalTab{ _GetTerminalTabImpl(sourceTab) })
        {
            profile = terminalTab->GetFocusedProfile();
            if (profile)
            {
                // TODO GH#5047 If we cache the NewTerminalArgs, we no longer need to do this.
                profile = GetClosestProfileForDuplicationOfProfile(profile);
                controlSettings = TerminalSettings::CreateWithProfile(_settings, profile, *_bindings);
                const auto workingDirectory = terminalTab->GetActiveTerminalControl().WorkingDirectory();
                const auto validWorkingDirectory = !workingDirectory.empty();
                if (validWorkingDirectory)
                {
                    controlSettings.DefaultSettings().StartingDirectory(workingDirectory);
                }
            }
        }
        if (!profile)
        {
            profile = _settings.GetProfileForArgs(newTerminalArgs);
            controlSettings = TerminalSettings::CreateWithNewTerminalArgs(_settings, newTerminalArgs, *_bindings);
        }

        // Try to handle auto-elevation
        if (_maybeElevate(newTerminalArgs, controlSettings, profile))
        {
            return nullptr;
        }

        auto connection = existingConnection ? existingConnection : _CreateConnectionFromSettings(profile, controlSettings.DefaultSettings(), false);
        if (existingConnection)
        {
            connection.Resize(controlSettings.DefaultSettings().InitialRows(), controlSettings.DefaultSettings().InitialCols());
        }

        TerminalConnection::ITerminalConnection debugConnection{ nullptr };
        if (_settings.GlobalSettings().DebugFeaturesEnabled())
        {
            const auto window = CoreWindow::GetForCurrentThread();
            const auto rAltState = window.GetKeyState(VirtualKey::RightMenu);
            const auto lAltState = window.GetKeyState(VirtualKey::LeftMenu);
            const auto bothAltsPressed = WI_IsFlagSet(lAltState, CoreVirtualKeyStates::Down) &&
                                         WI_IsFlagSet(rAltState, CoreVirtualKeyStates::Down);
            if (bothAltsPressed)
            {
                std::tie(connection, debugConnection) = OpenDebugTapConnection(connection);
            }
        }

        const auto control = _CreateNewControlAndContent(controlSettings, connection);

        auto resultPane = std::make_shared<Pane>(profile, control);

        if (debugConnection) // this will only be set if global debugging is on and tap is active
        {
            auto newControl = _CreateNewControlAndContent(controlSettings, debugConnection);
            // Split (auto) with the debug tap.
            auto debugPane = std::make_shared<Pane>(profile, newControl);

            // Since we're doing this split directly on the pane (instead of going through TerminalTab,
            // we need to handle the panes 'active' states

            // Set the pane we're splitting to active (otherwise Split will not do anything)
            resultPane->SetActive();
            auto [original, _] = resultPane->Split(SplitDirection::Automatic, 0.5f, debugPane);

            // Set the non-debug pane as active
            resultPane->ClearActive();
            original->SetActive();
        }

        resultPane->RestartTerminalRequested({ get_weak(), &TerminalPage::_restartPaneConnection });

        return resultPane;
    }

    void TerminalPage::_restartPaneConnection(const std::shared_ptr<Pane>& pane)
    {
        if (const auto& connection{ _duplicateConnectionForRestart(pane) })
        {
            pane->GetTerminalControl().Connection(connection);
            connection.Start();
        }
    }

    // Method Description:
    // - Sets background image and applies its settings (stretch, opacity and alignment)
    // - Checks path validity
    // Arguments:
    // - newAppearance
    // Return Value:
    // - <none>
    void TerminalPage::_SetBackgroundImage(const winrt::Microsoft::Terminal::Settings::Model::IAppearanceConfig& newAppearance)
    {
        if (!_settings.GlobalSettings().UseBackgroundImageForWindow())
        {
            _tabContent.Background(nullptr);
            return;
        }

        const auto path = newAppearance.ExpandedBackgroundImagePath();
        if (path.empty())
        {
            _tabContent.Background(nullptr);
            return;
        }

        Windows::Foundation::Uri imageUri{ nullptr };
        try
        {
            imageUri = Windows::Foundation::Uri{ path };
        }
        catch (...)
        {
            LOG_CAUGHT_EXCEPTION();
            _tabContent.Background(nullptr);
            return;
        }
        // Check if the image brush is already pointing to the image
        // in the modified settings; if it isn't (or isn't there),
        // set a new image source for the brush

        auto brush = _tabContent.Background().try_as<Media::ImageBrush>();
        Media::Imaging::BitmapImage imageSource = brush == nullptr ? nullptr : brush.ImageSource().try_as<Media::Imaging::BitmapImage>();

        if (imageSource == nullptr ||
            imageSource.UriSource() == nullptr ||
            !imageSource.UriSource().Equals(imageUri))
        {
            Media::ImageBrush b{};
            // Note that BitmapImage handles the image load asynchronously,
            // which is especially important since the image
            // may well be both large and somewhere out on the
            // internet.
            Media::Imaging::BitmapImage image(imageUri);
            b.ImageSource(image);
            _tabContent.Background(b);
        }

        // Pull this into a separate block. If the image didn't change, but the
        // properties of the image did, we should still update them.
        if (const auto newBrush{ _tabContent.Background().try_as<Media::ImageBrush>() })
        {
            newBrush.Stretch(newAppearance.BackgroundImageStretchMode());
            newBrush.Opacity(newAppearance.BackgroundImageOpacity());
        }
    }

    // Method Description:
    // - Hook up keybindings, and refresh the UI of the terminal.
    //   This includes update the settings of all the tabs according
    //   to their profiles, update the title and icon of each tab, and
    //   finally create the tab flyout
    void TerminalPage::_RefreshUIForSettingsReload()
    {
        // Re-wire the keybindings to their handlers, as we'll have created a
        // new AppKeyBindings object.
        _HookupKeyBindings(_settings.ActionMap());

        // Refresh UI elements

        // Mapping by GUID isn't _excellent_ because the defaults profile doesn't have a stable GUID; however,
        // when we stabilize its guid this will become fully safe.
        std::unordered_map<winrt::guid, std::pair<Profile, TerminalSettingsCreateResult>> profileGuidSettingsMap;
        const auto profileDefaults{ _settings.ProfileDefaults() };
        const auto allProfiles{ _settings.AllProfiles() };

        profileGuidSettingsMap.reserve(allProfiles.Size() + 1);

        // Include the Defaults profile for consideration
        profileGuidSettingsMap.insert_or_assign(profileDefaults.Guid(), std::pair{ profileDefaults, nullptr });
        for (const auto& newProfile : allProfiles)
        {
            // Avoid creating a TerminalSettings right now. They're not totally cheap, and we suspect that users with many
            // panes may not be using all of their profiles at the same time. Lazy evaluation is king!
            profileGuidSettingsMap.insert_or_assign(newProfile.Guid(), std::pair{ newProfile, nullptr });
        }

        for (const auto& tab : _tabs)
        {
            if (auto terminalTab{ _GetTerminalTabImpl(tab) })
            {
                terminalTab->UpdateSettings();

                // Manually enumerate the panes in each tab; this will let us recycle TerminalSettings
                // objects but only have to iterate one time.
                terminalTab->GetRootPane()->WalkTree([&](auto&& pane) {
                    if (const auto profile{ pane->GetProfile() })
                    {
                        const auto found{ profileGuidSettingsMap.find(profile.Guid()) };
                        // GH#2455: If there are any panes with controls that had been
                        // initialized with a Profile that no longer exists in our list of
                        // profiles, we'll leave it unmodified. The profile doesn't exist
                        // anymore, so we can't possibly update its settings.
                        if (found != profileGuidSettingsMap.cend())
                        {
                            auto& pair{ found->second };
                            if (!pair.second)
                            {
                                pair.second = TerminalSettings::CreateWithProfile(_settings, pair.first, *_bindings);
                            }
                            pane->UpdateSettings(pair.second, pair.first);
                        }
                    }
                });

                // Update the icon of the tab for the currently focused profile in that tab.
                // Only do this for TerminalTabs. Other types of tabs won't have multiple panes
                // and profiles so the Title and Icon will be set once and only once on init.
                _UpdateTabIcon(*terminalTab);

                // Force the TerminalTab to re-grab its currently active control's title.
                terminalTab->UpdateTitle();
            }
            else if (auto settingsTab = tab.try_as<TerminalApp::SettingsTab>())
            {
                settingsTab.UpdateSettings(_settings);
            }

            auto tabImpl{ winrt::get_self<TabBase>(tab) };
            tabImpl->SetActionMap(_settings.ActionMap());
        }

        if (const auto focusedTab{ _GetFocusedTabImpl() })
        {
            if (const auto profile{ focusedTab->GetFocusedProfile() })
            {
                _SetBackgroundImage(profile.DefaultAppearance());
            }
        }

        // repopulate the new tab button's flyout with entries for each
        // profile, which might have changed
        _UpdateTabWidthMode();
        _CreateNewTabFlyout();

        // Reload the current value of alwaysOnTop from the settings file. This
        // will let the user hot-reload this setting, but any runtime changes to
        // the alwaysOnTop setting will be lost.
        _isAlwaysOnTop = _settings.GlobalSettings().AlwaysOnTop();
        _AlwaysOnTopChangedHandlers(*this, nullptr);

        // Settings AllowDependentAnimations will affect whether animations are
        // enabled application-wide, so we don't need to check it each time we
        // want to create an animation.
        WUX::Media::Animation::Timeline::AllowDependentAnimations(!_settings.GlobalSettings().DisableAnimations());

        _tabRow.ShowElevationShield(IsRunningElevated() && _settings.GlobalSettings().ShowAdminShield());

        Media::SolidColorBrush transparent{ Windows::UI::Colors::Transparent() };
        _tabView.Background(transparent);

        ////////////////////////////////////////////////////////////////////////
        // Begin Theme handling
        _updateThemeColors();

        _updateAllTabCloseButtons(_GetFocusedTab());
    }

    void TerminalPage::_updateAllTabCloseButtons(const winrt::TerminalApp::TabBase& focusedTab)
    {
        // Update the state of the CloseButtonOverlayMode property of
        // our TabView, to match the tab.showCloseButton property in the theme.
        //
        // Also update every tab's individual IsClosable to match the same property.
        const auto theme = _settings.GlobalSettings().CurrentTheme();
        const auto visibility = theme && theme.Tab() ? theme.Tab().ShowCloseButton() : Settings::Model::TabCloseButtonVisibility::Always;

        for (const auto& tab : _tabs)
        {
            switch (visibility)
            {
            case Settings::Model::TabCloseButtonVisibility::Never:
                tab.TabViewItem().IsClosable(false);
                break;
            case Settings::Model::TabCloseButtonVisibility::Hover:
                tab.TabViewItem().IsClosable(true);
                break;
            case Settings::Model::TabCloseButtonVisibility::ActiveOnly:
            {
                if (focusedTab && focusedTab == tab)
                {
                    tab.TabViewItem().IsClosable(true);
                }
                else
                {
                    tab.TabViewItem().IsClosable(false);
                }
                break;
            }
            default:
                tab.TabViewItem().IsClosable(true);
                break;
            }
        }

        switch (visibility)
        {
        case Settings::Model::TabCloseButtonVisibility::Never:
            _tabView.CloseButtonOverlayMode(MUX::Controls::TabViewCloseButtonOverlayMode::Auto);
            break;
        case Settings::Model::TabCloseButtonVisibility::Hover:
            _tabView.CloseButtonOverlayMode(MUX::Controls::TabViewCloseButtonOverlayMode::OnPointerOver);
            break;
        case Settings::Model::TabCloseButtonVisibility::ActiveOnly:
        default:
            _tabView.CloseButtonOverlayMode(MUX::Controls::TabViewCloseButtonOverlayMode::Always);
            break;
        }
    }

    // Method Description:
    // - Sets the initial actions to process on startup. We'll make a copy of
    //   this list, and process these actions when we're loaded.
    // - This function will have no effective result after Create() is called.
    // Arguments:
    // - actions: a list of Actions to process on startup.
    // Return Value:
    // - <none>
    void TerminalPage::SetStartupActions(std::vector<ActionAndArgs>& actions)
    {
        // The fastest way to copy all the actions out of the std::vector and
        // put them into a winrt::IVector is by making a copy, then moving the
        // copy into the winrt vector ctor.
        auto listCopy = actions;
        _startupActions = winrt::single_threaded_vector<ActionAndArgs>(std::move(listCopy));
    }

    // Routine Description:
    // - Notifies this Terminal Page that it should start the incoming connection
    //   listener for command-line tools attempting to join this Terminal
    //   through the default application channel.
    // Arguments:
    // - isEmbedding - True if COM started us to be a server. False if we're doing it of our own accord.
    // Return Value:
    // - <none>
    void TerminalPage::SetInboundListener(bool isEmbedding)
    {
        _shouldStartInboundListener = true;
        _isEmbeddingInboundListener = isEmbedding;

        // If the page has already passed the NotInitialized state,
        // then it is ready-enough for us to just start this immediately.
        if (_startupState != StartupState::NotInitialized)
        {
            _StartInboundListener();
        }
    }

    winrt::TerminalApp::IDialogPresenter TerminalPage::DialogPresenter() const
    {
        return _dialogPresenter.get();
    }

    void TerminalPage::DialogPresenter(winrt::TerminalApp::IDialogPresenter dialogPresenter)
    {
        _dialogPresenter = dialogPresenter;
    }

    // Method Description:
    // - Get the combined taskbar state for the page. This is the combination of
    //   all the states of all the tabs, which are themselves a combination of
    //   all their panes. Taskbar states are given a priority based on the rules
    //   in:
    //   https://docs.microsoft.com/en-us/windows/win32/api/shobjidl_core/nf-shobjidl_core-itaskbarlist3-setprogressstate
    //   under "How the Taskbar Button Chooses the Progress Indicator for a Group"
    // Arguments:
    // - <none>
    // Return Value:
    // - A TaskbarState object representing the combined taskbar state and
    //   progress percentage of all our tabs.
    winrt::TerminalApp::TaskbarState TerminalPage::TaskbarState() const
    {
        auto state{ winrt::make<winrt::TerminalApp::implementation::TaskbarState>() };

        for (const auto& tab : _tabs)
        {
            if (auto tabImpl{ _GetTerminalTabImpl(tab) })
            {
                auto tabState{ tabImpl->GetCombinedTaskbarState() };
                // lowest priority wins
                if (tabState.Priority() < state.Priority())
                {
                    state = tabState;
                }
            }
        }

        return state;
    }

    // Method Description:
    // - This is the method that App will call when the titlebar
    //   has been clicked. It dismisses any open flyouts.
    // Arguments:
    // - <none>
    // Return Value:
    // - <none>
    void TerminalPage::TitlebarClicked()
    {
        if (_newTabButton && _newTabButton.Flyout())
        {
            _newTabButton.Flyout().Hide();
        }
        _DismissTabContextMenus();
    }

    // Method Description:
    // - Notifies all attached console controls that the visibility of the
    //   hosting window has changed. The underlying PTYs may need to know this
    //   for the proper response to `::GetConsoleWindow()` from a Win32 console app.
    // Arguments:
    // - showOrHide: Show is true; hide is false.
    // Return Value:
    // - <none>
    void TerminalPage::WindowVisibilityChanged(const bool showOrHide)
    {
        _visible = showOrHide;
        for (const auto& tab : _tabs)
        {
            if (auto terminalTab{ _GetTerminalTabImpl(tab) })
            {
                // Manually enumerate the panes in each tab; this will let us recycle TerminalSettings
                // objects but only have to iterate one time.
                terminalTab->GetRootPane()->WalkTree([&](auto&& pane) {
                    if (auto control = pane->GetTerminalControl())
                    {
                        control.WindowVisibilityChanged(showOrHide);
                    }
                });
            }
        }
    }

    // Method Description:
    // - Called when the user tries to do a search using keybindings.
    //   This will tell the active terminal control of the passed tab
    //   to create a search box and enable find process.
    // Arguments:
    // - tab: the tab where the search box should be created
    // Return Value:
    // - <none>
    void TerminalPage::_Find(const TerminalTab& tab)
    {
        if (const auto& control{ tab.GetActiveTerminalControl() })
        {
            control.CreateSearchBoxControl();
        }
    }

    // Method Description:
    // - Toggles borderless mode. Hides the tab row, and raises our
    //   FocusModeChanged event.
    // Arguments:
    // - <none>
    // Return Value:
    // - <none>
    void TerminalPage::ToggleFocusMode()
    {
        SetFocusMode(!_isInFocusMode);
    }

    void TerminalPage::SetFocusMode(const bool inFocusMode)
    {
        const auto newInFocusMode = inFocusMode;
        if (newInFocusMode != FocusMode())
        {
            _isInFocusMode = newInFocusMode;
            _UpdateTabView();
            _FocusModeChangedHandlers(*this, nullptr);
        }
    }

    // Method Description:
    // - Toggles fullscreen mode. Hides the tab row, and raises our
    //   FullscreenChanged event.
    // Arguments:
    // - <none>
    // Return Value:
    // - <none>
    void TerminalPage::ToggleFullscreen()
    {
        SetFullscreen(!_isFullscreen);
    }

    // Method Description:
    // - Toggles always on top mode. Raises our AlwaysOnTopChanged event.
    // Arguments:
    // - <none>
    // Return Value:
    // - <none>
    void TerminalPage::ToggleAlwaysOnTop()
    {
        _isAlwaysOnTop = !_isAlwaysOnTop;
        _AlwaysOnTopChangedHandlers(*this, nullptr);
    }

    // Method Description:
    // - Sets the tab split button color when a new tab color is selected
    // Arguments:
    // - color: The color of the newly selected tab, used to properly calculate
    //          the foreground color of the split button (to match the font
    //          color of the tab)
    // - accentColor: the actual color we are going to use to paint the tab row and
    //                split button, so that there is some contrast between the tab
    //                and the non-client are behind it
    // Return Value:
    // - <none>
    void TerminalPage::_SetNewTabButtonColor(const Windows::UI::Color& color, const Windows::UI::Color& accentColor)
    {
        // TODO GH#3327: Look at what to do with the tab button when we have XAML theming
        auto IsBrightColor = ColorHelper::IsBrightColor(color);
        auto isLightAccentColor = ColorHelper::IsBrightColor(accentColor);
        winrt::Windows::UI::Color pressedColor{};
        winrt::Windows::UI::Color hoverColor{};
        winrt::Windows::UI::Color foregroundColor{};
        const auto hoverColorAdjustment = 5.f;
        const auto pressedColorAdjustment = 7.f;

        if (IsBrightColor)
        {
            foregroundColor = winrt::Windows::UI::Colors::Black();
        }
        else
        {
            foregroundColor = winrt::Windows::UI::Colors::White();
        }

        if (isLightAccentColor)
        {
            hoverColor = ColorHelper::Darken(accentColor, hoverColorAdjustment);
            pressedColor = ColorHelper::Darken(accentColor, pressedColorAdjustment);
        }
        else
        {
            hoverColor = ColorHelper::Lighten(accentColor, hoverColorAdjustment);
            pressedColor = ColorHelper::Lighten(accentColor, pressedColorAdjustment);
        }

        Media::SolidColorBrush backgroundBrush{ accentColor };
        Media::SolidColorBrush backgroundHoverBrush{ hoverColor };
        Media::SolidColorBrush backgroundPressedBrush{ pressedColor };
        Media::SolidColorBrush foregroundBrush{ foregroundColor };

        _newTabButton.Resources().Insert(winrt::box_value(L"SplitButtonBackground"), backgroundBrush);
        _newTabButton.Resources().Insert(winrt::box_value(L"SplitButtonBackgroundPointerOver"), backgroundHoverBrush);
        _newTabButton.Resources().Insert(winrt::box_value(L"SplitButtonBackgroundPressed"), backgroundPressedBrush);

        // Load bearing: The SplitButton uses SplitButtonForegroundSecondary for
        // the secondary button, but {TemplateBinding Foreground} for the
        // primary button.
        _newTabButton.Resources().Insert(winrt::box_value(L"SplitButtonForeground"), foregroundBrush);
        _newTabButton.Resources().Insert(winrt::box_value(L"SplitButtonForegroundPointerOver"), foregroundBrush);
        _newTabButton.Resources().Insert(winrt::box_value(L"SplitButtonForegroundPressed"), foregroundBrush);
        _newTabButton.Resources().Insert(winrt::box_value(L"SplitButtonForegroundSecondary"), foregroundBrush);
        _newTabButton.Resources().Insert(winrt::box_value(L"SplitButtonForegroundSecondaryPressed"), foregroundBrush);

        _newTabButton.Background(backgroundBrush);
        _newTabButton.Foreground(foregroundBrush);

        // This is just like what we do in TabBase::_RefreshVisualState. We need
        // to manually toggle the visual state, so the setters in the visual
        // state group will re-apply, and set our currently selected colors in
        // the resources.
        VisualStateManager::GoToState(_newTabButton, L"FlyoutOpen", true);
        VisualStateManager::GoToState(_newTabButton, L"Normal", true);
    }

    // Method Description:
    // - Clears the tab split button color to a system color
    //   (or white if none is found) when the tab's color is cleared
    // - Clears the tab row color to a system color
    //   (or white if none is found) when the tab's color is cleared
    // Arguments:
    // - <none>
    // Return Value:
    // - <none>
    void TerminalPage::_ClearNewTabButtonColor()
    {
        // TODO GH#3327: Look at what to do with the tab button when we have XAML theming
        winrt::hstring keys[] = {
            L"SplitButtonBackground",
            L"SplitButtonBackgroundPointerOver",
            L"SplitButtonBackgroundPressed",
            L"SplitButtonForeground",
            L"SplitButtonForegroundSecondary",
            L"SplitButtonForegroundPointerOver",
            L"SplitButtonForegroundPressed",
            L"SplitButtonForegroundSecondaryPressed"
        };

        // simply clear any of the colors in the split button's dict
        for (auto keyString : keys)
        {
            auto key = winrt::box_value(keyString);
            if (_newTabButton.Resources().HasKey(key))
            {
                _newTabButton.Resources().Remove(key);
            }
        }

        const auto res = Application::Current().Resources();

        const auto defaultBackgroundKey = winrt::box_value(L"TabViewItemHeaderBackground");
        const auto defaultForegroundKey = winrt::box_value(L"SystemControlForegroundBaseHighBrush");
        winrt::Windows::UI::Xaml::Media::SolidColorBrush backgroundBrush;
        winrt::Windows::UI::Xaml::Media::SolidColorBrush foregroundBrush;

        // TODO: Related to GH#3917 - I think if the system is set to "Dark"
        // theme, but the app is set to light theme, then this lookup still
        // returns to us the dark theme brushes. There's gotta be a way to get
        // the right brushes...
        // See also GH#5741
        if (res.HasKey(defaultBackgroundKey))
        {
            auto obj = res.Lookup(defaultBackgroundKey);
            backgroundBrush = obj.try_as<winrt::Windows::UI::Xaml::Media::SolidColorBrush>();
        }
        else
        {
            backgroundBrush = winrt::Windows::UI::Xaml::Media::SolidColorBrush{ winrt::Windows::UI::Colors::Black() };
        }

        if (res.HasKey(defaultForegroundKey))
        {
            auto obj = res.Lookup(defaultForegroundKey);
            foregroundBrush = obj.try_as<winrt::Windows::UI::Xaml::Media::SolidColorBrush>();
        }
        else
        {
            foregroundBrush = winrt::Windows::UI::Xaml::Media::SolidColorBrush{ winrt::Windows::UI::Colors::White() };
        }

        _newTabButton.Background(backgroundBrush);
        _newTabButton.Foreground(foregroundBrush);
    }

    // Function Description:
    // - This is a helper method to get the commandline out of a
    //   ExecuteCommandline action, break it into subcommands, and attempt to
    //   parse it into actions. This is used by _HandleExecuteCommandline for
    //   processing commandlines in the current WT window.
    // Arguments:
    // - args: the ExecuteCommandlineArgs to synthesize a list of startup actions for.
    // Return Value:
    // - an empty list if we failed to parse, otherwise a list of actions to execute.
    std::vector<ActionAndArgs> TerminalPage::ConvertExecuteCommandlineToActions(const ExecuteCommandlineArgs& args)
    {
        ::TerminalApp::AppCommandlineArgs appArgs;
        if (appArgs.ParseArgs(args) == 0)
        {
            return appArgs.GetStartupActions();
        }

        return {};
    }

    void TerminalPage::_FocusActiveControl(IInspectable /*sender*/,
                                           IInspectable /*eventArgs*/)
    {
        _FocusCurrentTab(false);
    }

    bool TerminalPage::FocusMode() const
    {
        return _isInFocusMode;
    }

    bool TerminalPage::Fullscreen() const
    {
        return _isFullscreen;
    }

    // Method Description:
    // - Returns true if we're currently in "Always on top" mode. When we're in
    //   always on top mode, the window should be on top of all other windows.
    //   If multiple windows are all "always on top", they'll maintain their own
    //   z-order, with all the windows on top of all other non-topmost windows.
    // Arguments:
    // - <none>
    // Return Value:
    // - true if we should be in "always on top" mode
    bool TerminalPage::AlwaysOnTop() const
    {
        return _isAlwaysOnTop;
    }

    void TerminalPage::SetFullscreen(bool newFullscreen)
    {
        if (_isFullscreen == newFullscreen)
        {
            return;
        }
        _isFullscreen = newFullscreen;
        _UpdateTabView();
        _FullscreenChangedHandlers(*this, nullptr);
    }

    // Method Description:
    // - Updates the page's state for isMaximized when the window changes externally.
    void TerminalPage::Maximized(bool newMaximized)
    {
        _isMaximized = newMaximized;
    }

    // Method Description:
    // - Asks the window to change its maximized state.
    void TerminalPage::RequestSetMaximized(bool newMaximized)
    {
        if (_isMaximized == newMaximized)
        {
            return;
        }
        _isMaximized = newMaximized;
        _ChangeMaximizeRequestedHandlers(*this, nullptr);
    }

    HRESULT TerminalPage::_OnNewConnection(const ConptyConnection& connection)
    {
        _newConnectionRevoker.revoke();

        // We need to be on the UI thread in order for _OpenNewTab to run successfully.
        // HasThreadAccess will return true if we're currently on a UI thread and false otherwise.
        // When we're on a COM thread, we'll need to dispatch the calls to the UI thread
        // and wait on it hence the locking mechanism.
        if (!Dispatcher().HasThreadAccess())
        {
            til::latch latch{ 1 };
            auto finalVal = S_OK;

            Dispatcher().RunAsync(CoreDispatcherPriority::Normal, [&]() {
                finalVal = _OnNewConnection(connection);
                latch.count_down();
            });

            latch.wait();
            return finalVal;
        }

        try
        {
            NewTerminalArgs newTerminalArgs;
            newTerminalArgs.Commandline(connection.Commandline());
            newTerminalArgs.TabTitle(connection.StartingTitle());
            // GH #12370: We absolutely cannot allow a defterm connection to
            // auto-elevate. Defterm doesn't work for elevated scenarios in the
            // first place. If we try accepting the connection, the spawning an
            // elevated version of the Terminal with that profile... that's a
            // recipe for disaster. We won't ever open up a tab in this window.
            newTerminalArgs.Elevate(false);
            const auto newPane = _MakePane(newTerminalArgs, nullptr, connection);
            newPane->WalkTree([](auto pane) {
                pane->FinalizeConfigurationGivenDefault();
            });
            _CreateNewTabFromPane(newPane);

            // Request a summon of this window to the foreground
            _SummonWindowRequestedHandlers(*this, nullptr);

            const IInspectable unused{ nullptr };
            _SetAsDefaultDismissHandler(unused, unused);

            // TEMPORARY SOLUTION
            // If the connection has requested for the window to be maximized,
            // manually maximize it here. Ideally, we should be _initializing_
            // the session maximized, instead of manually maximizing it after initialization.
            // However, because of the current way our defterm handoff works,
            // we are unable to get the connection info before the terminal session
            // has already started.

            // Make sure that there were no other tabs already existing (in
            // the case that we are in glomming mode), because we don't want
            // to be maximizing other existing sessions that did not ask for it.
            if (_tabs.Size() == 1 && connection.ShowWindow() == SW_SHOWMAXIMIZED)
            {
                RequestSetMaximized(true);
            }
            return S_OK;
        }
        CATCH_RETURN()
    }

    // Method Description:
    // - Creates a settings UI tab and focuses it. If there's already a settings UI tab open,
    //   just focus the existing one.
    // Arguments:
    // - <none>
    // Return Value:
    // - <none>
    void TerminalPage::OpenSettingsUI()
    {
        // If we're holding the settings tab's switch command, don't create a new one, switch to the existing one.
        if (!_settingsTab)
        {
            if (auto app{ winrt::Windows::UI::Xaml::Application::Current().try_as<winrt::TerminalApp::App>() })
            {
                if (auto appPrivate{ winrt::get_self<implementation::App>(app) })
                {
                    // Lazily load the Settings UI components so that we don't do it on startup.
                    appPrivate->PrepareForSettingsUI();
                }
            }

            winrt::Microsoft::Terminal::Settings::Editor::MainPage sui{ _settings };
            if (_hostingHwnd)
            {
                sui.SetHostingWindow(reinterpret_cast<uint64_t>(*_hostingHwnd));
            }

            // GH#8767 - let unhandled keys in the SUI try to run commands too.
            sui.KeyDown({ this, &TerminalPage::_KeyDownHandler });

            sui.OpenJson([weakThis{ get_weak() }](auto&& /*s*/, winrt::Microsoft::Terminal::Settings::Model::SettingsTarget e) {
                if (auto page{ weakThis.get() })
                {
                    page->_LaunchSettings(e);
                }
            });

            auto newTabImpl = winrt::make_self<SettingsTab>(sui, _settings.GlobalSettings().CurrentTheme().RequestedTheme());

            // Add the new tab to the list of our tabs.
            _tabs.Append(*newTabImpl);
            _mruTabs.Append(*newTabImpl);

            newTabImpl->SetDispatch(*_actionDispatch);
            newTabImpl->SetActionMap(_settings.ActionMap());

            // Give the tab its index in the _tabs vector so it can manage its own SwitchToTab command.
            _UpdateTabIndices();

            // Don't capture a strong ref to the tab. If the tab is removed as this
            // is called, we don't really care anymore about handling the event.
            auto weakTab = make_weak(newTabImpl);

            auto tabViewItem = newTabImpl->TabViewItem();
            _tabView.TabItems().Append(tabViewItem);

            tabViewItem.PointerPressed({ this, &TerminalPage::_OnTabClick });

            // When the tab requests close, try to close it (prompt for approval, if required)
            newTabImpl->CloseRequested([weakTab, weakThis{ get_weak() }](auto&& /*s*/, auto&& /*e*/) {
                auto page{ weakThis.get() };
                auto tab{ weakTab.get() };

                if (page && tab)
                {
                    page->_HandleCloseTabRequested(*tab);
                }
            });

            // When the tab is closed, remove it from our list of tabs.
            newTabImpl->Closed([weakTab, weakThis{ get_weak() }](auto&& /*s*/, auto&& /*e*/) {
                const auto page = weakThis.get();
                const auto tab = weakTab.get();

                if (page && tab)
                {
                    page->_RemoveTab(*tab);
                }
            });

            _settingsTab = *newTabImpl;

            // This kicks off TabView::SelectionChanged, in response to which
            // we'll attach the terminal's Xaml control to the Xaml root.
            _tabView.SelectedItem(tabViewItem);
        }
        else
        {
            _tabView.SelectedItem(_settingsTab.TabViewItem());
        }
    }

    // Method Description:
    // - Returns a com_ptr to the implementation type of the given tab if it's a TerminalTab.
    //   If the tab is not a TerminalTab, returns nullptr.
    // Arguments:
    // - tab: the projected type of a Tab
    // Return Value:
    // - If the tab is a TerminalTab, a com_ptr to the implementation type.
    //   If the tab is not a TerminalTab, nullptr
    winrt::com_ptr<TerminalTab> TerminalPage::_GetTerminalTabImpl(const TerminalApp::TabBase& tab)
    {
        if (auto terminalTab = tab.try_as<TerminalApp::TerminalTab>())
        {
            winrt::com_ptr<TerminalTab> tabImpl;
            tabImpl.copy_from(winrt::get_self<TerminalTab>(terminalTab));
            return tabImpl;
        }
        else
        {
            return nullptr;
        }
    }

    // Method Description:
    // - Computes the delta for scrolling the tab's viewport.
    // Arguments:
    // - scrollDirection - direction (up / down) to scroll
    // - rowsToScroll - the number of rows to scroll
    // Return Value:
    // - delta - Signed delta, where a negative value means scrolling up.
    int TerminalPage::_ComputeScrollDelta(ScrollDirection scrollDirection, const uint32_t rowsToScroll)
    {
        return scrollDirection == ScrollUp ? -1 * rowsToScroll : rowsToScroll;
    }

    // Method Description:
    // - Reads system settings for scrolling (based on the step of the mouse scroll).
    // Upon failure fallbacks to default.
    // Return Value:
    // - The number of rows to scroll or a magic value of WHEEL_PAGESCROLL
    // indicating that we need to scroll an entire view height
    uint32_t TerminalPage::_ReadSystemRowsToScroll()
    {
        uint32_t systemRowsToScroll;
        if (!SystemParametersInfoW(SPI_GETWHEELSCROLLLINES, 0, &systemRowsToScroll, 0))
        {
            LOG_LAST_ERROR();

            // If SystemParametersInfoW fails, which it shouldn't, fall back to
            // Windows' default value.
            return DefaultRowsToScroll;
        }

        return systemRowsToScroll;
    }

    // Method Description:
    // - Displays a dialog stating the "Touch Keyboard and Handwriting Panel
    //   Service" is disabled.
    void TerminalPage::ShowKeyboardServiceWarning() const
    {
        if (!_IsMessageDismissed(InfoBarMessage::KeyboardServiceWarning))
        {
            if (const auto keyboardServiceWarningInfoBar = FindName(L"KeyboardServiceWarningInfoBar").try_as<MUX::Controls::InfoBar>())
            {
                keyboardServiceWarningInfoBar.IsOpen(true);
            }
        }
    }

    // Method Description:
    // - Displays a info popup guiding the user into setting their default terminal.
    void TerminalPage::ShowSetAsDefaultInfoBar() const
    {
        if (::winrt::Windows::UI::Xaml::Application::Current().try_as<::winrt::TerminalApp::App>() == nullptr)
        {
            // Just ignore this in the tests (where the Application::Current()
            // is not a TerminalApp::App)
            return;
        }
        if (!CascadiaSettings::IsDefaultTerminalAvailable() || _IsMessageDismissed(InfoBarMessage::SetAsDefault))
        {
            return;
        }

        // If the user has already configured any terminal for hand-off we
        // shouldn't inform them again about the possibility to do so.
        if (CascadiaSettings::IsDefaultTerminalSet())
        {
            _DismissMessage(InfoBarMessage::SetAsDefault);
            return;
        }

        if (const auto infoBar = FindName(L"SetAsDefaultInfoBar").try_as<MUX::Controls::InfoBar>())
        {
            infoBar.IsOpen(true);
        }
    }

    // Function Description:
    // - Helper function to get the OS-localized name for the "Touch Keyboard
    //   and Handwriting Panel Service". If we can't open up the service for any
    //   reason, then we'll just return the service's key, "TabletInputService".
    // Return Value:
    // - The OS-localized name for the TabletInputService
    winrt::hstring _getTabletServiceName()
    {
        wil::unique_schandle hManager{ OpenSCManagerW(nullptr, nullptr, 0) };

        if (LOG_LAST_ERROR_IF(!hManager.is_valid()))
        {
            return winrt::hstring{ TabletInputServiceKey };
        }

        DWORD cchBuffer = 0;
        const auto ok = GetServiceDisplayNameW(hManager.get(), TabletInputServiceKey.data(), nullptr, &cchBuffer);

        // Windows 11 doesn't have a TabletInputService.
        // (It was renamed to TextInputManagementService, because people kept thinking that a
        // service called "tablet-something" is system-irrelevant on PCs and can be disabled.)
        if (ok || GetLastError() != ERROR_INSUFFICIENT_BUFFER)
        {
            return winrt::hstring{ TabletInputServiceKey };
        }

        std::wstring buffer;
        cchBuffer += 1; // Add space for a null
        buffer.resize(cchBuffer);

        if (LOG_LAST_ERROR_IF(!GetServiceDisplayNameW(hManager.get(),
                                                      TabletInputServiceKey.data(),
                                                      buffer.data(),
                                                      &cchBuffer)))
        {
            return winrt::hstring{ TabletInputServiceKey };
        }
        return winrt::hstring{ buffer };
    }

    // Method Description:
    // - Return the fully-formed warning message for the
    //   "KeyboardServiceDisabled" InfoBar. This InfoBar is used to warn the user
    //   if the keyboard service is disabled, and uses the OS localization for
    //   the service's actual name. It's bound to the bar in XAML.
    // Return Value:
    // - The warning message, including the OS-localized service name.
    winrt::hstring TerminalPage::KeyboardServiceDisabledText()
    {
        const auto serviceName{ _getTabletServiceName() };
        const winrt::hstring text{ fmt::format(std::wstring_view(RS_(L"KeyboardServiceWarningText")), serviceName) };
        return text;
    }

    // Method Description:
    // - Hides cursor if required
    // Return Value:
    // - <none>
    void TerminalPage::_HidePointerCursorHandler(const IInspectable& /*sender*/, const IInspectable& /*eventArgs*/)
    {
        if (_shouldMouseVanish && !_isMouseHidden)
        {
            if (auto window{ CoreWindow::GetForCurrentThread() })
            {
                try
                {
                    window.PointerCursor(nullptr);
                    _isMouseHidden = true;
                }
                CATCH_LOG();
            }
        }
    }

    // Method Description:
    // - Restores cursor if required
    // Return Value:
    // - <none>
    void TerminalPage::_RestorePointerCursorHandler(const IInspectable& /*sender*/, const IInspectable& /*eventArgs*/)
    {
        if (_isMouseHidden)
        {
            if (auto window{ CoreWindow::GetForCurrentThread() })
            {
                try
                {
                    window.PointerCursor(_defaultPointerCursor);
                    _isMouseHidden = false;
                }
                CATCH_LOG();
            }
        }
    }

    // Method Description:
    // - Update the RequestedTheme of the specified FrameworkElement and all its
    //   Parent elements. We need to do this so that we can actually theme all
    //   of the elements of the TeachingTip. See GH#9717
    // Arguments:
    // - element: The TeachingTip to set the theme on.
    // Return Value:
    // - <none>
    void TerminalPage::_UpdateTeachingTipTheme(winrt::Windows::UI::Xaml::FrameworkElement element)
    {
        auto theme{ _settings.GlobalSettings().CurrentTheme() };
        auto requestedTheme{ theme.RequestedTheme() };
        while (element)
        {
            element.RequestedTheme(requestedTheme);
            element = element.Parent().try_as<winrt::Windows::UI::Xaml::FrameworkElement>();
        }
    }

    // Method Description:
    // - Display the name and ID of this window in a TeachingTip. If the window
    //   has no name, the name will be presented as "<unnamed-window>".
    // - This can be invoked by either:
    //   * An identifyWindow action, that displays the info only for the current
    //     window
    //   * An identifyWindows action, that displays the info for all windows.
    // Arguments:
    // - <none>
    // Return Value:
    // - <none>
    winrt::fire_and_forget TerminalPage::IdentifyWindow()
    {
        auto weakThis{ get_weak() };
        co_await wil::resume_foreground(Dispatcher());
        if (auto page{ weakThis.get() })
        {
            // If we haven't ever loaded the TeachingTip, then do so now and
            // create the toast for it.
            if (page->_windowIdToast == nullptr)
            {
                if (auto tip{ page->FindName(L"WindowIdToast").try_as<MUX::Controls::TeachingTip>() })
                {
                    page->_windowIdToast = std::make_shared<Toast>(tip);
                    // Make sure to use the weak ref when setting up this
                    // callback.
                    tip.Closed({ page->get_weak(), &TerminalPage::_FocusActiveControl });
                }
            }
            _UpdateTeachingTipTheme(WindowIdToast().try_as<winrt::Windows::UI::Xaml::FrameworkElement>());

            if (page->_windowIdToast != nullptr)
            {
                page->_windowIdToast->Open();
            }
        }
    }

    // Method Description:
    // - Called when an attempt to rename the window has failed. This will open
    //   the toast displaying a message to the user that the attempt to rename
    //   the window has failed.
    // - This will load the RenameFailedToast TeachingTip the first time it's called.
    // Arguments:
    // - <none>
    // Return Value:
    // - <none>
    winrt::fire_and_forget TerminalPage::RenameFailed()
    {
        auto weakThis{ get_weak() };
        co_await wil::resume_foreground(Dispatcher());
        if (auto page{ weakThis.get() })
        {
            // If we haven't ever loaded the TeachingTip, then do so now and
            // create the toast for it.
            if (page->_windowRenameFailedToast == nullptr)
            {
                if (auto tip{ page->FindName(L"RenameFailedToast").try_as<MUX::Controls::TeachingTip>() })
                {
                    page->_windowRenameFailedToast = std::make_shared<Toast>(tip);
                    // Make sure to use the weak ref when setting up this
                    // callback.
                    tip.Closed({ page->get_weak(), &TerminalPage::_FocusActiveControl });
                }
            }
            _UpdateTeachingTipTheme(RenameFailedToast().try_as<winrt::Windows::UI::Xaml::FrameworkElement>());

            if (page->_windowRenameFailedToast != nullptr)
            {
                page->_windowRenameFailedToast->Open();
            }
        }
    }

    winrt::fire_and_forget TerminalPage::ShowTerminalWorkingDirectory()
    {
        auto weakThis{ get_weak() };
        co_await wil::resume_foreground(Dispatcher());
        if (auto page{ weakThis.get() })
        {
            // If we haven't ever loaded the TeachingTip, then do so now and
            // create the toast for it.
            if (page->_windowCwdToast == nullptr)
            {
                if (auto tip{ page->FindName(L"WindowCwdToast").try_as<MUX::Controls::TeachingTip>() })
                {
                    page->_windowCwdToast = std::make_shared<Toast>(tip);
                    // Make sure to use the weak ref when setting up this
                    // callback.
                    tip.Closed({ page->get_weak(), &TerminalPage::_FocusActiveControl });
                }
            }
            _UpdateTeachingTipTheme(WindowCwdToast().try_as<winrt::Windows::UI::Xaml::FrameworkElement>());

            if (page->_windowCwdToast != nullptr)
            {
                page->_windowCwdToast->Open();
            }
        }
    }

    // Method Description:
    // - Called when the user hits the "Ok" button on the WindowRenamer TeachingTip.
    // - Will raise an event that will bubble up to the monarch, asking if this
    //   name is acceptable.
    //   - If it is, we'll eventually get called back in TerminalPage::WindowName(hstring).
    //   - If not, then TerminalPage::RenameFailed will get called.
    // Arguments:
    // - <unused>
    // Return Value:
    // - <none>
    void TerminalPage::_WindowRenamerActionClick(const IInspectable& /*sender*/,
                                                 const IInspectable& /*eventArgs*/)
    {
        auto newName = WindowRenamerTextBox().Text();
        _RequestWindowRename(newName);
    }

    void TerminalPage::_RequestWindowRename(const winrt::hstring& newName)
    {
        auto request = winrt::make<implementation::RenameWindowRequestedArgs>(newName);
        // The WindowRenamer is _not_ a Toast - we want it to stay open until
        // the user dismisses it.
        if (WindowRenamer())
        {
            WindowRenamer().IsOpen(false);
        }
        _RenameWindowRequestedHandlers(*this, request);
        // We can't just use request.Successful here, because the handler might
        // (will) be handling this asynchronously, so when control returns to
        // us, this hasn't actually been handled yet. We'll get called back in
        // RenameFailed if this fails.
        //
        // Theoretically we could do a IAsyncOperation<RenameWindowResult> kind
        // of thing with co_return winrt::make<RenameWindowResult>(false).
    }

    // Method Description:
    // - Used to track if the user pressed enter with the renamer open. If we
    //   immediately focus it after hitting Enter on the command palette, then
    //   the Enter keydown will dismiss the command palette and open the
    //   renamer, and then the enter keyup will go to the renamer. So we need to
    //   make sure both a down and up go to the renamer.
    // Arguments:
    // - e: the KeyRoutedEventArgs describing the key that was released
    // Return Value:
    // - <none>
    void TerminalPage::_WindowRenamerKeyDown(const IInspectable& /*sender*/,
                                             const winrt::Windows::UI::Xaml::Input::KeyRoutedEventArgs& e)
    {
        const auto key = e.OriginalKey();
        if (key == Windows::System::VirtualKey::Enter)
        {
            _renamerPressedEnter = true;
        }
    }

    // Method Description:
    // - Manually handle Enter and Escape for committing and dismissing a window
    //   rename. This is highly similar to the TabHeaderControl's KeyUp handler.
    // Arguments:
    // - e: the KeyRoutedEventArgs describing the key that was released
    // Return Value:
    // - <none>
    void TerminalPage::_WindowRenamerKeyUp(const IInspectable& sender,
                                           const winrt::Windows::UI::Xaml::Input::KeyRoutedEventArgs& e)
    {
        const auto key = e.OriginalKey();
        if (key == Windows::System::VirtualKey::Enter && _renamerPressedEnter)
        {
            // User is done making changes, close the rename box
            _WindowRenamerActionClick(sender, nullptr);
        }
        else if (key == Windows::System::VirtualKey::Escape)
        {
            // User wants to discard the changes they made
            WindowRenamerTextBox().Text(_WindowProperties.WindowName());
            WindowRenamer().IsOpen(false);
            _renamerPressedEnter = false;
        }
    }

    // Method Description:
    // - This function stops people from duplicating the base profile, because
    //   it gets ~ ~ weird ~ ~ when they do. Remove when TODO GH#5047 is done.
    Profile TerminalPage::GetClosestProfileForDuplicationOfProfile(const Profile& profile) const noexcept
    {
        if (profile == _settings.ProfileDefaults())
        {
            return _settings.FindProfile(_settings.GlobalSettings().DefaultProfile());
        }
        return profile;
    }

    // Function Description:
    // - Helper to launch a new WT instance elevated. It'll do this by spawning
    //   a helper process, who will asking the shell to elevate the process for
    //   us. This might cause a UAC prompt. The elevation is performed on a
    //   background thread, as to not block the UI thread.
    // Arguments:
    // - newTerminalArgs: A NewTerminalArgs describing the terminal instance
    //   that should be spawned. The Profile should be filled in with the GUID
    //   of the profile we want to launch.
    // Return Value:
    // - <none>
    // Important: Don't take the param by reference, since we'll be doing work
    // on another thread.
    void TerminalPage::_OpenElevatedWT(NewTerminalArgs newTerminalArgs)
    {
        // BODGY
        //
        // We're going to construct the commandline we want, then toss it to a
        // helper process called `elevate-shim.exe` that happens to live next to
        // us. elevate-shim.exe will be the one to call ShellExecute with the
        // args that we want (to elevate the given profile).
        //
        // We can't be the one to call ShellExecute ourselves. ShellExecute
        // requires that the calling process stays alive until the child is
        // spawned. However, in the case of something like `wt -p
        // AlwaysElevateMe`, then the original WT will try to ShellExecute a new
        // wt.exe (elevated) and immediately exit, preventing ShellExecute from
        // successfully spawning the elevated WT.

        std::filesystem::path exePath = wil::GetModuleFileNameW<std::wstring>(nullptr);
        exePath.replace_filename(L"elevate-shim.exe");

        // Build the commandline to pass to wt for this set of NewTerminalArgs
        auto cmdline{
            fmt::format(L"new-tab {}", newTerminalArgs.ToCommandline().c_str())
        };

        wil::unique_process_information pi;
        STARTUPINFOW si{};
        si.cb = sizeof(si);

        LOG_IF_WIN32_BOOL_FALSE(CreateProcessW(exePath.c_str(),
                                               cmdline.data(),
                                               nullptr,
                                               nullptr,
                                               FALSE,
                                               0,
                                               nullptr,
                                               nullptr,
                                               &si,
                                               &pi));

        // TODO: GH#8592 - It may be useful to pop a Toast here in the original
        // Terminal window informing the user that the tab was opened in a new
        // window.
    }

    // Method Description:
    // - If the requested settings want us to elevate this new terminal
    //   instance, and we're not currently elevated, then open the new terminal
    //   as an elevated instance (using _OpenElevatedWT). Does nothing if we're
    //   already elevated, or if the control settings don't want to be elevated.
    // Arguments:
    // - newTerminalArgs: The NewTerminalArgs for this terminal instance
    // - controlSettings: The constructed TerminalSettingsCreateResult for this Terminal instance
    // - profile: The Profile we're using to launch this Terminal instance
    // Return Value:
    // - true iff we tossed this request to an elevated window. Callers can use
    //   this result to early-return if needed.
    bool TerminalPage::_maybeElevate(const NewTerminalArgs& newTerminalArgs,
                                     const TerminalSettingsCreateResult& controlSettings,
                                     const Profile& profile)
    {
        // When duplicating a tab there aren't any newTerminalArgs.
        if (!newTerminalArgs)
        {
            return false;
        }

        const auto defaultSettings = controlSettings.DefaultSettings();

        // If we don't even want to elevate we can return early.
        // If we're already elevated we can also return, because it doesn't get any more elevated than that.
        if (!defaultSettings.Elevate() || IsRunningElevated())
        {
            return false;
        }

        // Manually set the Profile of the NewTerminalArgs to the guid we've
        // resolved to. If there was a profile in the NewTerminalArgs, this
        // will be that profile's GUID. If there wasn't, then we'll use
        // whatever the default profile's GUID is.
        newTerminalArgs.Profile(::Microsoft::Console::Utils::GuidToString(profile.Guid()));
        newTerminalArgs.StartingDirectory(_evaluatePathForCwd(defaultSettings.StartingDirectory()));
        _OpenElevatedWT(newTerminalArgs);
        return true;
    }

    // Method Description:
    // - Handles the change of connection state.
    // If the connection state is failure show information bar suggesting to configure termination behavior
    // (unless user asked not to show this message again)
    // Arguments:
    // - sender: the ICoreState instance containing the connection state
    // Return Value:
    // - <none>
    winrt::fire_and_forget TerminalPage::_ConnectionStateChangedHandler(const IInspectable& sender, const IInspectable& /*args*/) const
    {
        if (const auto coreState{ sender.try_as<winrt::Microsoft::Terminal::Control::ICoreState>() })
        {
            const auto newConnectionState = coreState.ConnectionState();
            if (newConnectionState == ConnectionState::Failed && !_IsMessageDismissed(InfoBarMessage::CloseOnExitInfo))
            {
                co_await wil::resume_foreground(Dispatcher());
                if (const auto infoBar = FindName(L"CloseOnExitInfoBar").try_as<MUX::Controls::InfoBar>())
                {
                    infoBar.IsOpen(true);
                }
            }
        }
    }

    // Method Description:
    // - Persists the user's choice not to show information bar guiding to configure termination behavior.
    // Then hides this information buffer.
    // Arguments:
    // - <none>
    // Return Value:
    // - <none>
    void TerminalPage::_CloseOnExitInfoDismissHandler(const IInspectable& /*sender*/, const IInspectable& /*args*/) const
    {
        _DismissMessage(InfoBarMessage::CloseOnExitInfo);
        if (const auto infoBar = FindName(L"CloseOnExitInfoBar").try_as<MUX::Controls::InfoBar>())
        {
            infoBar.IsOpen(false);
        }
    }

    // Method Description:
    // - Persists the user's choice not to show information bar warning about "Touch keyboard and Handwriting Panel Service" disabled
    // Then hides this information buffer.
    // Arguments:
    // - <none>
    // Return Value:
    // - <none>
    void TerminalPage::_KeyboardServiceWarningInfoDismissHandler(const IInspectable& /*sender*/, const IInspectable& /*args*/) const
    {
        _DismissMessage(InfoBarMessage::KeyboardServiceWarning);
        if (const auto infoBar = FindName(L"KeyboardServiceWarningInfoBar").try_as<MUX::Controls::InfoBar>())
        {
            infoBar.IsOpen(false);
        }
    }

    // Method Description:
    // - Persists the user's choice not to show the information bar warning about "Windows Terminal can be set as your default terminal application"
    // Then hides this information buffer.
    // Arguments:
    // - <none>
    // Return Value:
    // - <none>
    void TerminalPage::_SetAsDefaultDismissHandler(const IInspectable& /*sender*/, const IInspectable& /*args*/)
    {
        _DismissMessage(InfoBarMessage::SetAsDefault);
        if (const auto infoBar = FindName(L"SetAsDefaultInfoBar").try_as<MUX::Controls::InfoBar>())
        {
            infoBar.IsOpen(false);
        }

        TraceLoggingWrite(g_hTerminalAppProvider, "SetAsDefaultTipDismissed", TraceLoggingKeyword(MICROSOFT_KEYWORD_MEASURES), TelemetryPrivacyDataTag(PDT_ProductAndServiceUsage));

        _FocusCurrentTab(true);
    }

    // Method Description:
    // - Dismisses the Default Terminal tip and opens the settings.
    void TerminalPage::_SetAsDefaultOpenSettingsHandler(const IInspectable& /*sender*/, const IInspectable& /*args*/)
    {
        if (const auto infoBar = FindName(L"SetAsDefaultInfoBar").try_as<MUX::Controls::InfoBar>())
        {
            infoBar.IsOpen(false);
        }

        TraceLoggingWrite(g_hTerminalAppProvider, "SetAsDefaultTipInteracted", TraceLoggingKeyword(MICROSOFT_KEYWORD_MEASURES), TelemetryPrivacyDataTag(PDT_ProductAndServiceUsage));

        OpenSettingsUI();
    }

    // Method Description:
    // - Checks whether information bar message was dismissed earlier (in the application state)
    // Arguments:
    // - message: message to look for in the state
    // Return Value:
    // - true, if the message was dismissed
    bool TerminalPage::_IsMessageDismissed(const InfoBarMessage& message)
    {
        if (const auto dismissedMessages{ ApplicationState::SharedInstance().DismissedMessages() })
        {
            for (const auto& dismissedMessage : dismissedMessages)
            {
                if (dismissedMessage == message)
                {
                    return true;
                }
            }
        }
        return false;
    }

    // Method Description:
    // - Persists the user's choice to dismiss information bar message (in application state)
    // Arguments:
    // - message: message to dismiss
    // Return Value:
    // - <none>
    void TerminalPage::_DismissMessage(const InfoBarMessage& message)
    {
        const auto applicationState = ApplicationState::SharedInstance();
        std::vector<InfoBarMessage> messages;

        if (const auto values = applicationState.DismissedMessages())
        {
            messages.resize(values.Size());
            values.GetMany(0, messages);
        }

        if (std::none_of(messages.begin(), messages.end(), [&](const auto& m) { return m == message; }))
        {
            messages.emplace_back(message);
        }

        applicationState.DismissedMessages(std::move(messages));
    }

    void TerminalPage::_updateThemeColors()
    {
        if (_settings == nullptr)
        {
            return;
        }

        const auto theme = _settings.GlobalSettings().CurrentTheme();
        auto requestedTheme{ theme.RequestedTheme() };

        {
            _updatePaneResources(requestedTheme);

            for (const auto& tab : _tabs)
            {
                if (auto terminalTab{ _GetTerminalTabImpl(tab) })
                {
                    // The root pane will propagate the theme change to all its children.
                    if (const auto& rootPane{ terminalTab->GetRootPane() })
                    {
                        rootPane->UpdateResources(_paneResources);
                    }
                }
            }
        }

        const auto res = Application::Current().Resources();

        // Use our helper to lookup the theme-aware version of the resource.
        const auto tabViewBackgroundKey = winrt::box_value(L"TabViewBackground");
        const auto backgroundSolidBrush = ThemeLookup(res, requestedTheme, tabViewBackgroundKey).as<Media::SolidColorBrush>();

        til::color bgColor = backgroundSolidBrush.Color();

        Media::Brush terminalBrush{ nullptr };
        if (const auto& control{ _GetActiveControl() })
        {
            terminalBrush = control.BackgroundBrush();
        }
        else if (const auto& settingsTab{ _GetFocusedTab().try_as<TerminalApp::SettingsTab>() })
        {
            terminalBrush = settingsTab.Content().try_as<Settings::Editor::MainPage>().BackgroundBrush();
        }

        if (_settings.GlobalSettings().UseAcrylicInTabRow())
        {
            const auto acrylicBrush = Media::AcrylicBrush();
            acrylicBrush.BackgroundSource(Media::AcrylicBackgroundSource::HostBackdrop);
            acrylicBrush.FallbackColor(bgColor);
            acrylicBrush.TintColor(bgColor);
            acrylicBrush.TintOpacity(0.5);

            TitlebarBrush(acrylicBrush);
        }
        else if (auto tabRowBg{ theme.TabRow() ? (_activated ? theme.TabRow().Background() :
                                                               theme.TabRow().UnfocusedBackground()) :
                                                 ThemeColor{ nullptr } })
        {
            const auto themeBrush{ tabRowBg.Evaluate(res, terminalBrush, true) };
            bgColor = ThemeColor::ColorFromBrush(themeBrush);
            TitlebarBrush(themeBrush);
        }
        else
        {
            // Nothing was set in the theme - fall back to our original `TabViewBackground` color.
            TitlebarBrush(backgroundSolidBrush);
        }

        if (!_settings.GlobalSettings().ShowTabsInTitlebar())
        {
            _tabRow.Background(TitlebarBrush());
        }

        // Second: Update the colors of our individual TabViewItems. This
        // applies tab.background to the tabs via TerminalTab::ThemeColor.
        //
        // Do this second, so that we already know the bgColor of the titlebar.
        {
            const auto tabBackground = theme.Tab() ? theme.Tab().Background() : nullptr;
            const auto tabUnfocusedBackground = theme.Tab() ? theme.Tab().UnfocusedBackground() : nullptr;
            for (const auto& tab : _tabs)
            {
                winrt::com_ptr<TabBase> tabImpl;
                tabImpl.copy_from(winrt::get_self<TabBase>(tab));
                tabImpl->ThemeColor(tabBackground, tabUnfocusedBackground, bgColor);
            }
        }
        // Update the new tab button to have better contrast with the new color.
        // In theory, it would be convenient to also change these for the
        // inactive tabs as well, but we're leaving that as a follow up.
        _SetNewTabButtonColor(bgColor, bgColor);

        // Third: the window frame. This is basically the same logic as the tab row background.
        // We'll set our `FrameBrush` property, for the window to later use.
        const auto windowTheme{ theme.Window() };
        if (auto windowFrame{ windowTheme ? (_activated ? windowTheme.Frame() :
                                                          windowTheme.UnfocusedFrame()) :
                                            ThemeColor{ nullptr } })
        {
            const auto themeBrush{ windowFrame.Evaluate(res, terminalBrush, true) };
            FrameBrush(themeBrush);
        }
        else
        {
            // Nothing was set in the theme - fall back to null. The window will
            // use that as an indication to use the default window frame.
            FrameBrush(nullptr);
        }
    }

    // Function Description:
    // - Attempts to load some XAML resources that Panes will need. This includes:
    //   * The Color they'll use for active Panes's borders - SystemAccentColor
    //   * The Brush they'll use for inactive Panes - TabViewBackground (to match the
    //     color of the titlebar)
    // Arguments:
    // - requestedTheme: this should be the currently active Theme for the app
    // Return Value:
    // - <none>
    void TerminalPage::_updatePaneResources(const winrt::Windows::UI::Xaml::ElementTheme& requestedTheme)
    {
        const auto res = Application::Current().Resources();
        const auto accentColorKey = winrt::box_value(L"SystemAccentColor");
        if (res.HasKey(accentColorKey))
        {
            const auto colorFromResources = ThemeLookup(res, requestedTheme, accentColorKey);
            // If SystemAccentColor is _not_ a Color for some reason, use
            // Transparent as the color, so we don't do this process again on
            // the next pane (by leaving s_focusedBorderBrush nullptr)
            auto actualColor = winrt::unbox_value_or<Color>(colorFromResources, Colors::Black());
            _paneResources.focusedBorderBrush = SolidColorBrush(actualColor);
        }
        else
        {
            // DON'T use Transparent here - if it's "Transparent", then it won't
            // be able to hittest for clicks, and then clicking on the border
            // will eat focus.
            _paneResources.focusedBorderBrush = SolidColorBrush{ Colors::Black() };
        }

        const auto unfocusedBorderBrushKey = winrt::box_value(L"UnfocusedBorderBrush");
        if (res.HasKey(unfocusedBorderBrushKey))
        {
            // MAKE SURE TO USE ThemeLookup, so that we get the correct resource for
            // the requestedTheme, not just the value from the resources (which
            // might not respect the settings' requested theme)
            auto obj = ThemeLookup(res, requestedTheme, unfocusedBorderBrushKey);
            _paneResources.unfocusedBorderBrush = obj.try_as<winrt::Windows::UI::Xaml::Media::SolidColorBrush>();
        }
        else
        {
            // DON'T use Transparent here - if it's "Transparent", then it won't
            // be able to hittest for clicks, and then clicking on the border
            // will eat focus.
            _paneResources.unfocusedBorderBrush = SolidColorBrush{ Colors::Black() };
        }

        const auto broadcastColorKey = winrt::box_value(L"BroadcastPaneBorderColor");
        if (res.HasKey(broadcastColorKey))
        {
            // MAKE SURE TO USE ThemeLookup
            auto obj = ThemeLookup(res, requestedTheme, broadcastColorKey);
            _paneResources.broadcastBorderBrush = obj.try_as<winrt::Windows::UI::Xaml::Media::SolidColorBrush>();
        }
        else
        {
            // DON'T use Transparent here - if it's "Transparent", then it won't
            // be able to hittest for clicks, and then clicking on the border
            // will eat focus.
            _paneResources.broadcastBorderBrush = SolidColorBrush{ Colors::Black() };
        }
    }

    void TerminalPage::WindowActivated(const bool activated)
    {
        // Stash if we're activated. Use that when we reload
        // the settings, change active panes, etc.
        _activated = activated;
        _updateThemeColors();
    }

    winrt::fire_and_forget TerminalPage::_ControlCompletionsChangedHandler(const IInspectable sender,
                                                                           const CompletionsChangedEventArgs args)
    {
        // This will come in on a background (not-UI, not output) thread.

        // This won't even get hit if the velocity flag is disabled - we gate
        // registering for the event based off of
        // Feature_ShellCompletions::IsEnabled back in _RegisterTerminalEvents

        // User must explicitly opt-in on Preview builds
        if (!_settings.GlobalSettings().EnableShellCompletionMenu())
        {
            co_return;
        }

        // Parse the json string into a collection of actions
        try
        {
            auto commandsCollection = Command::ParsePowerShellMenuComplete(args.MenuJson(),
                                                                           args.ReplacementLength());

            auto weakThis{ get_weak() };
            Dispatcher().RunAsync(CoreDispatcherPriority::Normal, [weakThis, commandsCollection, sender]() {
                // On the UI thread...
                if (const auto& page{ weakThis.get() })
                {
                    // Open the Suggestions UI with the commands from the control
                    page->_OpenSuggestions(sender.try_as<TermControl>(), commandsCollection, SuggestionsMode::Menu, L"");
                }
            });
        }
        CATCH_LOG();
    }

    void TerminalPage::_OpenSuggestions(
        const TermControl& sender,
        IVector<Command> commandsCollection,
        winrt::TerminalApp::SuggestionsMode mode,
        winrt::hstring filterText)

    {
        // ON THE UI THREAD
        assert(Dispatcher().HasThreadAccess());

        if (commandsCollection == nullptr)
        {
            return;
        }
        if (commandsCollection.Size() == 0)
        {
            if (const auto p = SuggestionsElement())
            {
                p.Visibility(Visibility::Collapsed);
            }
            return;
        }

        const auto& control{ sender ? sender : _GetActiveControl() };
        if (!control)
        {
            return;
        }

        const auto& sxnUi{ LoadSuggestionsUI() };

        const auto characterSize{ control.CharacterDimensions() };
        // This is in control-relative space. We'll need to convert it to page-relative space.
        const auto cursorPos{ control.CursorPositionInDips() };
        const auto controlTransform = control.TransformToVisual(this->Root());
        const auto realCursorPos{ controlTransform.TransformPoint({ cursorPos.X, cursorPos.Y }) }; // == controlTransform + cursorPos
        const Windows::Foundation::Size windowDimensions{ gsl::narrow_cast<float>(ActualWidth()), gsl::narrow_cast<float>(ActualHeight()) };

        sxnUi.Open(mode,
                   commandsCollection,
                   filterText,
                   realCursorPos,
                   windowDimensions,
                   characterSize.Height);
    }

    void TerminalPage::_ContextMenuOpened(const IInspectable& sender,
                                          const IInspectable& /*args*/)
    {
        _PopulateContextMenu(sender, false /*withSelection*/);
    }
    void TerminalPage::_SelectionMenuOpened(const IInspectable& sender,
                                            const IInspectable& /*args*/)
    {
        _PopulateContextMenu(sender, true /*withSelection*/);
    }

    void TerminalPage::_PopulateContextMenu(const IInspectable& sender,
                                            const bool withSelection)
    {
        // withSelection can be used to add actions that only appear if there's
        // selected text, like "search the web". In this initial draft, it's not
        // actually augmented by the TerminalPage, so it's left commented out.

        const auto& menu{ sender.try_as<MUX::Controls::CommandBarFlyout>() };
        if (!menu)
        {
            return;
        }

        // Helper lambda for dispatching an ActionAndArgs onto the
        // ShortcutActionDispatch. Used below to wire up each menu entry to the
        // respective action.

        auto weak = get_weak();
        auto makeCallback = [weak](const ActionAndArgs& actionAndArgs) {
            return [weak, actionAndArgs](auto&&, auto&&) {
                if (auto page{ weak.get() })
                {
                    page->_actionDispatch->DoAction(actionAndArgs);
                }
            };
        };

        auto makeItem = [&menu, &makeCallback](const winrt::hstring& label,
                                               const winrt::hstring& icon,
                                               const auto& action) {
            AppBarButton button{};

            if (!icon.empty())
            {
                auto iconElement = IconPathConverter::IconWUX(icon);
                Automation::AutomationProperties::SetAccessibilityView(iconElement, Automation::Peers::AccessibilityView::Raw);
                button.Icon(iconElement);
            }

            button.Label(label);
            button.Click(makeCallback(action));
            menu.SecondaryCommands().Append(button);
        };

        // Wire up each item to the action that should be performed. By actually
        // connecting these to actions, we ensure the implementation is
        // consistent. This also leaves room for customizing this menu with
        // actions in the future.

        makeItem(RS_(L"SplitPaneText"), L"\xF246", ActionAndArgs{ ShortcutAction::SplitPane, SplitPaneArgs{ SplitType::Duplicate } });
        makeItem(RS_(L"DuplicateTabText"), L"\xF5ED", ActionAndArgs{ ShortcutAction::DuplicateTab, nullptr });

        // Only wire up "Close Pane" if there's multiple panes.
        if (_GetFocusedTabImpl()->GetLeafPaneCount() > 1)
        {
            makeItem(RS_(L"PaneClose"), L"\xE89F", ActionAndArgs{ ShortcutAction::ClosePane, nullptr });
        }

        if (withSelection)
        {
            makeItem(RS_(L"SearchWebText"), L"\xF6FA", ActionAndArgs{ ShortcutAction::SearchForText, nullptr });
        }

        makeItem(RS_(L"TabClose"), L"\xE711", ActionAndArgs{ ShortcutAction::CloseTab, CloseTabArgs{ _GetFocusedTabIndex().value() } });
    }

    // Handler for our WindowProperties's PropertyChanged event. We'll use this
    // to pop the "Identify Window" toast when the user renames our window.
    winrt::fire_and_forget TerminalPage::_windowPropertyChanged(const IInspectable& /*sender*/,
                                                                const WUX::Data::PropertyChangedEventArgs& args)
    {
        if (args.PropertyName() != L"WindowName")
        {
            co_return;
        }
        auto weakThis{ get_weak() };
        // On the foreground thread, raise property changed notifications, and
        // display the success toast.
        co_await wil::resume_foreground(Dispatcher());
        if (auto page{ weakThis.get() })
        {
            // DON'T display the confirmation if this is the name we were
            // given on startup!
            if (page->_startupState == StartupState::Initialized)
            {
                page->IdentifyWindow();
            }
        }
    }

    void TerminalPage::_onTabDragStarting(const winrt::Microsoft::UI::Xaml::Controls::TabView&,
                                          const winrt::Microsoft::UI::Xaml::Controls::TabViewTabDragStartingEventArgs& e)
    {
        // Get the tab impl from this event.
        const auto eventTab = e.Tab();
        const auto tabBase = _GetTabByTabViewItem(eventTab);
        winrt::com_ptr<TabBase> tabImpl;
        tabImpl.copy_from(winrt::get_self<TabBase>(tabBase));
        if (tabImpl)
        {
            // First: stash the tab we started dragging.
            // We're going to be asked for this.
            _stashed.draggedTab = tabImpl;

            // Stash the offset from where we started the drag to the
            // tab's origin. We'll use that offset in the future to help
            // position the dropped window.

            // First, the position of the pointer, from the CoreWindow
            const til::point pointerPosition{ til::math::rounding, CoreWindow::GetForCurrentThread().PointerPosition() };
            // Next, the position of the tab itself:
            const til::point tabPosition{ til::math::rounding, eventTab.TransformToVisual(nullptr).TransformPoint({ 0, 0 }) };
            // Now, we need to add the origin of our CoreWindow to the tab
            // position.
            const auto& coreWindowBounds{ CoreWindow::GetForCurrentThread().Bounds() };
            const til::point windowOrigin{ til::math::rounding, coreWindowBounds.X, coreWindowBounds.Y };
            const auto realTabPosition = windowOrigin + tabPosition;
            // Subtract the two to get the offset.
            _stashed.dragOffset = til::point{ pointerPosition - realTabPosition };

            // Into the DataPackage, let's stash our own window ID.
            const auto id{ _WindowProperties.WindowId() };

            // Get our PID
            const auto pid{ GetCurrentProcessId() };

            e.Data().Properties().Insert(L"windowId", winrt::box_value(id));
            e.Data().Properties().Insert(L"pid", winrt::box_value<uint32_t>(pid));
            e.Data().RequestedOperation(DataPackageOperation::Move);

            // The next thing that will happen:
            //  * Another TerminalPage will get a TabStripDragOver, then get a
            //    TabStripDrop
            //    * This will be handled by the _other_ page asking the monarch
            //      to ask us to send our content to them.
            //  * We'll get a TabDroppedOutside to indicate that this tab was
            //    dropped _not_ on a TabView.
            //    * This will be handled by _onTabDroppedOutside, which will
            //      raise a MoveContent (to a new window) event.
        }
    }

    void TerminalPage::_onTabStripDragOver(const winrt::Windows::Foundation::IInspectable& /*sender*/,
                                           const winrt::Windows::UI::Xaml::DragEventArgs& e)
    {
        // We must mark that we can accept the drag/drop. The system will never
        // call TabStripDrop on us if we don't indicate that we're willing.
        const auto& props{ e.DataView().Properties() };
        if (props.HasKey(L"windowId") &&
            props.HasKey(L"pid") &&
            (winrt::unbox_value_or<uint32_t>(props.TryLookup(L"pid"), 0u) == GetCurrentProcessId()))
        {
            e.AcceptedOperation(DataPackageOperation::Move);
        }

        // You may think to yourself, this is a great place to increase the
        // width of the TabView artificially, to make room for the new tab item.
        // However, we'll never get a message that the tab left the tab view
        // (without being dropped). So there's no good way to resize back down.
    }

    // Method Description:
    // - Called on the TARGET of a tab drag/drop. We'll unpack the DataPackage
    //   to find who the tab came from. We'll then ask the Monarch to ask the
    //   sender to move that tab to us.
    winrt::fire_and_forget TerminalPage::_onTabStripDrop(winrt::Windows::Foundation::IInspectable /*sender*/,
                                                         winrt::Windows::UI::Xaml::DragEventArgs e)
    {
        // Get the PID and make sure it is the same as ours.
        if (const auto& pidObj{ e.DataView().Properties().TryLookup(L"pid") })
        {
            const auto pid{ winrt::unbox_value_or<uint32_t>(pidObj, 0u) };
            if (pid != GetCurrentProcessId())
            {
                // The PID doesn't match ours. We can't handle this drop.
                co_return;
            }
        }
        else
        {
            // No PID? We can't handle this drop. Bail.
            co_return;
        }

        const auto& windowIdObj{ e.DataView().Properties().TryLookup(L"windowId") };
        if (windowIdObj == nullptr)
        {
            // No windowId? Bail.
            co_return;
        }
        const uint64_t src{ winrt::unbox_value<uint64_t>(windowIdObj) };

        // Figure out where in the tab strip we're dropping this tab. Add that
        // index to the request. This is largely taken from the WinUI sample
        // app.

        // We need to be on OUR UI thread to figure out where we dropped
        auto weakThis{ get_weak() };
        co_await wil::resume_foreground(Dispatcher());
        if (const auto& page{ weakThis.get() })
        {
            // First we need to get the position in the List to drop to
            auto index = -1;

            // Determine which items in the list our pointer is between.
            for (auto i = 0u; i < _tabView.TabItems().Size(); i++)
            {
                if (const auto& item{ _tabView.ContainerFromIndex(i).try_as<winrt::MUX::Controls::TabViewItem>() })
                {
                    const auto posX{ e.GetPosition(item).X }; // The point of the drop, relative to the tab
                    const auto itemWidth{ item.ActualWidth() }; // The right of the tab
                    // If the drag point is on the left half of the tab, then insert here.
                    if (posX < itemWidth / 2)
                    {
                        index = i;
                        break;
                    }
                }
            }

            // `this` is safe to use
            const auto request = winrt::make_self<RequestReceiveContentArgs>(src, _WindowProperties.WindowId(), index);

            // This will go up to the monarch, who will then dispatch the request
            // back down to the source TerminalPage, who will then perform a
            // RequestMoveContent to move their tab to us.
            _RequestReceiveContentHandlers(*this, *request);
        }
    }

    // Method Description:
    // - This is called on the drag/drop SOURCE TerminalPage, when the monarch has
    //   requested that we send our tab to another window. We'll need to
    //   serialize the tab, and send it to the monarch, who will then send it to
    //   the destination window.
    // - Fortunately, sending the tab is basically just a MoveTab action, so we
    //   can largely reuse that.
    winrt::fire_and_forget TerminalPage::SendContentToOther(winrt::TerminalApp::RequestReceiveContentArgs args)
    {
        // validate that we're the source window of the tab in this request
        if (args.SourceWindow() != _WindowProperties.WindowId())
        {
            co_return;
        }
        if (!_stashed.draggedTab)
        {
            co_return;
        }

        // must do the work of adding/removing tabs on the UI thread.
        auto weakThis{ get_weak() };
        co_await wil::resume_foreground(Dispatcher(), CoreDispatcherPriority::Normal);
        if (const auto& page{ weakThis.get() })
        {
            // `this` is safe to use in here.

            _sendDraggedTabToWindow(winrt::hstring{ fmt::format(L"{}", args.TargetWindow()) },
                                    args.TabIndex(),
                                    std::nullopt);
        }
    }

    winrt::fire_and_forget TerminalPage::_onTabDroppedOutside(winrt::IInspectable sender,
                                                              winrt::MUX::Controls::TabViewTabDroppedOutsideEventArgs e)
    {
        // Get the current pointer point from the CoreWindow
        const auto& pointerPoint{ CoreWindow::GetForCurrentThread().PointerPosition() };

        // This is called when a tab FROM OUR WINDOW was dropped outside the
        // tabview. We already know which tab was being dragged. We'll just
        // invoke a moveTab action with the target window being -1. That will
        // force the creation of a new window.

        if (!_stashed.draggedTab)
        {
            co_return;
        }

        // must do the work of adding/removing tabs on the UI thread.
        auto weakThis{ get_weak() };
        co_await wil::resume_foreground(Dispatcher(), CoreDispatcherPriority::Normal);
        if (const auto& page{ weakThis.get() })
        {
            // `this` is safe to use in here.

            // We need to convert the pointer point to a point that we can use
            // to position the new window. We'll use the drag offset from before
            // so that the tab in the new window is positioned so that it's
            // basically still directly under the cursor.

            // -1 is the magic number for "new window"
            // 0 as the tab index, because we don't care. It's making a new window. It'll be the only tab.
            const til::point adjusted = til::point{ til::math::rounding, pointerPoint } - _stashed.dragOffset;
            _sendDraggedTabToWindow(winrt::hstring{ L"-1" }, 0, adjusted);
        }
    }

    void TerminalPage::_sendDraggedTabToWindow(const winrt::hstring& windowId,
                                               const uint32_t tabIndex,
                                               std::optional<til::point> dragPoint)
    {
        auto startupActions = _stashed.draggedTab->BuildStartupActions(true);
        _DetachTabFromWindow(_stashed.draggedTab);

        _MoveContent(std::move(startupActions), windowId, tabIndex, dragPoint);
        // _RemoveTab will make sure to null out the _stashed.draggedTab
        _RemoveTab(*_stashed.draggedTab);
    }

    /// <summary>
    /// Creates a sub flyout menu for profile items in the split button menu that when clicked will show a menu item for
    /// Run as Administrator
    /// </summary>
    /// <param name="profileIndex">The index for the profileMenuItem</param>
    /// <returns>MenuFlyout that will show when the context is request on a profileMenuItem</returns>
    WUX::Controls::MenuFlyout TerminalPage::_CreateRunAsAdminFlyout(int profileIndex)
    {
        // Create the MenuFlyout and set its placement
        WUX::Controls::MenuFlyout profileMenuItemFlyout{};
        profileMenuItemFlyout.Placement(WUX::Controls::Primitives::FlyoutPlacementMode::BottomEdgeAlignedRight);

        // Create the menu item and an icon to use in the menu
        WUX::Controls::MenuFlyoutItem runAsAdminItem{};
        WUX::Controls::FontIcon adminShieldIcon{};

        adminShieldIcon.Glyph(L"\xEA18");
        adminShieldIcon.FontFamily(Media::FontFamily{ L"Segoe Fluent Icons, Segoe MDL2 Assets" });

        runAsAdminItem.Icon(adminShieldIcon);
        runAsAdminItem.Text(RS_(L"RunAsAdminFlyout/Text"));

        // Click handler for the flyout item
        runAsAdminItem.Click([profileIndex, weakThis{ get_weak() }](auto&&, auto&&) {
            if (auto page{ weakThis.get() })
            {
                NewTerminalArgs args{ profileIndex };
                args.Elevate(true);
                page->_OpenNewTerminalViaDropdown(args);
            }
        });

        profileMenuItemFlyout.Items().Append(runAsAdminItem);

        return profileMenuItemFlyout;
    }

}<|MERGE_RESOLUTION|>--- conflicted
+++ resolved
@@ -1653,7 +1653,6 @@
         });
 
         term.ShowWindowChanged({ get_weak(), &TerminalPage::_ShowWindowChangedHandler });
-<<<<<<< HEAD
 
         // Don't even register for the event if the feature is compiled off.
         if constexpr (Feature_ShellCompletions::IsEnabled())
@@ -1663,9 +1662,8 @@
 
         term.ContextMenu().Opening({ this, &TerminalPage::_ContextMenuOpened });
         term.SelectionContextMenu().Opening({ this, &TerminalPage::_SelectionMenuOpened });
-=======
+
         term.SendNotification({ get_weak(), &TerminalPage::_SendNotificationHandler });
->>>>>>> 6ac5137b
     }
 
     // Method Description:
@@ -2823,7 +2821,9 @@
         // notification will end up launching an unelevated instance to handle
         // it, and there's no good way to get back to the elevated one.
         // Possibly revisit after GH #13276.
-        if (IsElevated())
+        //
+        // We're using CanDragDrop, because TODO! I bet this works with UAC disabled
+        if (!CanDragDrop())
         {
             co_return;
         }
@@ -2894,7 +2894,7 @@
         XmlDocument doc;
         doc.LoadXml(xmlTemplate);
         // Populate with text and values
-        auto payload{ fmt::format(L"window={}&tabIndex=0", WindowId()) };
+        auto payload{ fmt::format(L"window={}&tabIndex=0", WindowProperties().WindowId()) };
         doc.DocumentElement().SetAttribute(L"launch", payload);
         doc.SelectSingleNode(L"//text[1]").InnerText(title);
         doc.SelectSingleNode(L"//text[2]").InnerText(body);

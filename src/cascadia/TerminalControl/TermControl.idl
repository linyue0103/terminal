--- conflicted
+++ resolved
@@ -1,107 +1,70 @@
-// Copyright (c) Microsoft Corporation.
-// Licensed under the MIT license.
-
-import "IMouseWheelListener.idl";
-import "IControlSettings.idl";
-import "IDirectKeyListener.idl";
-import "EventArgs.idl";
-<<<<<<< HEAD
-=======
-import "ICoreState.idl";
->>>>>>> 5e655ef2
-
-namespace Microsoft.Terminal.Control
-{
-
-    [default_interface] runtimeclass TermControl : Windows.UI.Xaml.Controls.UserControl,
-                                                      IDirectKeyListener,
-                                                      IMouseWheelListener,
-                                                      ICoreState
-    {
-        TermControl(Microsoft.Terminal.Control.IControlSettings settings, Microsoft.Terminal.TerminalConnection.ITerminalConnection connection);
-
-        static Windows.Foundation.Size GetProposedDimensions(Microsoft.Terminal.Control.IControlSettings settings, UInt32 dpi);
-
-        void UpdateSettings();
-
-        Microsoft.Terminal.Control.IControlSettings Settings { get; };
-
-        event Windows.Foundation.TypedEventHandler<Object, TitleChangedEventArgs> TitleChanged;
-        event FontSizeChangedEventArgs FontSizeChanged;
-        event Windows.Foundation.TypedEventHandler<Object, CopyToClipboardEventArgs> CopyToClipboard;
-<<<<<<< HEAD
-        event Windows.Foundation.TypedEventHandler<Object, PasteFromClipboardEventArgs> PasteFromClipboard;
-        event Windows.Foundation.TypedEventHandler<Object, OpenHyperlinkEventArgs> OpenHyperlink;
-        event Windows.Foundation.TypedEventHandler<Object, Object> SetTaskbarProgress;
-        event Windows.Foundation.TypedEventHandler<Object, NoticeEventArgs> RaiseNotice;
-=======
-        event Windows.Foundation.TypedEventHandler<TermControl, PasteFromClipboardEventArgs> PasteFromClipboard;
-        event Windows.Foundation.TypedEventHandler<TermControl, OpenHyperlinkEventArgs> OpenHyperlink;
-        event Windows.Foundation.TypedEventHandler<Object, Object> SetTaskbarProgress;
-        event Windows.Foundation.TypedEventHandler<TermControl, NoticeEventArgs> RaiseNotice;
->>>>>>> 5e655ef2
-        event Windows.Foundation.TypedEventHandler<Object, Object> WarningBell;
-        event Windows.Foundation.TypedEventHandler<Object, Object> HidePointerCursor;
-        event Windows.Foundation.TypedEventHandler<Object, Object> RestorePointerCursor;
-        event Windows.Foundation.TypedEventHandler<Object, Object> TabColorChanged;
-        event Windows.Foundation.TypedEventHandler<Object, Object> ReadOnlyChanged;
-        event Windows.Foundation.TypedEventHandler<Object, Object> FocusFollowMouseRequested;
-
-        event ScrollPositionChangedEventArgs ScrollPositionChanged;
-        event Windows.Foundation.TypedEventHandler<Object, Object> TabColorChanged;
-        event Windows.Foundation.TypedEventHandler<Object, Object> ReadOnlyChanged;
-        event Windows.Foundation.TypedEventHandler<Object, Object> FocusFollowMouseRequested;
-
-        event Windows.Foundation.TypedEventHandler<TermControl, Windows.UI.Xaml.RoutedEventArgs> Initialized;
-<<<<<<< HEAD
-        // This is an event handler forwarder for the underlying connection.
-        // We expose this and ConnectionState here so that it might eventually be data bound.
-        event Windows.Foundation.TypedEventHandler<Object, IInspectable> ConnectionStateChanged;
-
-        Microsoft.Terminal.TerminalConnection.ConnectionState ConnectionState { get; };
-=======
-        // // This is an event handler forwarder for the underlying connection.
-        // // We expose this and ConnectionState here so that it might eventually be data bound.
-        event Windows.Foundation.TypedEventHandler<Object, Object> ConnectionStateChanged;
-        // Microsoft.Terminal.TerminalConnection.ConnectionState ConnectionState { get; };
->>>>>>> 5e655ef2
-
-
-        Boolean CopySelectionToClipboard(Boolean singleLine, Windows.Foundation.IReference<CopyFormat> formats);
-        void PasteTextFromClipboard();
-        void Close();
-        Windows.Foundation.Size CharacterDimensions { get; };
-        Windows.Foundation.Size MinimumSize { get; };
-        Single SnapDimensionToGrid(Boolean widthOrHeight, Single dimension);
-
-        void ScrollViewport(Int32 viewTop);
-<<<<<<< HEAD
-        Int32 GetScrollOffset();
-        Int32 GetViewHeight();
-=======
-        // Int32 GetScrollOffset();
-        // Int32 GetViewHeight();
-        // event ScrollPositionChangedEventArgs ScrollPositionChanged;
->>>>>>> 5e655ef2
-
-        void CreateSearchBoxControl();
-
-        void SearchMatch(Boolean goForward);
-
-        void AdjustFontSize(Int32 fontSizeDelta);
-        void ResetFontSize();
-
-        void ToggleShaderEffects();
-        void SendInput(String input);
-
-        // void TaskbarProgressChanged();
-
-<<<<<<< HEAD
-        Windows.Foundation.IReference<Windows.UI.Color> TabColor { get; };
-=======
->>>>>>> 5e655ef2
-
-        Boolean ReadOnly { get; };
-        void ToggleReadOnly();
-    }
-}
+// Copyright (c) Microsoft Corporation.
+// Licensed under the MIT license.
+
+import "IMouseWheelListener.idl";
+import "IControlSettings.idl";
+import "IDirectKeyListener.idl";
+import "EventArgs.idl";
+import "ICoreState.idl";
+
+namespace Microsoft.Terminal.Control
+{
+
+    [default_interface] runtimeclass TermControl : Windows.UI.Xaml.Controls.UserControl,
+                                                   IDirectKeyListener,
+                                                   IMouseWheelListener,
+                                                   ICoreState
+    {
+        TermControl(IControlSettings settings,
+                    Microsoft.Terminal.TerminalConnection.ITerminalConnection connection);
+
+        static Windows.Foundation.Size GetProposedDimensions(IControlSettings settings, UInt32 dpi);
+
+        void UpdateSettings();
+
+        Microsoft.Terminal.Control.IControlSettings Settings { get; };
+
+        event FontSizeChangedEventArgs FontSizeChanged;
+        event Windows.Foundation.TypedEventHandler<Object, TitleChangedEventArgs> TitleChanged;
+        event Windows.Foundation.TypedEventHandler<Object, CopyToClipboardEventArgs> CopyToClipboard;
+        event Windows.Foundation.TypedEventHandler<Object, PasteFromClipboardEventArgs> PasteFromClipboard;
+        event Windows.Foundation.TypedEventHandler<Object, OpenHyperlinkEventArgs> OpenHyperlink;
+        event Windows.Foundation.TypedEventHandler<Object, Object> SetTaskbarProgress;
+        event Windows.Foundation.TypedEventHandler<Object, NoticeEventArgs> RaiseNotice;
+        event Windows.Foundation.TypedEventHandler<Object, Object> WarningBell;
+        event Windows.Foundation.TypedEventHandler<Object, Object> HidePointerCursor;
+        event Windows.Foundation.TypedEventHandler<Object, Object> RestorePointerCursor;
+        event Windows.Foundation.TypedEventHandler<Object, Object> TabColorChanged;
+        event Windows.Foundation.TypedEventHandler<Object, Object> ReadOnlyChanged;
+        event Windows.Foundation.TypedEventHandler<Object, Object> FocusFollowMouseRequested;
+
+        event Windows.Foundation.TypedEventHandler<TermControl, Windows.UI.Xaml.RoutedEventArgs> Initialized;
+        // This is an event handler forwarder for the underlying connection.
+        // We expose this and ConnectionState here so that it might eventually be data bound.
+        event Windows.Foundation.TypedEventHandler<Object, IInspectable> ConnectionStateChanged;
+
+        Boolean CopySelectionToClipboard(Boolean singleLine, Windows.Foundation.IReference<CopyFormat> formats);
+        void PasteTextFromClipboard();
+        void Close();
+        Windows.Foundation.Size CharacterDimensions { get; };
+        Windows.Foundation.Size MinimumSize { get; };
+        Single SnapDimensionToGrid(Boolean widthOrHeight, Single dimension);
+
+        void ScrollViewport(Int32 viewTop);
+
+        void CreateSearchBoxControl();
+
+        void SearchMatch(Boolean goForward);
+
+        void AdjustFontSize(Int32 fontSizeDelta);
+        void ResetFontSize();
+
+        void ToggleShaderEffects();
+        void SendInput(String input);
+
+        // void TaskbarProgressChanged();
+
+        Boolean ReadOnly { get; };
+        void ToggleReadOnly();
+    }
+}